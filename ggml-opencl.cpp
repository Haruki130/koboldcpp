#include "ggml-opencl.h"

#include <array>
#include <atomic>
#include <sstream>

#define CL_TARGET_OPENCL_VERSION 110
#include <clblast.h>
#include <clblast_c.h>

#include <stdlib.h>
#include <stdio.h>
#include <string.h>

#include "ggml.h"

#define CL_DMMV_BLOCK_SIZE 32;

#define MULTILINE_QUOTE(...) #__VA_ARGS__
std::string program_source = MULTILINE_QUOTE(

typedef char int8_t;
typedef uchar uint8_t;
typedef int int32_t;
typedef uint uint32_t;

<<<<<<< HEAD
=======
constant uint QK4_0 = 32;
constant uint QR4_0 = 2;
>>>>>>> b73c437e
struct block_q4_0
{
    float d;
    uint8_t qs[16];
};

struct block_q4_1
{
    float d;
    float m;
    uint8_t qs[16];
};

struct __attribute__ ((packed)) block_q5_0
{
    half d;
    uint32_t qh;
    uint8_t qs[16];
};

struct block_q5_1
{
    half d;
    half m;
    uint32_t qh;
    uint8_t qs[16];
};

struct block_q8_0
{
    float d;
    uint8_t qs[32];
};


__kernel void convert_fp16_to_fp32(__global half* x, __global float* y) {
    const uint i = get_global_id(0);

    y[i] = vload_half(0, &x[i]);
}

<<<<<<< HEAD

__kernel void dequantize_row_q4_0(__global struct block_q4_0* x, __global float* y) {
    const uint qk = 32;

    const uint i = get_global_id(0) / qk;
    const uint j = get_local_id(0);

    const float d = x[i].d;

    const int x0 = (x[i].qs[j] & 0xf) - 8;
    const int x1 = (x[i].qs[j] >>  4) - 8;

    y[i*qk + j + 0   ] = x0*d;
    y[i*qk + j + qk/2] = x1*d;
}

__kernel void dequantize_row_q4_1(__global struct block_q4_1* x, __global float* y) {
    const uint qk = 32;

    const uint i = get_global_id(0) / qk;
    const uint j = get_local_id(0);

    const float d = x[i].d;
    const float m = x[i].m;

    const int x0 = (x[i].qs[j] & 0xf);
    const int x1 = (x[i].qs[j] >>  4);

    y[i*qk + j + 0   ] = x0*d + m;
    y[i*qk + j + qk/2] = x1*d + m;
}

__kernel void dequantize_row_q5_0(__global struct block_q5_0* x, __global float* y) {
    const uint qk = 32;

    const uint i = get_global_id(0) / qk;
    const uint j = get_local_id(0);

    const float d = vload_half(0, (__global half*) &x[i].d);

    uint32_t qh = x[i].qh;

    const uint8_t xh_0 = ((qh >> (j +  0)) << 4) & 0x10;
    const uint8_t xh_1 = ((qh >> (j + 12))     ) & 0x10;

    const int32_t x0 = ((x[i].qs[j] & 0xf) | xh_0) - 16;
    const int32_t x1 = ((x[i].qs[j] >>  4) | xh_1) - 16;

    y[i*qk + j + 0   ] = x0*d;
    y[i*qk + j + qk/2] = x1*d;
}

__kernel void dequantize_row_q5_1(__global struct block_q5_1* x, __global float* y) {
    const uint qk = 32;

    const uint i = get_global_id(0) / qk;
    const uint j = get_local_id(0);

    const float d = vload_half(0, (__global half*) &x[i].d);
    const float m = vload_half(0, (__global half*) &x[i].m);

    uint32_t qh = x[i].qh;

    const uint8_t xh_0 = ((qh >> (j +  0)) << 4) & 0x10;
    const uint8_t xh_1 = ((qh >> (j + 12))     ) & 0x10;

    const int x0 = (x[i].qs[j] & 0xf) | xh_0;
    const int x1 = (x[i].qs[j] >>  4) | xh_1;

    y[i*qk + j + 0   ] = x0*d + m;
    y[i*qk + j + qk/2] = x1*d + m;
}

__kernel void dequantize_row_q8_0(__global struct block_q8_0* x, __global float* y) {
    const uint qk = 32;
    const uint i = get_global_id(0) / qk;
    const uint j = get_local_id(0);

    const float d = x[i].d;
    y[i*qk + j] = x[i].qs[j]*d;
}

=======
>>>>>>> b73c437e
void dequantize_q4_0(__global const struct block_q4_0* x, const int ib, const int iqs, float* v0, float* v1) {
    const float d = x[ib].d;

    const uint8_t vui = x[ib].qs[iqs];

    const int8_t vi0 = vui & 0xF;
    const int8_t vi1 = vui >> 4;

    *v0 = (vi0 - 8)*d;
    *v1 = (vi1 - 8)*d;
}
void dequantize_q4_1(__global const struct block_q4_1* x, const int ib, const int iqs, float* v0, float* v1) {
    const float d = x[ib].d;
    const float m = x[ib].m;

    const uint8_t vui = x[ib].qs[iqs];

    const int8_t vi0 = vui & 0xF;
    const int8_t vi1 = vui >> 4;

    *v0 = vi0*d + m;
    *v1 = vi1*d + m;
}
void dequantize_q5_0(__global const struct block_q5_0* x, const int ib, const int iqs, float* v0, float* v1) {
    const float d = vload_half(0, (__global half*) &x[ib].d);

    uint32_t qh = x[ib].qh;

    const uint8_t xh_0 = ((qh >> (iqs +  0)) << 4) & 0x10;
    const uint8_t xh_1 = ((qh >> (iqs + 12))     ) & 0x10;

    const int32_t x0 = ((x[ib].qs[iqs] & 0xf) | xh_0) - 16;
    const int32_t x1 = ((x[ib].qs[iqs] >>  4) | xh_1) - 16;

    *v0 = x0*d;
    *v1 = x1*d;
}
void dequantize_q5_1(__global const struct block_q5_1* x, const int ib, const int iqs, float* v0, float* v1) {
    const float d = vload_half(0, (__global half*) &x[ib].d);
    const float m = vload_half(0, (__global half*) &x[ib].m);

    uint32_t qh = x[ib].qh;

    const uint8_t xh_0 = ((qh >> (iqs +  0)) << 4) & 0x10;
    const uint8_t xh_1 = ((qh >> (iqs + 12))     ) & 0x10;

    const int32_t x0 = ((x[ib].qs[iqs] & 0xf) | xh_0);
    const int32_t x1 = ((x[ib].qs[iqs] >>  4) | xh_1);

    *v0 = x0*d + m;
    *v1 = x1*d + m;
}
void dequantize_q8_0(__global const struct block_q8_0* x, const int ib, const int iqs, float* v0, float* v1) {
    const float d = x[ib].d;

    const int8_t vi0 = x[ib].qs[iqs + 0];
    const int8_t vi1 = x[ib].qs[iqs + 1];

    *v0 = vi0*d;
    *v1 = vi1*d;
}
void convert_f16(__global half* x, const int ib, const int iqs, float* v0, float* v1){
    *v0 = vload_half(0, &x[ib + 0]);
    *v1 = vload_half(0, &x[ib + 1]);
}
);

std::string dequant_template = MULTILINE_QUOTE(
__kernel void KERNEL_NAME(__global X_TYPE* x, __global float* y) {
    const int i = get_group_id(0)*get_local_size(0) + get_local_id(0)*2;

    if (i >= get_global_size(0)) {
        return;
    }

    const uint qk = QUANT_K;
    const uint qr = QUANT_R;

    const int ib = i/qk; // block index
    const int iqs = (i%qk)/qr; // quant index
    const int iybs = i - i%qk; // y block start index
    const int y_offset = qr == 1 ? 1 : qk/2;

    // dequantize
    float v0, v1;
    DEQUANT_FUNC(x, ib, iqs, &v0, &v1);
    y[iybs + iqs + 0] = v0;
    y[iybs + iqs + y_offset] = v1;
}
);

std::string dequant_mul_mat_vec_template = MULTILINE_QUOTE(
__kernel void KERNEL_NAME(__global X_TYPE* x, __local float* tmp, __global float* y, __global float* dst, const int ncols) {
    const int block_size = get_local_size(0);
    const int row = get_global_id(0) / block_size;
    const int tid = get_local_id(0);

    const uint qk = QUANT_K;
    const uint qr = QUANT_R;

    const int y_offset = qr == 1 ? 1 : qk/2;

    tmp[tid] = 0;

    for (int i = 0; i < ncols/block_size; i += 2) {
        const int col = i*block_size + 2*tid;
        const int ib = (row*ncols + col)/qk; // block index
        const int iqs = (col%qk)/qr; // quant index
        const int iybs = col - col%qk; // y block start index

        // dequantize
        float v0, v1;
        DEQUANT_FUNC(x, ib, iqs, &v0, &v1);

        // matrix multiplication
        tmp[tid] += v0 * y[iybs + iqs + 0];
        tmp[tid] += v1 * y[iybs + iqs + y_offset];
    }

    // sum up partial sums and write back result
    barrier(CLK_LOCAL_MEM_FENCE);
    for (int s=block_size/2; s>0; s>>=1) {
        if (tid < s) {
            tmp[tid] += tmp[tid + s];
        }
        barrier(CLK_LOCAL_MEM_FENCE);
    }
    if (tid == 0) {
        dst[row] = tmp[0];
    }
}
);

std::array<std::string, 5> dequant_str_keys = {
    "KERNEL_NAME", "X_TYPE", "QUANT_K", "QUANT_R", "DEQUANT_FUNC"
};

std::array<std::string, 30> dequant_str_values = {
    "dequantize_row_q4_0", "struct block_q4_0", "QK4_0", "QR4_0", "dequantize_q4_0",
    "dequantize_row_q4_1", "struct block_q4_1", "QK4_1", "QR4_1", "dequantize_q4_1",
    "dequantize_row_q5_0", "struct block_q5_0", "QK5_0", "QR5_0", "dequantize_q5_0",
    "dequantize_row_q5_1", "struct block_q5_1", "QK5_1", "QR5_1", "dequantize_q5_1",
    "dequantize_row_q8_0", "struct block_q8_0", "QK8_0", "QR8_0", "dequantize_q8_0",
    "convert_row_f16", "half", "1", "1", "convert_f16"
};

std::array<std::string, 30> dequant_mul_mat_vec_str_values = {
<<<<<<< HEAD
    "dequantize_mul_mat_vec_q4_0", "struct block_q4_0", "32", "2", "dequantize_q4_0",
    "dequantize_mul_mat_vec_q4_1", "struct block_q4_1", "32", "2", "dequantize_q4_1",
    "dequantize_mul_mat_vec_q5_0", "struct block_q5_0", "32", "2", "dequantize_q5_0",
    "dequantize_mul_mat_vec_q5_1", "struct block_q5_1", "32", "2", "dequantize_q5_1",
    "dequantize_mul_mat_vec_q8_0", "struct block_q8_0", "32", "1", "dequantize_q8_0",
    "convert_mul_mat_vec_f16", "half", "32", "1", "convert_f16"
=======
    "dequantize_mul_mat_vec_q4_0", "struct block_q4_0", "QK4_0", "QR4_0", "dequantize_q4_0",
    "dequantize_mul_mat_vec_q4_1", "struct block_q4_1", "QK4_1", "QR4_1", "dequantize_q4_1",
    "dequantize_mul_mat_vec_q5_0", "struct block_q5_0", "QK5_0", "QR5_0", "dequantize_q5_0",
    "dequantize_mul_mat_vec_q5_1", "struct block_q5_1", "QK5_1", "QR5_1", "dequantize_q5_1",
    "dequantize_mul_mat_vec_q8_0", "struct block_q8_0", "QK8_0", "QR8_0", "dequantize_q8_0",
    "convert_mul_mat_vec_f16", "half", "1", "1", "convert_f16"
>>>>>>> b73c437e
};

static std::string& sreplace(std::string& s, const std::string& from, const std::string& to) {
    size_t pos = 0;
    while ((pos = s.find(from, pos)) != std::string::npos) {
         s.replace(pos, from.length(), to);
         pos += to.length();
    }
    return s;
}

static std::string generate_kernels() {
    std::stringstream src;
    src << program_source << '\n';
<<<<<<< HEAD
    for (size_t i = 0; i < dequant_mul_mat_vec_str_values.size(); i += dequant_mul_mat_vec_str_keys.size()) {
        std::string kernel = dequant_mul_mat_vec_template;
        for (size_t j = 0; j < dequant_mul_mat_vec_str_keys.size(); j++) {
            sreplace(kernel, dequant_mul_mat_vec_str_keys[j], dequant_mul_mat_vec_str_values[i + j]);
=======
    for (size_t i = 0; i < dequant_str_values.size(); i += dequant_str_keys.size()) {
        std::string dequant_kernel = dequant_template;
        std::string dmmv_kernel = dequant_mul_mat_vec_template;
        for (size_t j = 0; j < dequant_str_keys.size(); j++) {
            replace(dequant_kernel, dequant_str_keys[j], dequant_str_values[i + j]);
            replace(dmmv_kernel, dequant_str_keys[j], dequant_mul_mat_vec_str_values[i + j]);
>>>>>>> b73c437e
        }
        src << dequant_kernel << '\n';
        src << dmmv_kernel << '\n';
    }
    return src.str();
}

#define CL_CHECK(err, name)                                                                     \
    do {                                                                                        \
        cl_int err_ = (err);                                                                    \
        if (err_ != CL_SUCCESS) {                                                               \
            fprintf(stderr, "OpenCL %s error %d at %s:%d\n", name, err_, __FILE__, __LINE__);   \
            fprintf(stderr, "You may be out of VRAM. Please check if you have enough.\n");      \
            exit(1);                                                                            \
        }                                                                                       \
    } while (0)

static cl_platform_id platform;
static cl_device_id device;
static cl_context context;
static cl_command_queue queue;
static cl_program program;
<<<<<<< HEAD
static cl_mem cl_buffer_a, cl_buffer_qb, cl_buffer_b, cl_buffer_c;
static size_t cl_size_a = 0, cl_size_qb = 0, cl_size_b = 0, cl_size_c = 0;
static cl_kernel convert_fp16_to_fp32_cl;
=======
static cl_kernel convert_row_f16_cl;
>>>>>>> b73c437e
static cl_kernel dequantize_row_q4_0_cl, dequantize_row_q4_1_cl, dequantize_row_q5_0_cl, dequantize_row_q5_1_cl, dequantize_row_q8_0_cl;
static cl_kernel dequantize_mul_mat_vec_q4_0_cl, dequantize_mul_mat_vec_q4_1_cl, dequantize_mul_mat_vec_q5_0_cl, dequantize_mul_mat_vec_q5_1_cl, dequantize_mul_mat_vec_q8_0_cl, convert_mul_mat_vec_f16_cl;
static bool fp16_support = false;

static cl_program build_program_from_source(cl_context ctx, cl_device_id dev, const char* program_buffer) {
    cl_program p;
    char *program_log;
    size_t program_size, log_size;
    int err;

    program_size = strlen(program_buffer);

    p = clCreateProgramWithSource(ctx, 1, (const char**)&program_buffer, &program_size, &err);
    if(err < 0) {
        fprintf(stderr, "OpenCL error creating program");
        exit(1);
    }

    err = clBuildProgram(p, 0, NULL, NULL, NULL, NULL);
    if(err < 0) {

        clGetProgramBuildInfo(p, dev, CL_PROGRAM_BUILD_LOG, 0, NULL, &log_size);
        program_log = (char*) malloc(log_size + 1);
        program_log[log_size] = '\0';
        clGetProgramBuildInfo(p, dev, CL_PROGRAM_BUILD_LOG, log_size + 1, program_log, NULL);
        printf("%s\n", program_log);
        free(program_log);
        exit(1);
    }

    return p;
}

void ggml_cl_init(void) {
    cl_int err = 0;
    char * GGML_CLBLAST_PLATFORM = getenv("GGML_CLBLAST_PLATFORM");
    char * GGML_CLBLAST_DEVICE = getenv("GGML_CLBLAST_DEVICE");
    int plat_num = (GGML_CLBLAST_PLATFORM == NULL ? 0 : atoi(GGML_CLBLAST_PLATFORM));
    int dev_num = (GGML_CLBLAST_DEVICE == NULL ? 0 : atoi(GGML_CLBLAST_DEVICE));
    printf("\nInitializing CLBlast (First Run)...");
    printf("\nAttempting to use: Platform=%d, Device=%d (If invalid, program will crash)\n",plat_num,dev_num);
    cl_uint num_platforms;
    clGetPlatformIDs(0, NULL, &num_platforms);
    cl_platform_id* platforms = (cl_platform_id*)malloc(num_platforms*sizeof(cl_platform_id));
    clGetPlatformIDs(num_platforms, platforms, NULL);
    platform = platforms[plat_num];
    char platform_buffer[1024];
    clGetPlatformInfo(platform, CL_PLATFORM_NAME, sizeof(platform_buffer), &platform_buffer, NULL);
    cl_uint num_devices;
    clGetDeviceIDs(platform, CL_DEVICE_TYPE_ALL, 0, NULL, &num_devices);
    cl_device_id* devices = (cl_device_id*)malloc(num_devices*sizeof(cl_device_id));
    clGetDeviceIDs(platform, CL_DEVICE_TYPE_ALL, num_devices, devices, NULL);
    device = devices[dev_num];
    char device_buffer[1024];
    clGetDeviceInfo(device, CL_DEVICE_NAME, sizeof(device_buffer), &device_buffer, NULL);
    size_t ext_str_size;
    clGetDeviceInfo(device, CL_DEVICE_EXTENSIONS, 0, NULL, &ext_str_size);
    char* ext_buffer = (char*) malloc(sizeof(char) * ext_str_size);
    clGetDeviceInfo(device, CL_DEVICE_EXTENSIONS, ext_str_size, ext_buffer, NULL);
    // Check if ext_buffer contains cl_khr_fp16
    for (size_t i = 0; i < ext_str_size - 12; i++) {
        if (memcmp(ext_buffer + i, "cl_khr_fp16", 11) == 0) {
            fp16_support = true;
            break;
        }
    }
    free(ext_buffer);
    printf("Using Platform: %s Device: %s FP16: %d\n", platform_buffer, device_buffer, fp16_support);
    fp16_support = false;
    printf("CL FP16 temporarily disabled pending further optimization.\n");
    context = clCreateContext(NULL, 1, &device, NULL, NULL, &err);
    CL_CHECK(err, "clCreateContext");
    queue = clCreateCommandQueue(context, device, CL_QUEUE_OUT_OF_ORDER_EXEC_MODE_ENABLE, &err);
    CL_CHECK(err, "clCreateCommandQueue");

    free(platforms);
    free(devices);

    std::string kernel_src = generate_kernels();

    program = build_program_from_source(context, device, kernel_src.c_str());

    // FP16 to FP32 kernel
    convert_row_f16_cl = clCreateKernel(program, "convert_row_f16", &err);
    CL_CHECK(err, "clCreateKernel");

    // Dequantize kernels
    dequantize_row_q4_0_cl = clCreateKernel(program, "dequantize_row_q4_0", &err);
    CL_CHECK(err, "clCreateKernel");
    dequantize_row_q4_1_cl = clCreateKernel(program, "dequantize_row_q4_1", &err);
    CL_CHECK(err, "clCreateKernel");
    dequantize_row_q5_0_cl = clCreateKernel(program, "dequantize_row_q5_0", &err);
    CL_CHECK(err, "clCreateKernel");
    dequantize_row_q5_1_cl = clCreateKernel(program, "dequantize_row_q5_1", &err);
    CL_CHECK(err, "clCreateKernel");
    dequantize_row_q8_0_cl = clCreateKernel(program, "dequantize_row_q8_0", &err);
    CL_CHECK(err, "clCreateKernel");

    // dequant mul mat kernel
    dequantize_mul_mat_vec_q4_0_cl = clCreateKernel(program, "dequantize_mul_mat_vec_q4_0", &err);
    CL_CHECK(err, "clCreateKernel");
    dequantize_mul_mat_vec_q4_1_cl = clCreateKernel(program, "dequantize_mul_mat_vec_q4_1", &err);
    CL_CHECK(err, "clCreateKernel");
    dequantize_mul_mat_vec_q5_0_cl = clCreateKernel(program, "dequantize_mul_mat_vec_q5_0", &err);
    CL_CHECK(err, "clCreateKernel");
    dequantize_mul_mat_vec_q5_1_cl = clCreateKernel(program, "dequantize_mul_mat_vec_q5_1", &err);
    CL_CHECK(err, "clCreateKernel");
    dequantize_mul_mat_vec_q8_0_cl = clCreateKernel(program, "dequantize_mul_mat_vec_q8_0", &err);
    CL_CHECK(err, "clCreateKernel");
    convert_mul_mat_vec_f16_cl = clCreateKernel(program, "convert_mul_mat_vec_f16", &err);
    CL_CHECK(err, "clCreateKernel");
}

static void ggml_cl_malloc(size_t req_size, size_t* cur_size, cl_mem_flags flags, cl_mem* buf) {
    if (req_size <= *cur_size) {
        return;
    }

    // Reallocate buffer with enough space
    if (*cur_size > 0) {
        clReleaseMemObject(*buf);
    }
    cl_int err;
    *buf = clCreateBuffer(context, flags, req_size, NULL, &err);
    *cur_size = req_size;
    CL_CHECK(err, "clCreateBuffer");
}

static cl_kernel* ggml_get_to_fp32_cl(ggml_type type) {
    switch (type) {
        case GGML_TYPE_Q4_0:
            return &dequantize_row_q4_0_cl;
        case GGML_TYPE_Q4_1:
            return &dequantize_row_q4_1_cl;
        case GGML_TYPE_Q5_0:
            return &dequantize_row_q5_0_cl;
        case GGML_TYPE_Q5_1:
            return &dequantize_row_q5_1_cl;
        case GGML_TYPE_Q8_0:
            return &dequantize_row_q8_0_cl;
        case GGML_TYPE_F16:
            return &convert_row_f16_cl;
        default:
            return nullptr;
    }
}

static cl_kernel* ggml_get_dequantize_mul_mat_vec_cl(ggml_type type) {
    switch (type) {
        case GGML_TYPE_Q4_0:
            return &dequantize_mul_mat_vec_q4_0_cl;
        case GGML_TYPE_Q4_1:
            return &dequantize_mul_mat_vec_q4_1_cl;
        case GGML_TYPE_Q5_0:
            return &dequantize_mul_mat_vec_q5_0_cl;
        case GGML_TYPE_Q5_1:
            return &dequantize_mul_mat_vec_q5_1_cl;
        case GGML_TYPE_Q8_0:
            return &dequantize_mul_mat_vec_q8_0_cl;
        case GGML_TYPE_F16:
            return &convert_mul_mat_vec_f16_cl;
        default:
            return nullptr;
    }
}

// buffer pool for cl
#define MAX_CL_BUFFERS 256

struct scoped_spin_lock {
    std::atomic_flag& lock;
    scoped_spin_lock(std::atomic_flag& lock) : lock(lock) {
        while (lock.test_and_set(std::memory_order_acquire)) {
            ; // spin
        }
    }
    ~scoped_spin_lock() {
        lock.clear(std::memory_order_release);
    }
    scoped_spin_lock(const scoped_spin_lock&) = delete;
    scoped_spin_lock& operator=(const scoped_spin_lock&) = delete;
};

struct cl_buffer {
    cl_mem mem;
    size_t size = 0;
};

static cl_buffer g_cl_buffer_pool[MAX_CL_BUFFERS];
static std::atomic_flag g_cl_pool_lock = ATOMIC_FLAG_INIT;

static cl_mem ggml_cl_pool_malloc(size_t size, size_t * actual_size, cl_mem_flags flags) {
    scoped_spin_lock lock(g_cl_pool_lock);
    cl_int err;

    for (int i = 0; i < MAX_CL_BUFFERS; ++i) {
        cl_buffer& b = g_cl_buffer_pool[i];
        if (b.size > 0 && b.size >= size) {
            cl_mem mem = b.mem;
            *actual_size = b.size;
            b.size = 0;
            return mem;
        }
    }
    cl_mem mem = clCreateBuffer(context, flags, size, NULL, &err);
    CL_CHECK(err, "clCreateBuffer");
    *actual_size = size;
    return mem;
}

static void ggml_cl_pool_free(cl_mem mem, size_t size) {
    scoped_spin_lock lock(g_cl_pool_lock);

    for (int i = 0; i < MAX_CL_BUFFERS; ++i) {
        cl_buffer& b = g_cl_buffer_pool[i];
        if (b.size == 0) {
            b.mem = mem;
            b.size = size;
            return;
        }
    }
    fprintf(stderr, "WARNING: cl buffer pool full, increase MAX_CL_BUFFERS\n");
    clReleaseMemObject(mem);
}

static cl_int ggml_cl_h2d_tensor_2d(cl_command_queue queue, cl_mem dst, size_t offset, const struct ggml_tensor * src, uint64_t i3, uint64_t i2, cl_event* ev) {
    cl_int err;
    const uint64_t ne0 = src->ne[0];
    const uint64_t ne1 = src->ne[1];
    const uint64_t nb0 = src->nb[0];
    const uint64_t nb1 = src->nb[1];
    const uint64_t nb2 = src->nb[2];
    const uint64_t nb3 = src->nb[3];
    const enum ggml_type type = src->type;
    const size_t ts = ggml_type_size(type);
    const size_t bs = ggml_blck_size(type);

    const void * x = (const void *) ((const char *) src->data + i2*nb2 + i3*nb3);
    if (nb0 == ts && nb1 == ts*ne0/bs) {
        err = clEnqueueWriteBuffer(queue, dst, CL_FALSE, offset, ne1*nb1, x, 0, NULL, ev);
        return err;
    }
    if (nb0 == ts) {
        const size_t buffer_origin[3] = { offset, 0, 0 };
        const size_t host_origin[3] = { 0, 0, 0 };
        const size_t region[3] = { ts*ne0/bs, ne1, 1 };
        err = clEnqueueWriteBufferRect(queue, dst, CL_FALSE, buffer_origin, host_origin, region, ts*ne0/bs, 0, nb1, 0, x, 0, NULL, ev);
        return err;
    }
    for (uint64_t i1 = 0; i1 < ne1; i1++) {
        // pretend the row is a matrix with cols=1
        const size_t buffer_origin[3] = { offset, i1, 0 };
        const size_t host_origin[3] = { 0, 0, 0 };
        const size_t region[3] = { ts/bs, ne0, 1 };
        err = clEnqueueWriteBufferRect(queue, dst, CL_FALSE, buffer_origin, host_origin, region, 0, 0, nb0, 0, ((const char *)x) + i1*nb0, 0, NULL, ev);
        if (err != CL_SUCCESS) {
            break;
        }
    }
    return err;
}

static void ggml_cl_mul_mat_f32(const ggml_tensor * src0, const ggml_tensor * src1, ggml_tensor * dst) {
    const int64_t ne00 = src0->ne[0];
    const int64_t ne01 = src0->ne[1];
    const int64_t ne02 = src0->ne[2];
    const int64_t ne03 = src0->ne[3];

    const int64_t ne10 = src1->ne[0];
    const int64_t ne11 = src1->ne[1];

    const int nb2  = dst->nb[2];
    const int nb3  = dst->nb[3];

    const float alpha = 1.0f;
    const float beta = 0.0f;
    const int x_ne = ne01 * ne00;
    const int y_ne = ne11 * ne10;
    const int d_ne = ne11 * ne01;

    size_t x_size, y_size, d_size;
    cl_mem d_X = ggml_cl_pool_malloc(sizeof(float) * x_ne, &x_size, CL_MEM_READ_ONLY);
    cl_mem d_Y = ggml_cl_pool_malloc(sizeof(float) * y_ne, &y_size, CL_MEM_READ_ONLY);
    cl_mem d_D = ggml_cl_pool_malloc(sizeof(float) * d_ne, &d_size, CL_MEM_WRITE_ONLY);

    cl_int err;

    for (int64_t i03 = 0; i03 < ne03; i03++) {
        for (int64_t i02 = 0; i02 < ne02; i02++) {
            // copy data to device
            err = ggml_cl_h2d_tensor_2d(queue, d_X, 0, src0, i03, i02, NULL);
            err |= ggml_cl_h2d_tensor_2d(queue, d_Y, 0, src1, i03, i02, NULL);
            CL_CHECK(err, "ggml_cl_h2d_tensor_2d");

            CL_CHECK(clFinish(queue), "clFinish");

            // compute
            cl_event ev_sgemm;

            clblast::StatusCode status = (clblast::StatusCode)CLBlastSgemm((CLBlastLayout)clblast::Layout::kColMajor,
                                            (CLBlastTranspose)clblast::Transpose::kYes, (CLBlastTranspose)clblast::Transpose::kNo,
                                            ne01, ne11, ne10,
                                            alpha,
                                            d_X, 0, ne00,
                                            d_Y, 0, ne10,
                                            beta,
                                            d_D, 0, ne01,
                                            &queue, &ev_sgemm);

            if (status != clblast::StatusCode::kSuccess) {
                printf("\nF32 Matmul Failed (%d): You may be out of VRAM. Please check if you have enough.\n",status);
                GGML_ASSERT(false);
            }

            // copy dst to host
            float * d = (float *) ((char *) dst->data + i02*nb2 + i03*nb3);
            err = clEnqueueReadBuffer(queue, d_D, true, 0, sizeof(float) * d_ne, d, 1, &ev_sgemm, NULL);
            CL_CHECK(err, "clEnqueueReadBuffer");
        }
    }

    ggml_cl_pool_free(d_X, x_size);
    ggml_cl_pool_free(d_Y, y_size);
    ggml_cl_pool_free(d_D, d_size);
}

static void ggml_cl_mul_mat_f16(const ggml_tensor * src0, const ggml_tensor * src1, ggml_tensor * dst, void * wdata, size_t /* wsize */) {
    GGML_ASSERT(fp16_support);

    const int64_t ne00 = src0->ne[0];
    const int64_t ne01 = src0->ne[1];
    const int64_t ne02 = src0->ne[2];
    const int64_t ne03 = src0->ne[3];

    const int64_t ne10 = src1->ne[0];
    const int64_t ne11 = src1->ne[1];

    const int nb10 = src1->nb[0];
    const int nb11 = src1->nb[1];
    const int nb12 = src1->nb[2];
    const int nb13 = src1->nb[3];

    const int nb2  = dst->nb[2];
    const int nb3  = dst->nb[3];

    const ggml_fp16_t alpha = ggml_fp32_to_fp16(1.0f);
    const ggml_fp16_t beta = ggml_fp32_to_fp16(0.0f);
    const int x_ne = ne01 * ne00;
    const int y_ne = ne11 * ne10;
    const int d_ne = ne11 * ne01;

    size_t x_size, y_size, d_size;
    cl_mem d_X = ggml_cl_pool_malloc(sizeof(ggml_fp16_t) * x_ne, &x_size, CL_MEM_READ_ONLY);
    cl_mem d_Y = ggml_cl_pool_malloc(sizeof(ggml_fp16_t) * y_ne, &y_size, CL_MEM_READ_ONLY);
    cl_mem d_D = ggml_cl_pool_malloc(sizeof(ggml_fp16_t) * d_ne, &d_size, CL_MEM_WRITE_ONLY);

    cl_int err;

    bool src1_cont_rows = nb10 == sizeof(float);
    bool src1_cont_cols = (size_t)nb11 == ne11*sizeof(float);

    for (int64_t i03 = 0; i03 < ne03; i03++) {
        for (int64_t i02 = 0; i02 < ne02; i02++) {
            // copy src0 to device
            err = ggml_cl_h2d_tensor_2d(queue, d_X, 0, src0, i03, i02, NULL);
            CL_CHECK(err, "ggml_cl_h2d_tensor_2d");

            // convert src1 to fp16
            // TODO: use multiple threads
            ggml_fp16_t * const tmp = (ggml_fp16_t *) wdata + (ne11 * ne10) * (i03 * ne02 + i02);
            char * src1i = (char *) src1->data + i03*nb13 + i02*nb12;
            if (src1_cont_rows) {
                if (src1_cont_cols) {
                    ggml_fp32_to_fp16_row((float *) src1i, tmp, ne10*ne11);
                }
                else {
                    for (int64_t i01 = 0; i01 < ne11; i01++) {
                        ggml_fp32_to_fp16_row((float *) (src1i + i01*nb11), tmp + i01*ne10, ne10);
                    }
                }
            }
            else {
                for (int64_t i01 = 0; i01 < ne11; i01++) {
                    for (int64_t i00 = 0; i00 < ne10; i00++) {
                        // very slow due to no inlining
                        tmp[i01*ne10 + i00] = ggml_fp32_to_fp16(*(float *) (src1i + i01*nb11 + i00*nb10));
                    }
                }
            }

            // copy src1 to device
            err |= clEnqueueWriteBuffer(queue, d_Y, false, 0, sizeof(ggml_fp16_t) * y_ne, tmp, 0, NULL, NULL);
            CL_CHECK(err, "ggml_cl_h2d_tensor_2d");

            CL_CHECK(clFinish(queue), "clFinish");

            // compute
            cl_event ev_sgemm;
            clblast::StatusCode status = (clblast::StatusCode)CLBlastHgemm((CLBlastLayout)clblast::Layout::kColMajor,
                                            (CLBlastTranspose)clblast::Transpose::kYes, (CLBlastTranspose)clblast::Transpose::kNo,
                                            ne01, ne11, ne10,
                                            alpha,
                                            d_X, 0, ne00,
                                            d_Y, 0, ne10,
                                            beta,
                                            d_D, 0, ne01,
                                            &queue, &ev_sgemm);

            if (status != clblast::StatusCode::kSuccess) {
                printf("\nF16 Matmul Failed (%d): You may be out of VRAM. Please check if you have enough.\n",status);
                GGML_ASSERT(false);
            }

            // copy dst to host, then convert to float
            err = clEnqueueReadBuffer(queue, d_D, true, 0, sizeof(ggml_fp16_t) * d_ne, tmp, 1, &ev_sgemm, NULL);

            float * d = (float *) ((char *) dst->data + i02*nb2 + i03*nb3);

            ggml_fp16_to_fp32_row(tmp, d, d_ne);
        }
    }

    ggml_cl_pool_free(d_X, x_size);
    ggml_cl_pool_free(d_Y, y_size);
    ggml_cl_pool_free(d_D, d_size);
}

static void ggml_cl_mul_mat_q_f32(const ggml_tensor * src0, const ggml_tensor * src1, ggml_tensor * dst) {
    const int64_t ne00 = src0->ne[0];
    const int64_t ne01 = src0->ne[1];
    const int64_t ne02 = src0->ne[2];
    const int64_t ne03 = src0->ne[3];

    const int64_t ne10 = src1->ne[0];
    const int64_t ne11 = src1->ne[1];

    const int nb2  = dst->nb[2];
    const int nb3  = dst->nb[3];
    const ggml_type type = src0->type;
    const bool mul_mat_vec = ne11 == 1;

    const float alpha = 1.0f;
    const float beta = 0.0f;
    const int x_ne = ne01 * ne00;
    const int y_ne = ne11 * ne10;
    const int d_ne = ne11 * ne01;
    const size_t q_sz = ggml_type_size(type) * x_ne / ggml_blck_size(type);

    size_t x_size, y_size, d_size, q_size;
    cl_mem d_X;
    if (!mul_mat_vec) {
        d_X = ggml_cl_pool_malloc(sizeof(float) * x_ne, &x_size, CL_MEM_READ_WRITE);
    }
    cl_mem d_Y = ggml_cl_pool_malloc(sizeof(float) * y_ne, &y_size, CL_MEM_READ_ONLY);
    cl_mem d_D = ggml_cl_pool_malloc(sizeof(float) * d_ne, &d_size, CL_MEM_WRITE_ONLY);
    cl_mem d_Q;
    if (src0->backend == GGML_BACKEND_CPU) {
        d_Q = ggml_cl_pool_malloc(q_sz, &q_size, CL_MEM_READ_ONLY);
    }

    cl_kernel* to_fp32_cl = ggml_get_to_fp32_cl(type);
    cl_kernel* dmmv = ggml_get_dequantize_mul_mat_vec_cl(type);
    GGML_ASSERT(to_fp32_cl != nullptr);

    for (int64_t i03 = 0; i03 < ne03; i03++) {
        for (int64_t i02 = 0; i02 < ne02; i02++) {
            cl_event ev_sgemm;

            // copy src0 to device if necessary
            if (src0->backend == GGML_BACKEND_CPU) {
                CL_CHECK(ggml_cl_h2d_tensor_2d(queue, d_Q, 0, src0, i03, i02, NULL), "ggml_cl_h2d_tensor_2d");
            } else if (src0->backend == GGML_BACKEND_CL) {
                d_Q = *(cl_mem*) src0->data;
            } else {
                GGML_ASSERT(false);
            }
            if (mul_mat_vec) { // specialized dequantize_mul_mat_vec kernel
                // copy src1 to device
                CL_CHECK(ggml_cl_h2d_tensor_2d(queue, d_Y, 0, src1, i03, i02, NULL), "ggml_cl_h2d_tensor_2d");

                // compute
                const size_t global = ne01 * CL_DMMV_BLOCK_SIZE;
                const size_t local = CL_DMMV_BLOCK_SIZE;
                const cl_int ncols = ne00;
                CL_CHECK(clSetKernelArg(*dmmv, 0, sizeof(cl_mem), &d_Q), "clSetKernelArg");
                CL_CHECK(clSetKernelArg(*dmmv, 1, sizeof(float) * local, NULL), "clSetKernelArg");
                CL_CHECK(clSetKernelArg(*dmmv, 2, sizeof(cl_mem), &d_Y), "clSetKernelArg");
                CL_CHECK(clSetKernelArg(*dmmv, 3, sizeof(cl_mem), &d_D), "clSetKernelArg");
                CL_CHECK(clSetKernelArg(*dmmv, 4, sizeof(cl_int), &ncols), "clSetKernelArg");
                CL_CHECK(clFinish(queue), "clFinish");
                CL_CHECK(clEnqueueNDRangeKernel(queue, *dmmv, 1, NULL, &global, &local, 0, NULL, &ev_sgemm), "clEnqueueNDRangeKernel");
            } else { // general dequantization kernel + CLBlast matrix matrix multiplication
                // convert src0 to fp32 on device
                const size_t global = x_ne;
                CL_CHECK(clSetKernelArg(*to_fp32_cl, 0, sizeof(cl_mem), &d_Q), "clSetKernelArg");
                CL_CHECK(clSetKernelArg(*to_fp32_cl, 1, sizeof(cl_mem), &d_X), "clSetKernelArg");
                CL_CHECK(clFinish(queue), "clFinish");
                CL_CHECK(clEnqueueNDRangeKernel(queue, *to_fp32_cl, 1, NULL, &global, NULL, 0, NULL, NULL), "clEnqueueNDRangeKernel");

                // copy src1 to device
                CL_CHECK(ggml_cl_h2d_tensor_2d(queue, d_Y, 0, src1, i03, i02, NULL), "ggml_cl_h2d_tensor_2d");

                // wait for conversion
                CL_CHECK(clFinish(queue), "clFinish");

                // compute
                clblast::StatusCode status = (clblast::StatusCode)CLBlastSgemm((CLBlastLayout)clblast::Layout::kColMajor,
                                            (CLBlastTranspose)clblast::Transpose::kYes, (CLBlastTranspose)clblast::Transpose::kNo,
                                            ne01, ne11, ne10,
                                            alpha,
                                            d_X, 0, ne00,
                                            d_Y, 0, ne10,
                                            beta,
                                            d_D, 0, ne01,
                                            &queue, &ev_sgemm);

                if (status != clblast::StatusCode::kSuccess) {
                    printf("\nQF32 Matmul Failed (%d): You may be out of VRAM. Please check if you have enough.\n",status);
                    GGML_ASSERT(false);
                }
            }

            // copy dst to host
            float * d = (float *) ((char *) dst->data + i02*nb2 + i03*nb3);
            CL_CHECK(clEnqueueReadBuffer(queue, d_D, true, 0, sizeof(float) * d_ne, d, 1, &ev_sgemm, NULL), "clEnqueueReadBuffer");
            clReleaseEvent(ev_sgemm);
        }
    }

    if (!mul_mat_vec) {
        ggml_cl_pool_free(d_X, x_size);
    }
    ggml_cl_pool_free(d_Y, y_size);
    ggml_cl_pool_free(d_D, d_size);
    if (src0->backend == GGML_BACKEND_CPU) {
        ggml_cl_pool_free(d_Q, q_size);
    }
}


bool ggml_cl_can_mul_mat(const struct ggml_tensor * src0, const struct ggml_tensor * src1, struct ggml_tensor * dst) {
    const int64_t ne10 = src1->ne[0];

    const int64_t ne0 = dst->ne[0];
    const int64_t ne1 = dst->ne[1];

    // TODO: find the optimal values for these
    if ((src0->type == GGML_TYPE_F32 || src0->type == GGML_TYPE_F16 || ggml_is_quantized(src0->type)) &&
        src1->type == GGML_TYPE_F32 &&
        dst->type == GGML_TYPE_F32 &&
        ((GetQuantsUnshuffled() && GetGPULayers()>0 && ne0 >= 32 && ne1 >= 32 && ne10 >= 32) || src0->backend == GGML_BACKEND_CL)) {
        return true;
    }

    return false;
}

bool ggml_cl_mul_mat_use_f16(const struct ggml_tensor * src0, const struct ggml_tensor * src1, struct ggml_tensor * /* dst */) {
    // If device doesn't support FP16
    if (!fp16_support) {
        return false;
    }

    size_t src0_sz = ggml_nbytes(src0);
    size_t src1_sz = ggml_nbytes(src1);

    // mul_mat_q: src0 is converted to fp32 on device
    size_t mul_mat_q_transfer = src0_sz + src1_sz;

    // mul_mat_f16: src1 is converted to fp16 on cpu
    size_t mul_mat_f16_transfer = src0_sz + sizeof(ggml_fp16_t) * ggml_nelements(src1);

    // choose the smaller one to transfer to the device
    // TODO: this is not always the best choice due to the overhead of converting to fp16
    return mul_mat_f16_transfer < mul_mat_q_transfer;
}

void ggml_cl_mul_mat(const struct ggml_tensor * src0, const struct ggml_tensor * src1, struct ggml_tensor * dst, void * wdata, size_t wsize) {
    GGML_ASSERT(ggml_cl_can_mul_mat(src0, src1, dst));

    if (src0->type == GGML_TYPE_F32) {
        ggml_cl_mul_mat_f32(src0, src1, dst);
    }
    else if (src0->type == GGML_TYPE_F16) {
        if (ggml_cl_mul_mat_use_f16(src0, src1, dst)) {
            ggml_cl_mul_mat_f16(src0, src1, dst, wdata, wsize);
        }
        else {
            ggml_cl_mul_mat_q_f32(src0, src1, dst);
        }
    }
    else if (ggml_is_quantized(src0->type)) {
        ggml_cl_mul_mat_q_f32(src0, src1, dst);
    }
    else {
        GGML_ASSERT(false);
    }
}

size_t ggml_cl_mul_mat_get_wsize(const struct ggml_tensor * src0, const struct ggml_tensor * src1, struct ggml_tensor * dst) {
    if (ggml_cl_mul_mat_use_f16(src0, src1, dst)) {
        return ggml_nelements(src1) * sizeof(ggml_fp16_t);
    }
    return 0;
}

void ggml_cl_transform_tensor(ggml_tensor * tensor) {
    const int64_t ne0 = tensor->ne[0];
    const int64_t ne1 = tensor->ne[1];
    const int64_t ne2 = tensor->ne[2];
    const int64_t ne3 = tensor->ne[3];

    const ggml_type type = tensor->type;
    const size_t q_sz = ggml_type_size(type) * ne0 * ne1 * ne2 * ne3 / ggml_blck_size(type);

    size_t q_size;
    cl_mem* dst = (cl_mem*) malloc(sizeof(cl_mem));
    *dst = ggml_cl_pool_malloc(q_sz, &q_size, CL_MEM_READ_ONLY);

    // copy tensor to device
    for (int64_t i3 = 0; i3 < ne3; i3++) {
        for (int64_t i2 = 0; i2 < ne2; i2++) {
            int i = i3*ne2 + i2;
            CL_CHECK(ggml_cl_h2d_tensor_2d(queue, *dst, i*ne0*ne1, tensor, i3, i2, NULL), "ggml_cl_h2d_tensor_2d");
        }
    }

    CL_CHECK(clFinish(queue), "clFinish");

    tensor->data = dst;
    tensor->backend = GGML_BACKEND_CL;
}

void ggml_cl_sgemm_wrapper(
        const enum ggml_blas_order order, const enum ggml_blas_op trans_a, const enum ggml_blas_op trans_b,
        const int m, const int n, const int k,
        const float alpha, const void *host_a, const int lda,
        const float *host_b, const int ldb, const float beta,
        float *host_c, const int ldc, const int btype) {
    cl_int err = 0;

    cl_kernel * kernel = ggml_get_to_fp32_cl((ggml_type)btype);
    size_t global = n * k, local, size_qb;
    bool dequant;

    switch (btype) {
    case GGML_TYPE_F32:
        dequant = false;
        break;
    case GGML_TYPE_Q4_0:
        dequant = true;
        local = 16;
        size_qb = global * (sizeof(float) + local) / 32;
        break;
    case GGML_TYPE_Q4_1:
        dequant = true;
        local = 16;
        size_qb = global * (sizeof(float) * 2 + local) / 32;
        break;
    case GGML_TYPE_Q5_0:
        dequant = true;
        local = 16;
        size_qb = global * (sizeof(ggml_fp16_t) + sizeof(uint32_t) + local) / 32;
        break;
    case GGML_TYPE_Q5_1:
        dequant = true;
        local = 16;
        size_qb = global * (sizeof(ggml_fp16_t) * 2 + sizeof(uint32_t) + local) / 32;
        break;
    case GGML_TYPE_Q8_0:
        dequant = true;
        local = 32;
        size_qb = global * (sizeof(float) + local) / 32;
        break;
    default:
        fprintf(stderr, "Error: Unsupported OpenCL btype %d\n", btype);
        abort();
    }

    const size_t size_a =  m * k * sizeof(float);
    const size_t size_b =  n * k * sizeof(float);
    const size_t size_c =  m * n * sizeof(float);

    // Prepare buffers
    ggml_cl_malloc(size_a, &cl_size_a, CL_MEM_READ_ONLY, &cl_buffer_a);
    if (dequant) {
        ggml_cl_malloc(size_qb, &cl_size_qb, CL_MEM_READ_ONLY, &cl_buffer_qb);
    }
    ggml_cl_malloc(size_b, &cl_size_b, CL_MEM_READ_WRITE, &cl_buffer_b);
    ggml_cl_malloc(size_c, &cl_size_c, CL_MEM_WRITE_ONLY, &cl_buffer_c);

    cl_event ev_a, ev_qb, ev_b;

    if (dequant) {
        err = clSetKernelArg(*kernel, 0, sizeof(cl_mem), &cl_buffer_qb);
        err |= clSetKernelArg(*kernel, 1, sizeof(cl_mem), &cl_buffer_b);
        CL_CHECK(err, "clSetKernelArg");
        err = clEnqueueWriteBuffer(queue, cl_buffer_qb, CL_FALSE, 0, size_qb, host_b, 0, NULL, &ev_qb);
        CL_CHECK(err, "clEnqueueWriteBuffer qb");
    } else {
        err = clEnqueueWriteBuffer(queue, cl_buffer_b, CL_FALSE, 0, size_b, host_b, 0, NULL, &ev_b);
        CL_CHECK(err, "clEnqueueWriteBuffer b");
    }

    err = clEnqueueWriteBuffer(queue, cl_buffer_a, CL_FALSE, 0, size_a, host_a, 0, NULL, &ev_a);
    CL_CHECK(err, "clEnqueueWriteBuffer a");
    if (dequant) {
        err = clEnqueueNDRangeKernel(queue, *kernel, 1, NULL, &global, &local, 1, &ev_qb, &ev_b);
        CL_CHECK(err, "clEnqueueNDRangeKernel");
        clReleaseEvent(ev_qb);
    }
    clWaitForEvents(1, &ev_a);
    clWaitForEvents(1, &ev_b);
    clReleaseEvent(ev_a);
    clReleaseEvent(ev_b);

    cl_event ev_sgemm;
    CLBlastStatusCode status = CLBlastSgemm((CLBlastLayout)order,
                                            (CLBlastTranspose)trans_a, (CLBlastTranspose)trans_b,
                                            m, n, k,
                                            alpha,
                                            cl_buffer_a, 0, lda,
                                            cl_buffer_b, 0, ldb,
                                            beta,
                                            cl_buffer_c, 0, ldc,
                                            &queue, &ev_sgemm);

    if (status != CLBlastSuccess) {
        fprintf(stderr, "Error: CLBlast SGEMM %d\n", status);
        abort();
    }

    cl_event ev_c;
    clEnqueueReadBuffer(queue, cl_buffer_c, CL_TRUE, 0, size_c, host_c, 1, &ev_sgemm, &ev_c);

    // Wait for completion
    clWaitForEvents(1, &ev_c);
    clReleaseEvent(ev_sgemm);
    clReleaseEvent(ev_c);
}<|MERGE_RESOLUTION|>--- conflicted
+++ resolved
@@ -24,11 +24,6 @@
 typedef int int32_t;
 typedef uint uint32_t;
 
-<<<<<<< HEAD
-=======
-constant uint QK4_0 = 32;
-constant uint QR4_0 = 2;
->>>>>>> b73c437e
 struct block_q4_0
 {
     float d;
@@ -70,91 +65,6 @@
     y[i] = vload_half(0, &x[i]);
 }
 
-<<<<<<< HEAD
-
-__kernel void dequantize_row_q4_0(__global struct block_q4_0* x, __global float* y) {
-    const uint qk = 32;
-
-    const uint i = get_global_id(0) / qk;
-    const uint j = get_local_id(0);
-
-    const float d = x[i].d;
-
-    const int x0 = (x[i].qs[j] & 0xf) - 8;
-    const int x1 = (x[i].qs[j] >>  4) - 8;
-
-    y[i*qk + j + 0   ] = x0*d;
-    y[i*qk + j + qk/2] = x1*d;
-}
-
-__kernel void dequantize_row_q4_1(__global struct block_q4_1* x, __global float* y) {
-    const uint qk = 32;
-
-    const uint i = get_global_id(0) / qk;
-    const uint j = get_local_id(0);
-
-    const float d = x[i].d;
-    const float m = x[i].m;
-
-    const int x0 = (x[i].qs[j] & 0xf);
-    const int x1 = (x[i].qs[j] >>  4);
-
-    y[i*qk + j + 0   ] = x0*d + m;
-    y[i*qk + j + qk/2] = x1*d + m;
-}
-
-__kernel void dequantize_row_q5_0(__global struct block_q5_0* x, __global float* y) {
-    const uint qk = 32;
-
-    const uint i = get_global_id(0) / qk;
-    const uint j = get_local_id(0);
-
-    const float d = vload_half(0, (__global half*) &x[i].d);
-
-    uint32_t qh = x[i].qh;
-
-    const uint8_t xh_0 = ((qh >> (j +  0)) << 4) & 0x10;
-    const uint8_t xh_1 = ((qh >> (j + 12))     ) & 0x10;
-
-    const int32_t x0 = ((x[i].qs[j] & 0xf) | xh_0) - 16;
-    const int32_t x1 = ((x[i].qs[j] >>  4) | xh_1) - 16;
-
-    y[i*qk + j + 0   ] = x0*d;
-    y[i*qk + j + qk/2] = x1*d;
-}
-
-__kernel void dequantize_row_q5_1(__global struct block_q5_1* x, __global float* y) {
-    const uint qk = 32;
-
-    const uint i = get_global_id(0) / qk;
-    const uint j = get_local_id(0);
-
-    const float d = vload_half(0, (__global half*) &x[i].d);
-    const float m = vload_half(0, (__global half*) &x[i].m);
-
-    uint32_t qh = x[i].qh;
-
-    const uint8_t xh_0 = ((qh >> (j +  0)) << 4) & 0x10;
-    const uint8_t xh_1 = ((qh >> (j + 12))     ) & 0x10;
-
-    const int x0 = (x[i].qs[j] & 0xf) | xh_0;
-    const int x1 = (x[i].qs[j] >>  4) | xh_1;
-
-    y[i*qk + j + 0   ] = x0*d + m;
-    y[i*qk + j + qk/2] = x1*d + m;
-}
-
-__kernel void dequantize_row_q8_0(__global struct block_q8_0* x, __global float* y) {
-    const uint qk = 32;
-    const uint i = get_global_id(0) / qk;
-    const uint j = get_local_id(0);
-
-    const float d = x[i].d;
-    y[i*qk + j] = x[i].qs[j]*d;
-}
-
-=======
->>>>>>> b73c437e
 void dequantize_q4_0(__global const struct block_q4_0* x, const int ib, const int iqs, float* v0, float* v1) {
     const float d = x[ib].d;
 
@@ -293,30 +203,21 @@
 };
 
 std::array<std::string, 30> dequant_str_values = {
-    "dequantize_row_q4_0", "struct block_q4_0", "QK4_0", "QR4_0", "dequantize_q4_0",
-    "dequantize_row_q4_1", "struct block_q4_1", "QK4_1", "QR4_1", "dequantize_q4_1",
-    "dequantize_row_q5_0", "struct block_q5_0", "QK5_0", "QR5_0", "dequantize_q5_0",
-    "dequantize_row_q5_1", "struct block_q5_1", "QK5_1", "QR5_1", "dequantize_q5_1",
-    "dequantize_row_q8_0", "struct block_q8_0", "QK8_0", "QR8_0", "dequantize_q8_0",
+    "dequantize_row_q4_0", "struct block_q4_0", "32", "2", "dequantize_q4_0",
+    "dequantize_row_q4_1", "struct block_q4_1", "32", "2", "dequantize_q4_1",
+    "dequantize_row_q5_0", "struct block_q5_0", "32", "2", "dequantize_q5_0",
+    "dequantize_row_q5_1", "struct block_q5_1", "32", "2", "dequantize_q5_1",
+    "dequantize_row_q8_0", "struct block_q8_0", "32", "1", "dequantize_q8_0",
     "convert_row_f16", "half", "1", "1", "convert_f16"
 };
 
 std::array<std::string, 30> dequant_mul_mat_vec_str_values = {
-<<<<<<< HEAD
     "dequantize_mul_mat_vec_q4_0", "struct block_q4_0", "32", "2", "dequantize_q4_0",
     "dequantize_mul_mat_vec_q4_1", "struct block_q4_1", "32", "2", "dequantize_q4_1",
     "dequantize_mul_mat_vec_q5_0", "struct block_q5_0", "32", "2", "dequantize_q5_0",
     "dequantize_mul_mat_vec_q5_1", "struct block_q5_1", "32", "2", "dequantize_q5_1",
     "dequantize_mul_mat_vec_q8_0", "struct block_q8_0", "32", "1", "dequantize_q8_0",
-    "convert_mul_mat_vec_f16", "half", "32", "1", "convert_f16"
-=======
-    "dequantize_mul_mat_vec_q4_0", "struct block_q4_0", "QK4_0", "QR4_0", "dequantize_q4_0",
-    "dequantize_mul_mat_vec_q4_1", "struct block_q4_1", "QK4_1", "QR4_1", "dequantize_q4_1",
-    "dequantize_mul_mat_vec_q5_0", "struct block_q5_0", "QK5_0", "QR5_0", "dequantize_q5_0",
-    "dequantize_mul_mat_vec_q5_1", "struct block_q5_1", "QK5_1", "QR5_1", "dequantize_q5_1",
-    "dequantize_mul_mat_vec_q8_0", "struct block_q8_0", "QK8_0", "QR8_0", "dequantize_q8_0",
     "convert_mul_mat_vec_f16", "half", "1", "1", "convert_f16"
->>>>>>> b73c437e
 };
 
 static std::string& sreplace(std::string& s, const std::string& from, const std::string& to) {
@@ -331,19 +232,12 @@
 static std::string generate_kernels() {
     std::stringstream src;
     src << program_source << '\n';
-<<<<<<< HEAD
-    for (size_t i = 0; i < dequant_mul_mat_vec_str_values.size(); i += dequant_mul_mat_vec_str_keys.size()) {
-        std::string kernel = dequant_mul_mat_vec_template;
-        for (size_t j = 0; j < dequant_mul_mat_vec_str_keys.size(); j++) {
-            sreplace(kernel, dequant_mul_mat_vec_str_keys[j], dequant_mul_mat_vec_str_values[i + j]);
-=======
     for (size_t i = 0; i < dequant_str_values.size(); i += dequant_str_keys.size()) {
         std::string dequant_kernel = dequant_template;
         std::string dmmv_kernel = dequant_mul_mat_vec_template;
         for (size_t j = 0; j < dequant_str_keys.size(); j++) {
-            replace(dequant_kernel, dequant_str_keys[j], dequant_str_values[i + j]);
-            replace(dmmv_kernel, dequant_str_keys[j], dequant_mul_mat_vec_str_values[i + j]);
->>>>>>> b73c437e
+            sreplace(dequant_kernel, dequant_str_keys[j], dequant_str_values[i + j]);
+            sreplace(dmmv_kernel, dequant_str_keys[j], dequant_mul_mat_vec_str_values[i + j]);
         }
         src << dequant_kernel << '\n';
         src << dmmv_kernel << '\n';
@@ -366,13 +260,9 @@
 static cl_context context;
 static cl_command_queue queue;
 static cl_program program;
-<<<<<<< HEAD
 static cl_mem cl_buffer_a, cl_buffer_qb, cl_buffer_b, cl_buffer_c;
 static size_t cl_size_a = 0, cl_size_qb = 0, cl_size_b = 0, cl_size_c = 0;
-static cl_kernel convert_fp16_to_fp32_cl;
-=======
 static cl_kernel convert_row_f16_cl;
->>>>>>> b73c437e
 static cl_kernel dequantize_row_q4_0_cl, dequantize_row_q4_1_cl, dequantize_row_q5_0_cl, dequantize_row_q5_1_cl, dequantize_row_q8_0_cl;
 static cl_kernel dequantize_mul_mat_vec_q4_0_cl, dequantize_mul_mat_vec_q4_1_cl, dequantize_mul_mat_vec_q5_0_cl, dequantize_mul_mat_vec_q5_1_cl, dequantize_mul_mat_vec_q8_0_cl, convert_mul_mat_vec_f16_cl;
 static bool fp16_support = false;
