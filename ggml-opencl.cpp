#include "ggml-opencl.h"

#include <array>
#include <atomic>
#include <sstream>
#include <vector>

#define CL_TARGET_OPENCL_VERSION 110
#include <clblast.h>

#include <stdlib.h>
#include <stdio.h>
#include <string.h>

#include "ggml.h"

#define CL_DMMV_BLOCK_SIZE 32;

#define MULTILINE_QUOTE(...) #__VA_ARGS__
static std::string program_source = MULTILINE_QUOTE(

typedef char int8_t;
typedef uchar uint8_t;
typedef int int32_t;
typedef uint uint32_t;

struct __attribute__ ((packed)) block_q4_0
{
    half d;
    uint8_t qs[QK4_0 / 2];
};

struct __attribute__ ((packed)) block_q4_1
{
    half d;
    half m;
    uint8_t qs[QK4_1 / 2];
};

struct __attribute__ ((packed)) block_q5_0
{
    half d;
    uint32_t qh;
    uint8_t qs[QK5_0 / 2];
};

struct __attribute__ ((packed)) block_q5_1
{
    half d;
    half m;
    uint32_t qh;
    uint8_t qs[QK5_1 / 2];
};

struct __attribute__ ((packed)) block_q8_0
{
    half d;
    int8_t qs[QK8_0];
};


__kernel void convert_fp16_to_fp32(__global half* x, __global float* y) {
    const uint i = get_global_id(0);

    y[i] = vload_half(0, &x[i]);
}

void dequantize_q4_0(__global const struct block_q4_0* x, const int ib, const int iqs, float* v0, float* v1) {
    const float d = vload_half(0, &x[ib].d);

    const uint8_t vui = x[ib].qs[iqs];

    const int8_t vi0 = vui & 0xF;
    const int8_t vi1 = vui >> 4;

    *v0 = (vi0 - 8)*d;
    *v1 = (vi1 - 8)*d;
}
void dequantize_q4_1(__global const struct block_q4_1* x, const int ib, const int iqs, float* v0, float* v1) {
    const float d = vload_half(0, &x[ib].d);
    const float m = vload_half(0, &x[ib].m);

    const uint8_t vui = x[ib].qs[iqs];

    const int8_t vi0 = vui & 0xF;
    const int8_t vi1 = vui >> 4;

    *v0 = vi0*d + m;
    *v1 = vi1*d + m;
}
void dequantize_q5_0(__global const struct block_q5_0* x, const int ib, const int iqs, float* v0, float* v1) {
    const float d = vload_half(0, &x[ib].d);

    uint32_t qh = x[ib].qh;

    const uint8_t xh_0 = ((qh >> (iqs +  0)) << 4) & 0x10;
    const uint8_t xh_1 = ((qh >> (iqs + 12))     ) & 0x10;

    const int32_t x0 = ((x[ib].qs[iqs] & 0xf) | xh_0) - 16;
    const int32_t x1 = ((x[ib].qs[iqs] >>  4) | xh_1) - 16;

    *v0 = x0*d;
    *v1 = x1*d;
}
void dequantize_q5_1(__global const struct block_q5_1* x, const int ib, const int iqs, float* v0, float* v1) {
    const float d = vload_half(0, &x[ib].d);
    const float m = vload_half(0, &x[ib].m);

    uint32_t qh = x[ib].qh;

    const uint8_t xh_0 = ((qh >> (iqs +  0)) << 4) & 0x10;
    const uint8_t xh_1 = ((qh >> (iqs + 12))     ) & 0x10;

    const int32_t x0 = ((x[ib].qs[iqs] & 0xf) | xh_0);
    const int32_t x1 = ((x[ib].qs[iqs] >>  4) | xh_1);

    *v0 = x0*d + m;
    *v1 = x1*d + m;
}
void dequantize_q8_0(__global const struct block_q8_0* x, const int ib, const int iqs, float* v0, float* v1) {
    const float d = vload_half(0, &x[ib].d);

    const int8_t vi0 = x[ib].qs[iqs + 0];
    const int8_t vi1 = x[ib].qs[iqs + 1];

    *v0 = vi0*d;
    *v1 = vi1*d;
}
void convert_f16(__global half* x, const int ib, const int iqs, float* v0, float* v1){
    *v0 = vload_half(0, &x[ib + 0]);
    *v1 = vload_half(0, &x[ib + 1]);
}
);

std::string dequant_template = MULTILINE_QUOTE(
__kernel void KERNEL_NAME(__global X_TYPE* x, __global float* y) {
    const int i = get_group_id(0)*get_local_size(0) + get_local_id(0)*2;

    if (i >= get_global_size(0)) {
        return;
    }

    const uint qk = QUANT_K;
    const uint qr = QUANT_R;

    const int ib = i/qk; // block index
    const int iqs = (i%qk)/qr; // quant index
    const int iybs = i - i%qk; // y block start index
    const int y_offset = qr == 1 ? 1 : qk/2;

    // dequantize
    float v0, v1;
    DEQUANT_FUNC(x, ib, iqs, &v0, &v1);
    y[iybs + iqs + 0] = v0;
    y[iybs + iqs + y_offset] = v1;
}
);

std::string dequant_mul_mat_vec_template = MULTILINE_QUOTE(
__kernel void KERNEL_NAME(__global X_TYPE* x, __local float* tmp, __global float* y, __global float* dst, const int ncols) {
    const int block_size = get_local_size(0);
    const int row = get_global_id(0) / block_size;
    const int tid = get_local_id(0);

    const uint qk = QUANT_K;
    const uint qr = QUANT_R;

    const int y_offset = qr == 1 ? 1 : qk/2;

    tmp[tid] = 0;

    for (int i = 0; i < ncols/block_size; i += 2) {
        const int col = i*block_size + 2*tid;
        const int ib = (row*ncols + col)/qk; // block index
        const int iqs = (col%qk)/qr; // quant index
        const int iybs = col - col%qk; // y block start index

        // dequantize
        float v0, v1;
        DEQUANT_FUNC(x, ib, iqs, &v0, &v1);

        // matrix multiplication
        tmp[tid] += v0 * y[iybs + iqs + 0];
        tmp[tid] += v1 * y[iybs + iqs + y_offset];
    }

    // sum up partial sums and write back result
    barrier(CLK_LOCAL_MEM_FENCE);
    for (int s=block_size/2; s>0; s>>=1) {
        if (tid < s) {
            tmp[tid] += tmp[tid + s];
        }
        barrier(CLK_LOCAL_MEM_FENCE);
    }
    if (tid == 0) {
        dst[row] = tmp[0];
    }
}
);

std::string mul_template = MULTILINE_QUOTE(
__kernel void KERNEL_NAME(__global TYPE* x, const int x_offset, __global TYPE* y, const int y_offset, __global TYPE* dst, const int dst_offset, const int ky) {
    const int i = get_group_id(0)*get_local_size(0) + get_local_id(0);

    if (i >= get_global_size(0)) {
        return;
    }

    dst[dst_offset + i] = x[x_offset + i] * y[y_offset + i%ky];
}
);

#define CL_CHECK(err)                                               \
    do {                                                            \
        cl_int err_ = (err);                                        \
        if (err_ != CL_SUCCESS) {                                   \
            fprintf(stderr, "ggml_opencl: %s error %d at %s:%d\n",  \
                #err, err_, __FILE__, __LINE__);                    \
            exit(1);                                                \
        }                                                           \
    } while (0)

#define CLBLAST_CHECK(err)                                          \
    do {                                                            \
        CLBlastStatusCode err_ = (err);                             \
        if (err_ != CLBlastSuccess) {                               \
            fprintf(stderr, "ggml_opencl: %s error %d at %s:%d\n",  \
                #err, err_, __FILE__, __LINE__);                    \
            exit(1);                                                \
        }                                                           \
    } while (0)

std::array<std::string, 5> dequant_str_keys = {
    "KERNEL_NAME", "X_TYPE", "QUANT_K", "QUANT_R", "DEQUANT_FUNC"
};

std::array<std::string, 30> dequant_str_values = {
    "dequantize_row_q4_0", "struct block_q4_0", "QK4_0", "QR4_0", "dequantize_q4_0",
    "dequantize_row_q4_1", "struct block_q4_1", "QK4_1", "QR4_1", "dequantize_q4_1",
    "dequantize_row_q5_0", "struct block_q5_0", "QK5_0", "QR5_0", "dequantize_q5_0",
    "dequantize_row_q5_1", "struct block_q5_1", "QK5_1", "QR5_1", "dequantize_q5_1",
    "dequantize_row_q8_0", "struct block_q8_0", "QK8_0", "QR8_0", "dequantize_q8_0",
    "convert_row_f16", "half", "1", "1", "convert_f16"
};

std::array<std::string, 30> dequant_mul_mat_vec_str_values = {
    "dequantize_mul_mat_vec_q4_0", "struct block_q4_0", "QK4_0", "QR4_0", "dequantize_q4_0",
    "dequantize_mul_mat_vec_q4_1", "struct block_q4_1", "QK4_1", "QR4_1", "dequantize_q4_1",
    "dequantize_mul_mat_vec_q5_0", "struct block_q5_0", "QK5_0", "QR5_0", "dequantize_q5_0",
    "dequantize_mul_mat_vec_q5_1", "struct block_q5_1", "QK5_1", "QR5_1", "dequantize_q5_1",
    "dequantize_mul_mat_vec_q8_0", "struct block_q8_0", "QK8_0", "QR8_0", "dequantize_q8_0",
    "convert_mul_mat_vec_f16", "half", "1", "1", "convert_f16"
};

std::array<std::string, 2> mul_str_keys = {
    "KERNEL_NAME", "TYPE"
};
std::array<std::string, 2> mul_str_values = {
    "mul_f32", "float"
};

std::string& replace(std::string& s, const std::string& from, const std::string& to) {
    size_t pos = 0;
    while ((pos = s.find(from, pos)) != std::string::npos) {
         s.replace(pos, from.length(), to);
         pos += to.length();
    }
    return s;
}

std::string generate_kernels() {
    std::stringstream src;
    src << program_source << '\n';
    for (size_t i = 0; i < dequant_str_values.size(); i += dequant_str_keys.size()) {
        std::string dequant_kernel = dequant_template;
        std::string dmmv_kernel = dequant_mul_mat_vec_template;
        for (size_t j = 0; j < dequant_str_keys.size(); j++) {
            replace(dequant_kernel, dequant_str_keys[j], dequant_str_values[i + j]);
            replace(dmmv_kernel, dequant_str_keys[j], dequant_mul_mat_vec_str_values[i + j]);
        }
        src << dequant_kernel << '\n';
        src << dmmv_kernel << '\n';
    }
    for (size_t i = 0; i < mul_str_values.size(); i += mul_str_keys.size()) {
        std::string mul_kernel = mul_template;
        for (size_t j = 0; j < mul_str_keys.size(); j++) {
            replace(mul_kernel, mul_str_keys[j], mul_str_values[i + j]);
        }
        src << mul_kernel << '\n';
    }
    return src.str();
}

static cl_platform_id platform;
static cl_device_id device;
static cl_context context;
static cl_command_queue queue;
static cl_program program;
static cl_kernel convert_row_f16_cl;
static cl_kernel dequantize_row_q4_0_cl, dequantize_row_q4_1_cl, dequantize_row_q5_0_cl, dequantize_row_q5_1_cl, dequantize_row_q8_0_cl;
static cl_kernel dequantize_mul_mat_vec_q4_0_cl, dequantize_mul_mat_vec_q4_1_cl, dequantize_mul_mat_vec_q5_0_cl, dequantize_mul_mat_vec_q5_1_cl, dequantize_mul_mat_vec_q8_0_cl, convert_mul_mat_vec_f16_cl;
static cl_kernel mul_f32_cl;
static bool fp16_support;

static cl_program build_program_from_source(cl_context ctx, cl_device_id dev, const char* program_buffer) {
    cl_program p;
    char *program_log;
    size_t program_size;
    size_t log_size;
    int err;

    program_size = strlen(program_buffer);

    p = clCreateProgramWithSource(ctx, 1, (const char**)&program_buffer, &program_size, &err);
    if(err < 0) {
        fprintf(stderr, "OpenCL error creating program");
        exit(1);
    }

    const char* compile_opts = "-cl-mad-enable -cl-unsafe-math-optimizations -cl-finite-math-only -cl-fast-relaxed-math "
                               "-DQK4_0=32 -DQR4_0=2 -DQK4_1=32 -DQR4_1=2 -DQK5_0=32 -DQR5_0=2 -DQK5_1=32 -DQR5_1=2 -DQK8_0=32 -DQR8_0=1";

    err = clBuildProgram(p, 0, NULL, compile_opts, NULL, NULL);
    if(err < 0) {

        clGetProgramBuildInfo(p, dev, CL_PROGRAM_BUILD_LOG, 0, NULL, &log_size);
        program_log = (char*) malloc(log_size + 1);
        program_log[log_size] = '\0';
        clGetProgramBuildInfo(p, dev, CL_PROGRAM_BUILD_LOG, log_size + 1, program_log, NULL);
        fprintf(stderr, "ggml_opencl: kernel compile error:\n\n%s\n", program_log);
        free(program_log);
        exit(1);
    }

    return p;
}

void ggml_cl_init(void) {
    cl_int err;

    struct cl_device;
    struct cl_platform {
        cl_platform_id id;
        unsigned number;
        char name[128];
        char vendor[128];
        struct cl_device * devices;
        unsigned n_devices;
        struct cl_device * default_device;
    };

    struct cl_device {
        struct cl_platform * platform;
        cl_device_id id;
        unsigned number;
        cl_device_type type;
        char name[128];
    };

    enum { NPLAT = 16, NDEV = 16 };

    struct cl_platform platforms[NPLAT];
    unsigned n_platforms = 0;
    struct cl_device devices[NDEV];
    unsigned n_devices = 0;
    struct cl_device * default_device = NULL;

    platform = NULL;
    device = NULL;

    cl_platform_id platform_ids[NPLAT];
    CL_CHECK(clGetPlatformIDs(NPLAT, platform_ids, &n_platforms));

    for (unsigned i = 0; i < n_platforms; i++) {
        struct cl_platform * p = &platforms[i];
        p->number = i;
        p->id = platform_ids[i];
        CL_CHECK(clGetPlatformInfo(p->id, CL_PLATFORM_NAME, sizeof(p->name), &p->name, NULL));
        CL_CHECK(clGetPlatformInfo(p->id, CL_PLATFORM_VENDOR, sizeof(p->vendor), &p->vendor, NULL));

        cl_device_id device_ids[NDEV];
        cl_int clGetDeviceIDsError = clGetDeviceIDs(p->id, CL_DEVICE_TYPE_ALL, NDEV, device_ids, &p->n_devices);
        if (clGetDeviceIDsError == CL_DEVICE_NOT_FOUND) {
            p->n_devices = 0;
        } else {
            CL_CHECK(clGetDeviceIDsError);
        }
        p->devices = p->n_devices > 0 ? &devices[n_devices] : NULL;
        p->default_device = NULL;

        for (unsigned j = 0; j < p->n_devices; j++) {
            struct cl_device * d = &devices[n_devices];
            d->number = n_devices++;
            d->id = device_ids[j];
            d->platform = p;
            CL_CHECK(clGetDeviceInfo(d->id, CL_DEVICE_NAME, sizeof(d->name), &d->name, NULL));
            CL_CHECK(clGetDeviceInfo(d->id, CL_DEVICE_TYPE, sizeof(d->type), &d->type, NULL));

            if (p->default_device == NULL && d->type == CL_DEVICE_TYPE_GPU) {
                p->default_device = d;
            }
        }

        if (default_device == NULL && p->default_device != NULL) {
            default_device = p->default_device;
        }
    }

    if (n_devices == 0) {
        fprintf(stderr, "ggml_opencl: could find any OpenCL devices.\n");
        exit(1);
    }

    char * user_platform_string = getenv("GGML_OPENCL_PLATFORM");
    char * user_device_string = getenv("GGML_OPENCL_DEVICE");
    int user_platform_number = -1;
    int user_device_number = -1;

    unsigned n;
    if (user_platform_string != NULL && sscanf(user_platform_string, " %u", &n) == 1 && n < n_platforms) {
        user_platform_number = (int)n;
    }
    if (user_device_string != NULL && sscanf(user_device_string, " %u", &n) == 1 && n < n_devices) {
        user_device_number = (int)n;
    }
    if (user_platform_number != -1 && user_device_number != -1) {
        cl_platform* platform = &platforms[user_platform_number];
        if ((unsigned)user_device_number >= platform->n_devices) {
            fprintf(stderr, "ggml_opencl: invalid device number %d\n", user_device_number);
            exit(1);
        }
        default_device = &platform->devices[user_device_number];
    } else {

        struct cl_device * selected_devices = devices;
        unsigned n_selected_devices = n_devices;

        if (user_platform_number == -1 && user_platform_string != NULL && user_platform_string[0] != 0) {
            for (unsigned i = 0; i < n_platforms; i++) {
                struct cl_platform * p = &platforms[i];
                if (strstr(p->name, user_platform_string) != NULL ||
                    strstr(p->vendor, user_platform_string) != NULL) {
                    user_platform_number = (int)i;
                    break;
                }
            }
            if (user_platform_number == -1) {
                fprintf(stderr, "ggml_opencl: no platform matching '%s' was found.\n", user_platform_string);
                exit(1);
            }
        }
        if (user_platform_number != -1) {
            struct cl_platform * p = &platforms[user_platform_number];
            selected_devices = p->devices;
            n_selected_devices = p->n_devices;
            default_device = p->default_device;
            if (n_selected_devices == 0) {
                fprintf(stderr, "ggml_opencl: selected platform '%s' does not have any devices.\n", p->name);
                exit(1);
            }
        }

        if (user_device_number == -1 && user_device_string != NULL && user_device_string[0] != 0) {
            for (unsigned i = 0; i < n_selected_devices; i++) {
                struct cl_device * d = &selected_devices[i];
                if (strstr(d->name, user_device_string) != NULL) {
                    user_device_number = d->number;
                    break;
                }
            }
            if (user_device_number == -1) {
                fprintf(stderr, "ggml_opencl: no device matching '%s' was found.\n", user_device_string);
                exit(1);
            }
        }
        if (user_device_number != -1) {
            selected_devices = &devices[user_device_number];
            n_selected_devices = 1;
            default_device = &selected_devices[0];
        }

        GGML_ASSERT(n_selected_devices > 0);

        if (default_device == NULL) {
            default_device = &selected_devices[0];
        }
    }

    fprintf(stderr, "ggml_opencl: selecting platform: '%s'\n", default_device->platform->name);
    fprintf(stderr, "ggml_opencl: selecting device: '%s'\n", default_device->name);
    if (default_device->type != CL_DEVICE_TYPE_GPU) {
        fprintf(stderr, "ggml_opencl: warning, not a GPU: '%s'.\n", default_device->name);
    }

    platform = default_device->platform->id;
    device = default_device->id;

    size_t ext_str_size;
    clGetDeviceInfo(device, CL_DEVICE_EXTENSIONS, 0, NULL, &ext_str_size);
    char *ext_buffer = (char *)alloca(ext_str_size + 1);
    clGetDeviceInfo(device, CL_DEVICE_EXTENSIONS, ext_str_size, ext_buffer, NULL);
    ext_buffer[ext_str_size] = '\0'; // ensure it is null terminated
    // Check if ext_buffer contains cl_khr_fp16
    fp16_support = strstr(ext_buffer, "cl_khr_fp16") != NULL;
    fprintf(stderr, "ggml_opencl: device FP16 support: %s\n", fp16_support ? "true" : "false");

    cl_context_properties properties[] = {
        (intptr_t)CL_CONTEXT_PLATFORM, (intptr_t)platform, 0
    };

    CL_CHECK((context = clCreateContext(properties, 1, &device, NULL, NULL, &err), err));

    CL_CHECK((queue = clCreateCommandQueue(context, device, CL_QUEUE_OUT_OF_ORDER_EXEC_MODE_ENABLE, &err),
        (err != CL_INVALID_QUEUE_PROPERTIES && err != CL_INVALID_VALUE ? err :
        (queue = clCreateCommandQueue(context, device, 0, &err), err)
    )));

    const std::string kernel_src = generate_kernels();

    program = build_program_from_source(context, device, kernel_src.c_str());

    // FP16 to FP32 kernel
    CL_CHECK((convert_row_f16_cl = clCreateKernel(program, "convert_row_f16", &err), err));

    // Dequantize kernels
    CL_CHECK((dequantize_row_q4_0_cl = clCreateKernel(program, "dequantize_row_q4_0", &err), err));
    CL_CHECK((dequantize_row_q4_1_cl = clCreateKernel(program, "dequantize_row_q4_1", &err), err));
    CL_CHECK((dequantize_row_q5_0_cl = clCreateKernel(program, "dequantize_row_q5_0", &err), err));
    CL_CHECK((dequantize_row_q5_1_cl = clCreateKernel(program, "dequantize_row_q5_1", &err), err));
    CL_CHECK((dequantize_row_q8_0_cl = clCreateKernel(program, "dequantize_row_q8_0", &err), err));

    // dequant mul mat kernel
    CL_CHECK((dequantize_mul_mat_vec_q4_0_cl = clCreateKernel(program, "dequantize_mul_mat_vec_q4_0", &err), err));
    CL_CHECK((dequantize_mul_mat_vec_q4_1_cl = clCreateKernel(program, "dequantize_mul_mat_vec_q4_1", &err), err));
    CL_CHECK((dequantize_mul_mat_vec_q5_0_cl = clCreateKernel(program, "dequantize_mul_mat_vec_q5_0", &err), err));
    CL_CHECK((dequantize_mul_mat_vec_q5_1_cl = clCreateKernel(program, "dequantize_mul_mat_vec_q5_1", &err), err));
    CL_CHECK((dequantize_mul_mat_vec_q8_0_cl = clCreateKernel(program, "dequantize_mul_mat_vec_q8_0", &err), err));
    CL_CHECK((convert_mul_mat_vec_f16_cl = clCreateKernel(program, "convert_mul_mat_vec_f16", &err), err));

    // mul kernel
    CL_CHECK((mul_f32_cl = clCreateKernel(program, "mul_f32", &err), err));
}

static cl_kernel* ggml_get_to_fp32_cl(ggml_type type) {
    switch (type) {
        case GGML_TYPE_Q4_0:
            return &dequantize_row_q4_0_cl;
        case GGML_TYPE_Q4_1:
            return &dequantize_row_q4_1_cl;
        case GGML_TYPE_Q5_0:
            return &dequantize_row_q5_0_cl;
        case GGML_TYPE_Q5_1:
            return &dequantize_row_q5_1_cl;
        case GGML_TYPE_Q8_0:
            return &dequantize_row_q8_0_cl;
        case GGML_TYPE_F16:
            return &convert_row_f16_cl;
        default:
            return nullptr;
    }
}

static cl_kernel* ggml_get_dequantize_mul_mat_vec_cl(ggml_type type) {
    switch (type) {
        case GGML_TYPE_Q4_0:
            return &dequantize_mul_mat_vec_q4_0_cl;
        case GGML_TYPE_Q4_1:
            return &dequantize_mul_mat_vec_q4_1_cl;
        case GGML_TYPE_Q5_0:
            return &dequantize_mul_mat_vec_q5_0_cl;
        case GGML_TYPE_Q5_1:
            return &dequantize_mul_mat_vec_q5_1_cl;
        case GGML_TYPE_Q8_0:
            return &dequantize_mul_mat_vec_q8_0_cl;
        case GGML_TYPE_F16:
            return &convert_mul_mat_vec_f16_cl;
        default:
            return nullptr;
    }
}

// buffer pool for cl
#define MAX_CL_BUFFERS 256

struct scoped_spin_lock {
    std::atomic_flag& lock;
    scoped_spin_lock(std::atomic_flag& lock) : lock(lock) {
        while (lock.test_and_set(std::memory_order_acquire)) {
            ; // spin
        }
    }
    ~scoped_spin_lock() {
        lock.clear(std::memory_order_release);
    }
    scoped_spin_lock(const scoped_spin_lock&) = delete;
    scoped_spin_lock& operator=(const scoped_spin_lock&) = delete;
};

struct cl_buffer {
    cl_mem mem;
    size_t size = 0;
};

static cl_buffer g_cl_buffer_pool[MAX_CL_BUFFERS];
static std::atomic_flag g_cl_pool_lock = ATOMIC_FLAG_INIT;

static cl_mem ggml_cl_pool_malloc(size_t size, size_t * actual_size, cl_mem_flags flags) {
    scoped_spin_lock lock(g_cl_pool_lock);
    cl_int err;

    int best_i = -1, best_size = (size_t)-1; //smallest unused buffer that fits our needs
    int worst_i = -1, worst_size = 0; //largest unused buffer seen so far
    for (int i = 0; i < MAX_CL_BUFFERS; ++i) {
        cl_buffer &b = g_cl_buffer_pool[i];
        if (b.size > 0 && b.size >= size && b.size < best_size)
        {
            best_i = i;
            best_size = b.size;
        }
        if (b.size > 0 && b.size > worst_size)
        {
            worst_i = i;
            worst_size = b.size;
        }
    }
    if(best_i!=-1) //found the smallest buffer that fits our needs
    {
        cl_buffer& b = g_cl_buffer_pool[best_i];
        cl_mem mem = b.mem;
        *actual_size = b.size;
        b.size = 0;
        return mem;
    }
    if(worst_i!=-1) //no buffer that fits our needs, resize largest one to save memory
    {
         cl_buffer& b = g_cl_buffer_pool[worst_i];
         cl_mem mem = b.mem;
         b.size = 0;
         clReleaseMemObject(mem);         
    }
    cl_mem mem;
    CL_CHECK((mem = clCreateBuffer(context, flags, size, NULL, &err), err));
    *actual_size = size;
    return mem;
}

static void ggml_cl_pool_free(cl_mem mem, size_t size) {
    scoped_spin_lock lock(g_cl_pool_lock);

    for (int i = 0; i < MAX_CL_BUFFERS; ++i) {
        cl_buffer& b = g_cl_buffer_pool[i];
        if (b.size == 0) {
            b.mem = mem;
            b.size = size;
            return;
        }
    }
    fprintf(stderr, "WARNING: cl buffer pool full, increase MAX_CL_BUFFERS\n");
    clReleaseMemObject(mem);
}

static cl_int ggml_cl_h2d_tensor_2d(cl_command_queue queue, cl_mem dst, size_t offset, const struct ggml_tensor * src, uint64_t i3, uint64_t i2, cl_event* ev) {
    cl_int err;
    const uint64_t ne0 = src->ne[0];
    const uint64_t ne1 = src->ne[1];
    const uint64_t nb0 = src->nb[0];
    const uint64_t nb1 = src->nb[1];
    const uint64_t nb2 = src->nb[2];
    const uint64_t nb3 = src->nb[3];
    const enum ggml_type type = src->type;
    const size_t ts = ggml_type_size(type);
    const size_t bs = ggml_blck_size(type);

    const void * x = (const void *) ((const char *) src->data + i2*nb2 + i3*nb3);
    if (nb0 == ts && nb1 == ts*ne0/bs) {
        err = clEnqueueWriteBuffer(queue, dst, CL_FALSE, offset, ne1*nb1, x, 0, NULL, ev);
        return err;
    }
    if (nb0 == ts) {
        const size_t buffer_origin[3] = { offset, 0, 0 };
        const size_t host_origin[3] = { 0, 0, 0 };
        const size_t region[3] = { ts*ne0/bs, ne1, 1 };
        err = clEnqueueWriteBufferRect(queue, dst, CL_FALSE, buffer_origin, host_origin, region, ts*ne0/bs, 0, nb1, 0, x, 0, NULL, ev);
        return err;
    }
    for (uint64_t i1 = 0; i1 < ne1; i1++) {
        // pretend the row is a matrix with cols=1
        const size_t buffer_origin[3] = { offset, i1, 0 };
        const size_t host_origin[3] = { 0, 0, 0 };
        const size_t region[3] = { ts/bs, ne0, 1 };
        err = clEnqueueWriteBufferRect(queue, dst, CL_FALSE, buffer_origin, host_origin, region, 0, 0, nb0, 0, ((const char *)x) + i1*nb0, 0, NULL, ev);
        if (err != CL_SUCCESS) {
            break;
        }
    }
    return err;
}

static void ggml_cl_mul_f32(const ggml_tensor * src0, const ggml_tensor * src1, ggml_tensor * dst) {
    GGML_ASSERT(src1->backend == GGML_BACKEND_CL);
    const int64_t ne00 = src0->ne[0];
    const int64_t ne01 = src0->ne[1];
    const int64_t ne02 = src0->ne[2];
    const int64_t ne03 = src0->ne[2];
    const int64_t ne0 = ne00 * ne01 * ne02 * ne03;
    const int64_t ne10 = src1->ne[0];
    const int64_t ne11 = src1->ne[1];
    const int64_t ne12 = src1->ne[2];
    const int64_t ne13 = src1->ne[3];
    const int64_t nb10 = src1->nb[0];
    const int nb2  = dst->nb[2];
    const int nb3  = dst->nb[3];
    size_t x_size;
    size_t d_size;

<<<<<<< HEAD
    cl_mem d_X = ggml_cl_pool_malloc(ne0 * sizeof(float), &x_size, CL_MEM_READ_WRITE); // src0
    cl_mem d_Y = (cl_mem) src1->data; // src1 is already on device, broadcasted.
    cl_mem d_D = ggml_cl_pool_malloc(ne0 * sizeof(float), &d_size, CL_MEM_READ_WRITE); // dst
=======
    cl_mem d_X = ggml_cl_pool_malloc(ne0 * sizeof(float), &x_size, CL_MEM_READ_ONLY); // src0
    cl_mem d_Y = (cl_mem) src1->data; // src1 is already on device, broadcasted.
    cl_mem d_D = ggml_cl_pool_malloc(ne0 * sizeof(float), &d_size, CL_MEM_WRITE_ONLY); // dst
>>>>>>> dcb2ed48

    for (int64_t i03 = 0; i03 < ne03; i03++) {
        for (int64_t i02 = 0; i02 < ne02; i02++) {
            const int i0 = i03*ne02 + i02;

            cl_event ev;

            // copy src0 to device
            CL_CHECK(ggml_cl_h2d_tensor_2d(queue, d_X, i0, src0, i03, i02, &ev));

            if (nb10 == sizeof(float)) {
                // Contiguous, avoid overhead from queueing many kernel runs
                const int64_t i13 = i03%ne13;
                const int64_t i12 = i02%ne12;
                const int i1 = i13*ne12*ne11 + i12*ne11;

                cl_int x_offset = 0;
                cl_int y_offset = i1*ne10;
                cl_int d_offset = 0;

                size_t global = ne00 * ne01;
                cl_int ky = ne10;
                CL_CHECK(clSetKernelArg(mul_f32_cl, 0, sizeof(cl_mem), &d_X));
                CL_CHECK(clSetKernelArg(mul_f32_cl, 1, sizeof(cl_int), &x_offset));
                CL_CHECK(clSetKernelArg(mul_f32_cl, 2, sizeof(cl_mem), &d_Y));
                CL_CHECK(clSetKernelArg(mul_f32_cl, 3, sizeof(cl_int), &y_offset));
                CL_CHECK(clSetKernelArg(mul_f32_cl, 4, sizeof(cl_mem), &d_D));
                CL_CHECK(clSetKernelArg(mul_f32_cl, 5, sizeof(cl_int), &d_offset));
                CL_CHECK(clSetKernelArg(mul_f32_cl, 6, sizeof(cl_int), &ky));
                CL_CHECK(clEnqueueNDRangeKernel(queue, mul_f32_cl, 1, NULL, &global, NULL, 1, &ev, NULL));
            } else {
                for (int64_t i01 = 0; i01 < ne01; i01++) {
                    const int64_t i13 = i03%ne13;
                    const int64_t i12 = i02%ne12;
                    const int64_t i11 = i01%ne11;
                    const int i1 = i13*ne12*ne11 + i12*ne11 + i11;

                    cl_int x_offset = i01*ne00;
                    cl_int y_offset = i1*ne10;
                    cl_int d_offset = i01*ne00;

                    // compute
                    size_t global = ne00;
                    cl_int ky = ne10;
                    CL_CHECK(clSetKernelArg(mul_f32_cl, 0, sizeof(cl_mem), &d_X));
                    CL_CHECK(clSetKernelArg(mul_f32_cl, 1, sizeof(cl_int), &x_offset));
                    CL_CHECK(clSetKernelArg(mul_f32_cl, 2, sizeof(cl_mem), &d_Y));
                    CL_CHECK(clSetKernelArg(mul_f32_cl, 3, sizeof(cl_int), &y_offset));
                    CL_CHECK(clSetKernelArg(mul_f32_cl, 4, sizeof(cl_mem), &d_D));
                    CL_CHECK(clSetKernelArg(mul_f32_cl, 5, sizeof(cl_int), &d_offset));
                    CL_CHECK(clSetKernelArg(mul_f32_cl, 6, sizeof(cl_int), &ky));
                    CL_CHECK(clEnqueueNDRangeKernel(queue, mul_f32_cl, 1, NULL, &global, NULL, 1, &ev, NULL));
                }
            }

            CL_CHECK(clReleaseEvent(ev));
            CL_CHECK(clFinish(queue));

            // copy dst to host
            float * d = (float *) ((char *) dst->data + i02*nb2 + i03*nb3);
            CL_CHECK(clEnqueueReadBuffer(queue, d_D, true, 0, sizeof(float) * ne00*ne01, d, 0, NULL, NULL));
        }
    }
    ggml_cl_pool_free(d_X, x_size);
    ggml_cl_pool_free(d_D, d_size);
}

void ggml_cl_mul(const struct ggml_tensor * src0, const struct ggml_tensor * src1, struct ggml_tensor * dst) {
    GGML_ASSERT(src0->type == GGML_TYPE_F32 && src1->type == GGML_TYPE_F32 && dst->type == GGML_TYPE_F32);
    ggml_cl_mul_f32(src0, src1, dst);
}

static void ggml_cl_mul_mat_f32(const ggml_tensor * src0, const ggml_tensor * src1, ggml_tensor * dst) {
    const int64_t ne00 = src0->ne[0];
    const int64_t ne01 = src0->ne[1];
    const int64_t ne02 = src0->ne[2];
    const int64_t ne03 = src0->ne[3];

    const int64_t ne10 = src1->ne[0];
    const int64_t ne11 = src1->ne[1];

    const int nb2  = dst->nb[2];
    const int nb3  = dst->nb[3];

    const float alpha = 1.0f;
    const float beta = 0.0f;
    const int x_ne = ne01 * ne00;
    const int y_ne = ne11 * ne10;
    const int d_ne = ne11 * ne01;

    size_t x_size;
    size_t y_size;
    size_t d_size;
    cl_mem d_X;
    if (src0->backend == GGML_BACKEND_CL) {
        d_X = (cl_mem) src0->data;
    } else {
        d_X = ggml_cl_pool_malloc(sizeof(ggml_fp16_t) * x_ne, &x_size, CL_MEM_READ_WRITE);
    }
    cl_mem d_Y = ggml_cl_pool_malloc(sizeof(float) * y_ne, &y_size, CL_MEM_READ_WRITE);
    cl_mem d_D = ggml_cl_pool_malloc(sizeof(float) * d_ne, &d_size, CL_MEM_READ_WRITE);

    for (int64_t i03 = 0; i03 < ne03; i03++) {
        for (int64_t i02 = 0; i02 < ne02; i02++) {
            // copy data to device
            if (src0->backend != GGML_BACKEND_CL) {
                CL_CHECK(ggml_cl_h2d_tensor_2d(queue, d_X, 0, src0, i03, i02, NULL));
            }
            CL_CHECK(ggml_cl_h2d_tensor_2d(queue, d_Y, 0, src1, i03, i02, NULL));

            CL_CHECK(clFinish(queue));

            // compute
            cl_event ev_sgemm;
            clblast::StatusCode status = clblast::Gemm<cl_float>(clblast::Layout::kColMajor,
                                                       clblast::Transpose::kYes, clblast::Transpose::kNo,
                                                       ne01, ne11, ne10,
                                                       alpha,
                                                       d_X, 0, ne00,
                                                       d_Y, 0, ne10,
                                                       beta,
                                                       d_D, 0, ne01,
                                                       &queue, &ev_sgemm);

            if (status != clblast::StatusCode::kSuccess) {
                GGML_ASSERT(false);
            }

            // copy dst to host
            float * d = (float *) ((char *) dst->data + i02*nb2 + i03*nb3);
            CL_CHECK(clEnqueueReadBuffer(queue, d_D, true, 0, sizeof(float) * d_ne, d, 1, &ev_sgemm, NULL));
        }
    }

    if (src0->backend != GGML_BACKEND_CL) {
        ggml_cl_pool_free(d_X, x_size);
    }
    ggml_cl_pool_free(d_Y, y_size);
    ggml_cl_pool_free(d_D, d_size);
}

static void ggml_cl_mul_mat_f16(const ggml_tensor * src0, const ggml_tensor * src1, ggml_tensor * dst, void * wdata, size_t /* wsize */) {
    GGML_ASSERT(fp16_support);

    const int64_t ne00 = src0->ne[0];
    const int64_t ne01 = src0->ne[1];
    const int64_t ne02 = src0->ne[2];
    const int64_t ne03 = src0->ne[3];

    const int64_t ne10 = src1->ne[0];
    const int64_t ne11 = src1->ne[1];

    const int nb10 = src1->nb[0];
    const int nb11 = src1->nb[1];
    const int nb12 = src1->nb[2];
    const int nb13 = src1->nb[3];

    const int nb2  = dst->nb[2];
    const int nb3  = dst->nb[3];

    const ggml_fp16_t alpha = ggml_fp32_to_fp16(1.0f);
    const ggml_fp16_t beta = ggml_fp32_to_fp16(0.0f);
    const int x_ne = ne01 * ne00;
    const int y_ne = ne11 * ne10;
    const int d_ne = ne11 * ne01;

    size_t x_size;
    size_t y_size;
    size_t d_size;
    cl_mem d_X;
    if (src0->backend == GGML_BACKEND_CL) {
        d_X = (cl_mem) src0->data;
    } else {
        d_X = ggml_cl_pool_malloc(sizeof(ggml_fp16_t) * x_ne, &x_size, CL_MEM_READ_WRITE);
    }
    cl_mem d_Y = ggml_cl_pool_malloc(sizeof(ggml_fp16_t) * y_ne, &y_size, CL_MEM_READ_WRITE);
    cl_mem d_D = ggml_cl_pool_malloc(sizeof(ggml_fp16_t) * d_ne, &d_size, CL_MEM_READ_WRITE);

    bool src1_cont_rows = nb10 == sizeof(float);
    bool src1_cont_cols = (size_t)nb11 == ne11*sizeof(float);

    for (int64_t i03 = 0; i03 < ne03; i03++) {
        for (int64_t i02 = 0; i02 < ne02; i02++) {
            // copy src0 to device
            if (src0->backend != GGML_BACKEND_CL) {
                CL_CHECK(ggml_cl_h2d_tensor_2d(queue, d_X, 0, src0, i03, i02, NULL));
            }

            // convert src1 to fp16
            // TODO: use multiple threads
            ggml_fp16_t * const tmp = (ggml_fp16_t *) wdata + (ne11 * ne10) * (i03 * ne02 + i02);
            char * src1i = (char *) src1->data + i03*nb13 + i02*nb12;
            if (src1_cont_rows) {
                if (src1_cont_cols) {
                    ggml_fp32_to_fp16_row((float *) src1i, tmp, ne10*ne11);
                }
                else {
                    for (int64_t i01 = 0; i01 < ne11; i01++) {
                        ggml_fp32_to_fp16_row((float *) (src1i + i01*nb11), tmp + i01*ne10, ne10);
                    }
                }
            }
            else {
                for (int64_t i01 = 0; i01 < ne11; i01++) {
                    for (int64_t i00 = 0; i00 < ne10; i00++) {
                        // very slow due to no inlining
                        tmp[i01*ne10 + i00] = ggml_fp32_to_fp16(*(float *) (src1i + i01*nb11 + i00*nb10));
                    }
                }
            }

            // copy src1 to device
            CL_CHECK(clEnqueueWriteBuffer(queue, d_Y, false, 0, sizeof(ggml_fp16_t) * y_ne, tmp, 0, NULL, NULL));

            CL_CHECK(clFinish(queue));

            // compute
            cl_event ev_sgemm;
            clblast::StatusCode status = clblast::Gemm<cl_half>(clblast::Layout::kColMajor,
                                                       clblast::Transpose::kYes, clblast::Transpose::kNo,
                                                       ne01, ne11, ne10,
                                                       alpha,
                                                       d_X, 0, ne00,
                                                       d_Y, 0, ne10,
                                                       beta,
                                                       d_D, 0, ne01,
                                                       &queue, &ev_sgemm);

            if (status != clblast::StatusCode::kSuccess) {
                GGML_ASSERT(false);
            }

            // copy dst to host, then convert to float
            CL_CHECK(clEnqueueReadBuffer(queue, d_D, true, 0, sizeof(ggml_fp16_t) * d_ne, tmp, 1, &ev_sgemm, NULL));

            float * d = (float *) ((char *) dst->data + i02*nb2 + i03*nb3);

            ggml_fp16_to_fp32_row(tmp, d, d_ne);
        }
    }

    if (src0->backend != GGML_BACKEND_CL) {
        ggml_cl_pool_free(d_X, x_size);
    }
    ggml_cl_pool_free(d_Y, y_size);
    ggml_cl_pool_free(d_D, d_size);
}

static void ggml_cl_mul_mat_q_f32(const ggml_tensor * src0, const ggml_tensor * src1, ggml_tensor * dst) {
    const int64_t ne00 = src0->ne[0];
    const int64_t ne01 = src0->ne[1];
    const int64_t ne02 = src0->ne[2];
    const int64_t ne03 = src0->ne[3];

    const int64_t ne10 = src1->ne[0];
    const int64_t ne11 = src1->ne[1];

    const int nb2  = dst->nb[2];
    const int nb3  = dst->nb[3];
    const ggml_type type = src0->type;
    const bool mul_mat_vec = ne11 == 1;

    const float alpha = 1.0f;
    const float beta = 0.0f;
    const int x_ne = ne01 * ne00;
    const int y_ne = ne11 * ne10;
    const int d_ne = ne11 * ne01;
    const size_t q_sz = ggml_type_size(type) * x_ne / ggml_blck_size(type);

    size_t x_size;
    size_t y_size;
    size_t d_size;
    size_t q_size;
    cl_mem d_X;
    if (!mul_mat_vec) {
        d_X = ggml_cl_pool_malloc(sizeof(float) * x_ne, &x_size, CL_MEM_READ_WRITE);
    }
    cl_mem d_Y = ggml_cl_pool_malloc(sizeof(float) * y_ne, &y_size, CL_MEM_READ_WRITE);
    cl_mem d_D = ggml_cl_pool_malloc(sizeof(float) * d_ne, &d_size, CL_MEM_READ_WRITE);
    cl_mem d_Q;
    if (src0->backend == GGML_BACKEND_CPU) {
        d_Q = ggml_cl_pool_malloc(q_sz, &q_size, CL_MEM_READ_WRITE);
    }

    cl_kernel* to_fp32_cl = ggml_get_to_fp32_cl(type);
    cl_kernel* dmmv = ggml_get_dequantize_mul_mat_vec_cl(type);
    GGML_ASSERT(to_fp32_cl != nullptr);

    size_t ev_idx = 0;
    std::vector<cl_event> events;

    for (int64_t i03 = 0; i03 < ne03; i03++) {
        for (int64_t i02 = 0; i02 < ne02; i02++) {
            // copy src0 to device if necessary
            if (src0->backend == GGML_BACKEND_CPU) {
                events.emplace_back();
                CL_CHECK(ggml_cl_h2d_tensor_2d(queue, d_Q, 0, src0, i03, i02, events.data() + ev_idx++));
            } else if (src0->backend == GGML_BACKEND_CL) {
                d_Q = (cl_mem) src0->data;
            } else {
                GGML_ASSERT(false);
            }
            if (mul_mat_vec) { // specialized dequantize_mul_mat_vec kernel
                // copy src1 to device
                events.emplace_back();
                CL_CHECK(ggml_cl_h2d_tensor_2d(queue, d_Y, 0, src1, i03, i02, events.data() + ev_idx++));

                // compute
                const size_t global = ne01 * CL_DMMV_BLOCK_SIZE;
                const size_t local = CL_DMMV_BLOCK_SIZE;
                const cl_int ncols = ne00;
                events.emplace_back();
                CL_CHECK(clSetKernelArg(*dmmv, 0, sizeof(cl_mem), &d_Q));
                CL_CHECK(clSetKernelArg(*dmmv, 1, sizeof(float) * local, NULL));
                CL_CHECK(clSetKernelArg(*dmmv, 2, sizeof(cl_mem), &d_Y));
                CL_CHECK(clSetKernelArg(*dmmv, 3, sizeof(cl_mem), &d_D));
                CL_CHECK(clSetKernelArg(*dmmv, 4, sizeof(cl_int), &ncols));
                CL_CHECK(clEnqueueNDRangeKernel(queue, *dmmv, 1, NULL, &global, &local, events.size() - 1, events.data(), events.data() + ev_idx++));
            } else { // general dequantization kernel + CLBlast matrix matrix multiplication
                // convert src0 to fp32 on device
                const size_t global = x_ne;
                CL_CHECK(clSetKernelArg(*to_fp32_cl, 0, sizeof(cl_mem), &d_Q));
                CL_CHECK(clSetKernelArg(*to_fp32_cl, 1, sizeof(cl_mem), &d_X));
                CL_CHECK(clEnqueueNDRangeKernel(queue, *to_fp32_cl, 1, NULL, &global, NULL, events.size(), !events.empty() ? events.data() : NULL, NULL));

                // copy src1 to device
                CL_CHECK(ggml_cl_h2d_tensor_2d(queue, d_Y, 0, src1, i03, i02, NULL));

                events.emplace_back();

                // wait for conversion
                CL_CHECK(clFinish(queue));

                // compute
                clblast::StatusCode status = clblast::Gemm<cl_float>(clblast::Layout::kColMajor,
                                                           clblast::Transpose::kYes, clblast::Transpose::kNo,
                                                           ne01, ne11, ne10,
                                                           alpha,
                                                           d_X, 0, ne00,
                                                           d_Y, 0, ne10,
                                                           beta,
                                                           d_D, 0, ne01,
                                                           &queue, events.data() + ev_idx++);

                if (status != clblast::StatusCode::kSuccess) {
                    GGML_ASSERT(false);
                }
            }

            // copy dst to host
            float * d = (float *) ((char *) dst->data + i02*nb2 + i03*nb3);
            CL_CHECK(clEnqueueReadBuffer(queue, d_D, true, 0, sizeof(float) * d_ne, d, 1, &events[events.size() - 1], NULL));
            for (auto *event : events) {
                clReleaseEvent(event);
            }

            ev_idx = 0;
            events.clear();
        }
    }

    if (!mul_mat_vec) {
        ggml_cl_pool_free(d_X, x_size);
    }
    ggml_cl_pool_free(d_Y, y_size);
    ggml_cl_pool_free(d_D, d_size);
    if (src0->backend == GGML_BACKEND_CPU) {
        ggml_cl_pool_free(d_Q, q_size);
    }
}


bool ggml_cl_can_mul_mat(const struct ggml_tensor * src0, const struct ggml_tensor * src1, struct ggml_tensor * dst) {
    const int64_t ne10 = src1->ne[0];

    const int64_t ne0 = dst->ne[0];
    const int64_t ne1 = dst->ne[1];

    // TODO: find the optimal values for these
    if ((src0->type == GGML_TYPE_F32 || src0->type == GGML_TYPE_F16 || ggml_is_quantized(src0->type)) &&
        src1->type == GGML_TYPE_F32 &&
        dst->type == GGML_TYPE_F32 &&
        ((ne0 >= 32 && ne1 >= 32 && ne10 >= 32) || src0->backend == GGML_BACKEND_CL)) {
        return true;
    }

    return false;
}

bool ggml_cl_mul_mat_use_f16(const struct ggml_tensor * src0, const struct ggml_tensor * src1, struct ggml_tensor * /* dst */) {
    // If device doesn't support FP16
    if (!fp16_support) {
        return false;
    }

    size_t src0_sz = ggml_nbytes(src0);
    size_t src1_sz = ggml_nbytes(src1);

    // mul_mat_q: src0 is converted to fp32 on device
    size_t mul_mat_q_transfer = src0_sz + src1_sz;

    // mul_mat_f16: src1 is converted to fp16 on cpu
    size_t mul_mat_f16_transfer = src0_sz + sizeof(ggml_fp16_t) * ggml_nelements(src1);

    // choose the smaller one to transfer to the device
    // TODO: this is not always the best choice due to the overhead of converting to fp16
    return mul_mat_f16_transfer < mul_mat_q_transfer;
}

void ggml_cl_mul_mat(const struct ggml_tensor * src0, const struct ggml_tensor * src1, struct ggml_tensor * dst, void * wdata, size_t wsize) {
    GGML_ASSERT(ggml_cl_can_mul_mat(src0, src1, dst));

    if (src0->type == GGML_TYPE_F32) {
        ggml_cl_mul_mat_f32(src0, src1, dst);
    }
    else if (src0->type == GGML_TYPE_F16) {
        if (ggml_cl_mul_mat_use_f16(src0, src1, dst)) {
            ggml_cl_mul_mat_f16(src0, src1, dst, wdata, wsize);
        }
        else {
            ggml_cl_mul_mat_q_f32(src0, src1, dst);
        }
    }
    else if (ggml_is_quantized(src0->type)) {
        ggml_cl_mul_mat_q_f32(src0, src1, dst);
    }
    else {
        GGML_ASSERT(false);
    }
}

size_t ggml_cl_mul_mat_get_wsize(const struct ggml_tensor * src0, const struct ggml_tensor * src1, struct ggml_tensor * dst) {
    if (ggml_cl_mul_mat_use_f16(src0, src1, dst)) {
        return ggml_nelements(src1) * sizeof(ggml_fp16_t);
    }
    return 0;
}

void ggml_cl_transform_tensor(ggml_tensor * tensor) {
    const int64_t ne0 = tensor->ne[0];
    const int64_t ne1 = tensor->ne[1];
    const int64_t ne2 = tensor->ne[2];
    const int64_t ne3 = tensor->ne[3];

    const ggml_type type = tensor->type;
    const size_t q_sz = ggml_type_size(type) * ne0 * ne1 * ne2 * ne3 / ggml_blck_size(type);

    size_t q_size;
    cl_mem dst = ggml_cl_pool_malloc(q_sz, &q_size, CL_MEM_READ_WRITE);

    // copy tensor to device
    for (int64_t i3 = 0; i3 < ne3; i3++) {
        for (int64_t i2 = 0; i2 < ne2; i2++) {
            int i = i3*ne2 + i2;
            CL_CHECK(ggml_cl_h2d_tensor_2d(queue, dst, i*ne0*ne1, tensor, i3, i2, NULL));
        }
    }

    CL_CHECK(clFinish(queue));

    tensor->data = dst;
    tensor->backend = GGML_BACKEND_CL;
}

void ggml_cl_load_data(const char * fname, struct ggml_tensor * tensor, const size_t offset) {
    cl_int err;
    FILE * fp = fopen(fname, "rb");

    const size_t size = ggml_nbytes(tensor);

    cl_mem dst;
    CL_CHECK((dst = clCreateBuffer(context, CL_MEM_READ_ONLY, size, nullptr, &err), err));
    void * buf_host = malloc(size);

#ifdef _WIN32
    int ret = _fseeki64(fp, (__int64) offset, SEEK_SET);
#else
    int ret = fseek(fp, (long) offset, SEEK_SET);
#endif
    GGML_ASSERT(ret == 0); // same

    size_t ret2 = fread(buf_host, size, 1, fp);
    if (ret2 != 1) {
        fprintf(stderr, "unexpectedly reached end of file");
        exit(1);
    }

    clEnqueueWriteBuffer(queue, dst, CL_TRUE, 0, size, buf_host, 0, nullptr, nullptr);

    tensor->data = dst;
    free(buf_host);
    fclose(fp);
}<|MERGE_RESOLUTION|>--- conflicted
+++ resolved
@@ -713,15 +713,10 @@
     size_t x_size;
     size_t d_size;
 
-<<<<<<< HEAD
     cl_mem d_X = ggml_cl_pool_malloc(ne0 * sizeof(float), &x_size, CL_MEM_READ_WRITE); // src0
     cl_mem d_Y = (cl_mem) src1->data; // src1 is already on device, broadcasted.
     cl_mem d_D = ggml_cl_pool_malloc(ne0 * sizeof(float), &d_size, CL_MEM_READ_WRITE); // dst
-=======
-    cl_mem d_X = ggml_cl_pool_malloc(ne0 * sizeof(float), &x_size, CL_MEM_READ_ONLY); // src0
-    cl_mem d_Y = (cl_mem) src1->data; // src1 is already on device, broadcasted.
-    cl_mem d_D = ggml_cl_pool_malloc(ne0 * sizeof(float), &d_size, CL_MEM_WRITE_ONLY); // dst
->>>>>>> dcb2ed48
+
 
     for (int64_t i03 = 0; i03 < ne03; i03++) {
         for (int64_t i02 = 0; i02 < ne02; i02++) {
