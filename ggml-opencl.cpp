--- conflicted
+++ resolved
@@ -617,11 +617,7 @@
     scoped_spin_lock lock(g_cl_pool_lock);
     cl_int err;
 
-<<<<<<< HEAD
-    int best_i = -1, best_size = (size_t)-1; //smallest unused buffer that fits our needs
-=======
     int best_i = -1, best_size = std::numeric_limits<size_t>::max(); //smallest unused buffer that fits our needs
->>>>>>> 64e3e745
     int worst_i = -1, worst_size = 0; //largest unused buffer seen so far
     for (int i = 0; i < MAX_CL_BUFFERS; ++i) {
         cl_buffer &b = g_cl_buffer_pool[i];
@@ -729,10 +725,7 @@
     cl_mem d_X = ggml_cl_pool_malloc(ne0 * sizeof(float), &x_size, CL_MEM_READ_WRITE); // src0
     cl_mem d_Y = (cl_mem) src1->data; // src1 is already on device, broadcasted.
     cl_mem d_D = ggml_cl_pool_malloc(ne0 * sizeof(float), &d_size, CL_MEM_READ_WRITE); // dst
-<<<<<<< HEAD
-=======
-
->>>>>>> 64e3e745
+
 
     for (int64_t i03 = 0; i03 < ne03; i03++) {
         for (int64_t i02 = 0; i02 < ne02; i02++) {
