--- conflicted
+++ resolved
@@ -67,19 +67,12 @@
 option(LLAMA_ACCELERATE                      "llama: enable Accelerate framework"               ON)
 option(LLAMA_BLAS                            "llama: use BLAS"                                  OFF)
 set(LLAMA_BLAS_VENDOR "Generic" CACHE STRING "llama: BLAS library vendor")
-<<<<<<< HEAD
-option(LLAMA_CUBLAS                     "llama: use cuBLAS"                                     OFF)
-set(LLAMA_CUDA_DMMV_X "32" CACHE STRING "llama: x stride for dmmv CUDA kernels")
-set(LLAMA_CUDA_DMMV_Y "1" CACHE STRING  "llama: y block size for dmmv CUDA kernels")
-option(LLAMA_CLBLAST                    "llama: use CLBlast"                                    OFF)
-option(LLAMA_HIPBLAS                    "llama: use hipBLAS"                                    OFF)
-=======
 option(LLAMA_CUBLAS                          "llama: use cuBLAS"                                OFF)
 set(LLAMA_CUDA_DMMV_X      "32" CACHE STRING "llama: x stride for dmmv CUDA kernels")
 set(LLAMA_CUDA_DMMV_Y       "1" CACHE STRING "llama: y block size for dmmv CUDA kernels")
+option(LLAMA_HIPBLAS                         "llama: use hipBLAS"                               OFF)
 option(LLAMA_CLBLAST                         "llama: use CLBlast"                               OFF)
 option(LLAMA_METAL                           "llama: use Metal"                                 OFF)
->>>>>>> 2d43387d
 
 option(LLAMA_BUILD_TESTS                "llama: build tests"    ${LLAMA_STANDALONE})
 option(LLAMA_BUILD_EXAMPLES             "llama: build examples" ${LLAMA_STANDALONE})
