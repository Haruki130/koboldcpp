# DO NOT USE THIS FILE.
# IT'S ONLY FOR CUBLAS BUILD PURPOSES ON WINDOWS VISUAL STUDIO.
# IT WILL NOT BE UPDATED OR MAINTAINED !!!

message(STATUS "============== ============== ==============")
message(STATUS "WARNING! Do NOT use this file. It is UNSUPPORTED for normal users. Use MAKE instead.")
message(STATUS "It is ONLY for CUBLAS build testing on windows visual studio. IT WILL NOT BE UPDATED OR MAINTAINED !!!")
message(STATUS "IF YOU ARE SEEING THIS, you MUST ONLY be building AN EXPERIMENAL WINDOWS CUBLAS BUILD! NOTHING ELSE WILL BE SUPPORTED !!!")
message(STATUS "============== ============== ==============")

cmake_minimum_required(VERSION 3.12) # Don't bump this version for no reason
project("llama.cpp" C CXX)

set(CMAKE_EXPORT_COMPILE_COMMANDS ON)
set(CMAKE_WINDOWS_EXPORT_ALL_SYMBOLS 1)
set(CMAKE_BUILD_TYPE Release CACHE STRING "Build type" FORCE)
set_property(CACHE CMAKE_BUILD_TYPE PROPERTY STRINGS "Release")
set(CMAKE_RUNTIME_OUTPUT_DIRECTORY ${CMAKE_BINARY_DIR}/bin)
set(LLAMA_STANDALONE ON)
set(BUILD_SHARED_LIBS_DEFAULT ON)
set(LLAMA_STATIC OFF)
set(LLAMA_NATIVE OFF)
set(LLAMA_LTO OFF)
set(LLAMA_ALL_WARNINGS OFF)
set(LLAMA_ALL_WARNINGS_3RD_PARTY OFF)
set(LLAMA_GPROF OFF)
set(LLAMA_SANITIZE_THREAD OFF)
set(LLAMA_SANITIZE_ADDRESS OFF)
set(LLAMA_SANITIZE_UNDEFINED OFF)

option(MAKE_MISC_FILES              "MAKE_MISC_FILES"                                       OFF)

# instruction set specific
option(LLAMA_AVX                    "llama: enable AVX"                                     ON)
option(LLAMA_AVX2                   "llama: enable AVX2"                                    ON)
option(LLAMA_AVX512                 "llama: enable AVX512"                                  OFF)
option(LLAMA_AVX512_VBMI            "llama: enable AVX512-VBMI"                             OFF)
option(LLAMA_AVX512_VNNI            "llama: enable AVX512-VNNI"                             OFF)
option(LLAMA_FMA                    "llama: enable FMA"                                     ON)
# in MSVC F16C is implied with AVX2/AVX512
if (NOT MSVC)
    option(LLAMA_F16C               "llama: enable F16C"                                    ON)
endif()

# 3rd party libs
option(LLAMA_CUBLAS                          "llama: use CUDA"                                OFF)
set(LLAMA_CUDA_MMQ_Y       "64" CACHE STRING "llama: y tile size for mmq CUDA kernels")
set(LLAMA_CUDA_DMMV_X      "32" CACHE STRING "llama: x stride for dmmv CUDA kernels")
set(LLAMA_CUDA_DMMV_Y       "1" CACHE STRING "llama: y block size for dmmv CUDA kernels")
set(LLAMA_CUDA_MMV_Y        "1" CACHE STRING "llama: y block size for mmv CUDA kernels")
option(LLAMA_CUDA_F16                        "llama: use 16 bit floats for dmmv CUDA kernels"   OFF)
set(LLAMA_CUDA_KQUANTS_ITER "2" CACHE STRING "llama: iters./thread per block for Q2_K/Q6_K")
<<<<<<< HEAD
option(LLAMA_HIPBLAS                         "llama: use hipBLAS"                               ON)
=======
option(LLAMA_HIPBLAS                         "llama: use hipBLAS"                               OFF)
option(LLAMA_CLBLAST                         "llama: use CLBlast"                               OFF)
option(LLAMA_METAL                           "llama: use Metal"                                 OFF)
option(LLAMA_MPI                             "llama: use MPI"                                   OFF)
>>>>>>> 8f8ab6c4
option(LLAMA_K_QUANTS                        "llama: use k-quants"                              ON)


#
# Compile flags
#

set(CMAKE_CXX_STANDARD 11)
set(CMAKE_CXX_STANDARD_REQUIRED true)
set(CMAKE_C_STANDARD 11)
set(CMAKE_C_STANDARD_REQUIRED true)
set(THREADS_PREFER_PTHREAD_FLAG ON)
find_package(Threads REQUIRED)

add_compile_definitions(GGML_USE_K_QUANTS)

if (LLAMA_CUBLAS)
    cmake_minimum_required(VERSION 3.17)

    find_package(CUDAToolkit)
    if (CUDAToolkit_FOUND)
        message(STATUS "cuBLAS found")

        enable_language(CUDA)

        set(GGML_SOURCES_CUDA ggml-cuda.cu ggml-cuda.h)
        set(GGML_V2_CUDA_SOURCES otherarch/ggml_v2-cuda.cu otherarch/ggml_v2-cuda.h)
        set(GGML_V2_LEGACY_CUDA_SOURCES otherarch/ggml_v2-cuda-legacy.cu otherarch/ggml_v2-cuda-legacy.h)

        add_compile_definitions(GGML_USE_CUBLAS)
        #add_compile_definitions(GGML_CUDA_CUBLAS) #remove to not use cublas
        add_compile_definitions(GGML_CUDA_MMQ_Y=${LLAMA_CUDA_MMQ_Y})
        #add_compile_definitions(GGML_CUDA_FORCE_DMMV) #non dmmv broken for me

        add_compile_definitions(GGML_CUDA_DMMV_X=${LLAMA_CUDA_DMMV_X})
        add_compile_definitions(GGML_CUDA_DMMV_Y=${LLAMA_CUDA_DMMV_Y})
        add_compile_definitions(GGML_CUDA_MMV_Y=${LLAMA_CUDA_MMV_Y})
        if (LLAMA_CUDA_F16 OR LLAMA_CUDA_DMMV_F16)
            add_compile_definitions(GGML_CUDA_F16)
        endif()
        add_compile_definitions(K_QUANTS_PER_ITERATION=${LLAMA_CUDA_KQUANTS_ITER})

        if (LLAMA_STATIC)
            set(LLAMA_EXTRA_LIBS ${LLAMA_EXTRA_LIBS} CUDA::cudart_static CUDA::cublas_static CUDA::cublasLt_static)
        else()
            set(LLAMA_EXTRA_LIBS ${LLAMA_EXTRA_LIBS} CUDA::cudart CUDA::cublas CUDA::cublasLt)
        endif()

    if (NOT DEFINED CMAKE_CUDA_ARCHITECTURES)
        # 52 == lowest CUDA 12 standard
        # 60 == f16 CUDA intrinsics
        # 61 == integer CUDA intrinsics
        # 70 == (assumed) compute capability at which unrolling a loop in mul_mat_q kernels is faster
        if (LLAMA_CUDA_F16 OR LLAMA_CUDA_DMMV_F16)
            set(CMAKE_CUDA_ARCHITECTURES "60;61;70") # needed for f16 CUDA intrinsics
        else()
            set(CMAKE_CUDA_ARCHITECTURES "37;52;61;70") # lowest CUDA 12 standard + lowest for integer intrinsics
        endif()
    endif()
    message(STATUS "Using CUDA architectures: ${CMAKE_CUDA_ARCHITECTURES}")

    else()
        message(WARNING "cuBLAS not found")
    endif()
endif()

if (LLAMA_HIPBLAS)
    list(APPEND CMAKE_PREFIX_PATH /opt/rocm)

    if (NOT ${CMAKE_C_COMPILER_ID} MATCHES "Clang")
        message(WARNING "Only LLVM is supported for HIP, hint: CC=/opt/rocm/llvm/bin/clang")
    endif()
    if (NOT ${CMAKE_CXX_COMPILER_ID} MATCHES "Clang")
        message(WARNING "Only LLVM is supported for HIP, hint: CXX=/opt/rocm/llvm/bin/clang++")
    endif()

    find_package(hip)
    find_package(hipblas)

    if (${hipblas_FOUND} AND ${hip_FOUND})
        message(STATUS "HIP and hipBLAS found")
        add_compile_definitions(GGML_USE_HIPBLAS GGML_USE_CUBLAS)
        add_library(ggml-rocm OBJECT ggml-cuda.cu ggml-cuda.h)
        target_compile_definitions(ggml-rocm PRIVATE GGML_CUDA_DMMV_X=${LLAMA_CUDA_DMMV_X})
        target_compile_definitions(ggml-rocm PRIVATE GGML_CUDA_DMMV_Y=${LLAMA_CUDA_DMMV_Y})
        target_compile_definitions(ggml-rocm PRIVATE K_QUANTS_PER_ITERATION=${LLAMA_CUDA_KQUANTS_ITER})
        set_source_files_properties(ggml-cuda.cu PROPERTIES LANGUAGE CXX)
        target_link_libraries(ggml-rocm PRIVATE hip::device PUBLIC hip::host roc::hipblas)

        if (LLAMA_STATIC)
            message(FATAL_ERROR "Static linking not supported for HIP/ROCm")
        endif()
        set(LLAMA_EXTRA_LIBS ${LLAMA_EXTRA_LIBS} ggml-rocm)
    else()
        message(WARNING "hipBLAS or HIP not found. Try setting CMAKE_PREFIX_PATH=/opt/rocm")
    endif()
endif()

if (LLAMA_HIPBLAS)
    list(APPEND CMAKE_PREFIX_PATH /opt/rocm)

    if (NOT ${CMAKE_C_COMPILER_ID} MATCHES "Clang")
        message(WARNING "Only LLVM is supported for HIP, hint: CC=/opt/rocm/llvm/bin/clang")
    endif()
    if (NOT ${CMAKE_CXX_COMPILER_ID} MATCHES "Clang")
        message(WARNING "Only LLVM is supported for HIP, hint: CXX=/opt/rocm/llvm/bin/clang++")
    endif()

    find_package(hip)
    find_package(hipblas)
    find_package(rocblas)

    if (${hipblas_FOUND} AND ${hip_FOUND})
        message(STATUS "HIP and hipBLAS found")
        add_compile_definitions(GGML_USE_HIPBLAS GGML_USE_CUBLAS)
        add_library(ggml-rocm OBJECT ggml-cuda.cu ggml-cuda.h)
        target_compile_definitions(ggml-rocm PRIVATE GGML_CUDA_DMMV_X=${LLAMA_CUDA_DMMV_X})
        target_compile_definitions(ggml-rocm PRIVATE GGML_CUDA_MMV_Y=${LLAMA_CUDA_MMV_Y})
        target_compile_definitions(ggml-rocm PRIVATE K_QUANTS_PER_ITERATION=${LLAMA_CUDA_KQUANTS_ITER})
        set_source_files_properties(ggml-cuda.cu PROPERTIES LANGUAGE CXX)
        target_link_libraries(ggml-rocm PRIVATE hip::device PUBLIC hip::host roc::rocblas roc::hipblas)

        if (LLAMA_STATIC)
            message(FATAL_ERROR "Static linking not supported for HIP/ROCm")
        endif()
        set(LLAMA_EXTRA_LIBS ${LLAMA_EXTRA_LIBS} ggml-rocm)
    else()
        message(WARNING "hipBLAS or HIP not found. Try setting CMAKE_PREFIX_PATH=/opt/rocm")
    endif()
endif()

if (LLAMA_ALL_WARNINGS)
    if (NOT MSVC)
        set(c_flags
            -Wall
            -Wextra
            -Wpedantic
            -Wcast-qual
            -Wdouble-promotion
            -Wshadow
            -Wstrict-prototypes
            -Wpointer-arith
            -Wmissing-prototypes
        )
        set(cxx_flags
            -Wall
            -Wextra
            -Wpedantic
            -Wcast-qual
            -Wno-unused-function
            -Wno-multichar
        )
    else()
        # todo : msvc
    endif()

    add_compile_options(
            "$<$<COMPILE_LANGUAGE:C>:${c_flags}>"
            "$<$<COMPILE_LANGUAGE:CXX>:${cxx_flags}>"
    )

endif()

if (MSVC)
    add_compile_definitions(_CRT_SECURE_NO_WARNINGS)

    if (BUILD_SHARED_LIBS)
        set(CMAKE_WINDOWS_EXPORT_ALL_SYMBOLS ON)
    endif()
endif()

if (LLAMA_LTO)
    include(CheckIPOSupported)
    check_ipo_supported(RESULT result OUTPUT output)
    if (result)
        set(CMAKE_INTERPROCEDURAL_OPTIMIZATION TRUE)
    else()
        message(WARNING "IPO is not supported: ${output}")
    endif()
endif()

# Architecture specific
# TODO: probably these flags need to be tweaked on some architectures
#       feel free to update the Makefile for your architecture and send a pull request or issue
message(STATUS "CMAKE_SYSTEM_PROCESSOR: ${CMAKE_SYSTEM_PROCESSOR}")
if (NOT MSVC)
    if (LLAMA_STATIC)
        add_link_options(-static)
        if (MINGW)
            add_link_options(-static-libgcc -static-libstdc++)
        endif()
    endif()
    if (LLAMA_GPROF)
        add_compile_options(-pg)
    endif()
    if (LLAMA_NATIVE)
        add_compile_options(-march=native)
    endif()
endif()

if (${CMAKE_SYSTEM_PROCESSOR} MATCHES "arm" OR ${CMAKE_SYSTEM_PROCESSOR} MATCHES "aarch64")
    message(STATUS "ARM detected")
    if (MSVC)
        # TODO: arm msvc?
    else()
        if (${CMAKE_SYSTEM_PROCESSOR} MATCHES "armv6")
            # Raspberry Pi 1, Zero
            add_compile_options(-mfpu=neon-fp-armv8 -mfp16-format=ieee -mno-unaligned-access)
        endif()
        if (${CMAKE_SYSTEM_PROCESSOR} MATCHES "armv7")
            # Raspberry Pi 2
            add_compile_options(-mfpu=neon-fp-armv8 -mfp16-format=ieee -mno-unaligned-access -funsafe-math-optimizations)
        endif()
        if (${CMAKE_SYSTEM_PROCESSOR} MATCHES "armv8")
            # Raspberry Pi 3, 4, Zero 2 (32-bit)
            add_compile_options(-mfp16-format=ieee -mno-unaligned-access)
        endif()
    endif()
elseif (${CMAKE_SYSTEM_PROCESSOR} MATCHES "^(x86_64|i686|AMD64)$")
    message(STATUS "x86 detected")
    if (MSVC)
        if (LLAMA_AVX512)
            add_compile_options($<$<COMPILE_LANGUAGE:C>:/arch:AVX512>)
            add_compile_options($<$<COMPILE_LANGUAGE:CXX>:/arch:AVX512>)
            # MSVC has no compile-time flags enabling specific
            # AVX512 extensions, neither it defines the
            # macros corresponding to the extensions.
            # Do it manually.
            if (LLAMA_AVX512_VBMI)
                add_compile_definitions($<$<COMPILE_LANGUAGE:C>:__AVX512VBMI__>)
                add_compile_definitions($<$<COMPILE_LANGUAGE:CXX>:__AVX512VBMI__>)
            endif()
            if (LLAMA_AVX512_VNNI)
                add_compile_definitions($<$<COMPILE_LANGUAGE:C>:__AVX512VNNI__>)
                add_compile_definitions($<$<COMPILE_LANGUAGE:CXX>:__AVX512VNNI__>)
            endif()
        elseif (LLAMA_AVX2)
            add_compile_options($<$<COMPILE_LANGUAGE:C>:/arch:AVX2>)
            add_compile_options($<$<COMPILE_LANGUAGE:CXX>:/arch:AVX2>)
        elseif (LLAMA_AVX)
            add_compile_options($<$<COMPILE_LANGUAGE:C>:/arch:AVX>)
            add_compile_options($<$<COMPILE_LANGUAGE:CXX>:/arch:AVX>)
        endif()
    else()
        if (LLAMA_F16C)
            add_compile_options(-mf16c)
        endif()
        if (LLAMA_FMA)
            add_compile_options(-mfma)
        endif()
        if (LLAMA_AVX)
            add_compile_options(-mavx)
        endif()
        if (LLAMA_AVX2)
            add_compile_options(-mavx2)
        endif()
        if (LLAMA_AVX512)
            add_compile_options(-mavx512f)
            add_compile_options(-mavx512bw)
        endif()
        if (LLAMA_AVX512_VBMI)
            add_compile_options(-mavx512vbmi)
        endif()
        if (LLAMA_AVX512_VNNI)
            add_compile_options(-mavx512vnni)
        endif()
    endif()
elseif (${CMAKE_SYSTEM_PROCESSOR} MATCHES "ppc64")
    message(STATUS "PowerPC detected")
    add_compile_options(-mcpu=native -mtune=native)
    #TODO: Add  targets for Power8/Power9 (Altivec/VSX) and Power10(MMA) and query for big endian systems (ppc64/le/be)
else()
    message(STATUS "Unknown architecture")
endif()

#
# Build libraries
#

add_library(ggml OBJECT
            ggml.c
            ggml.h
            ggml-alloc.c
            ggml-alloc.h
            k_quants.h
            k_quants.c
            ${GGML_SOURCES_CUDA})
target_include_directories(ggml PUBLIC . ./otherarch ./otherarch/tools)
target_compile_features(ggml PUBLIC c_std_11) # don't bump
target_link_libraries(ggml PUBLIC Threads::Threads ${LLAMA_EXTRA_LIBS})
set_target_properties(ggml PROPERTIES POSITION_INDEPENDENT_CODE ON)

add_library(ggml_v1 OBJECT
            otherarch/ggml_v1.c
            otherarch/ggml_v1.h)
target_include_directories(ggml_v1 PUBLIC . ./otherarch ./otherarch/tools)
target_compile_features(ggml_v1 PUBLIC c_std_11) # don't bump
target_link_libraries(ggml_v1 PUBLIC Threads::Threads ${LLAMA_EXTRA_LIBS})
set_target_properties(ggml_v1 PROPERTIES POSITION_INDEPENDENT_CODE ON)

add_library(ggml_v2 OBJECT
            otherarch/ggml_v2.c
            otherarch/ggml_v2.h
            ${GGML_V2_CUDA_SOURCES}
            ${GGML_V2_LEGACY_CUDA_SOURCES})
target_include_directories(ggml_v2 PUBLIC . ./otherarch ./otherarch/tools)
target_compile_features(ggml_v2 PUBLIC c_std_11) # don't bump
target_link_libraries(ggml_v2 PUBLIC Threads::Threads ${LLAMA_EXTRA_LIBS})
set_target_properties(ggml_v2 PROPERTIES POSITION_INDEPENDENT_CODE ON)

add_library(common2
            examples/common.cpp
            examples/common.h)
target_include_directories(common2 PUBLIC . ./otherarch ./otherarch/tools ./examples)
target_compile_features(common2 PUBLIC cxx_std_11) # don't bump
target_link_libraries(common2 PRIVATE ggml ${LLAMA_EXTRA_LIBS})
set_target_properties(common2 PROPERTIES POSITION_INDEPENDENT_CODE ON)

add_library(gpttype_adapter
            gpttype_adapter.cpp)
target_include_directories(gpttype_adapter PUBLIC . ./otherarch ./otherarch/tools ./examples)
target_compile_features(gpttype_adapter PUBLIC cxx_std_11) # don't bump
target_link_libraries(gpttype_adapter PRIVATE common2 ggml ${LLAMA_EXTRA_LIBS})
set_target_properties(gpttype_adapter PROPERTIES POSITION_INDEPENDENT_CODE ON)


set(TARGET koboldcpp_cublas)
add_library(${TARGET} SHARED expose.cpp expose.h)
target_include_directories(${TARGET} PUBLIC . ./otherarch ./otherarch/tools ./examples)
target_compile_features(${TARGET} PUBLIC cxx_std_11) # don't bump
set_target_properties(${TARGET} PROPERTIES PREFIX "")
set_target_properties(${TARGET} PROPERTIES OUTPUT_NAME "koboldcpp_cublas")
set_target_properties(${TARGET} PROPERTIES POSITION_INDEPENDENT_CODE ON)
target_link_libraries(${TARGET} PUBLIC ggml ggml_v1 ggml_v2 common2 gpttype_adapter ${CMAKE_THREAD_LIBS_INIT})
target_compile_features(${TARGET} PRIVATE cxx_std_11)


if (MAKE_MISC_FILES)
add_library(llama
        llama.cpp
        llama.h
        llama-util.h
        )
target_include_directories(llama PUBLIC .)
target_compile_features(llama PUBLIC cxx_std_11) # don't bump
target_link_libraries(llama PRIVATE
    ggml
    ${LLAMA_EXTRA_LIBS}
    )
add_subdirectory(examples)
endif()<|MERGE_RESOLUTION|>--- conflicted
+++ resolved
@@ -50,14 +50,10 @@
 set(LLAMA_CUDA_MMV_Y        "1" CACHE STRING "llama: y block size for mmv CUDA kernels")
 option(LLAMA_CUDA_F16                        "llama: use 16 bit floats for dmmv CUDA kernels"   OFF)
 set(LLAMA_CUDA_KQUANTS_ITER "2" CACHE STRING "llama: iters./thread per block for Q2_K/Q6_K")
-<<<<<<< HEAD
-option(LLAMA_HIPBLAS                         "llama: use hipBLAS"                               ON)
-=======
 option(LLAMA_HIPBLAS                         "llama: use hipBLAS"                               OFF)
 option(LLAMA_CLBLAST                         "llama: use CLBlast"                               OFF)
 option(LLAMA_METAL                           "llama: use Metal"                                 OFF)
 option(LLAMA_MPI                             "llama: use MPI"                                   OFF)
->>>>>>> 8f8ab6c4
 option(LLAMA_K_QUANTS                        "llama: use k-quants"                              ON)
 
 
