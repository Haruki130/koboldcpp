--- conflicted
+++ resolved
@@ -231,13 +231,8 @@
         GGML_TYPE_F16  = 1,
         GGML_TYPE_Q4_0 = 2,
         GGML_TYPE_Q4_1 = 3,
-<<<<<<< HEAD
-        GGML_TYPE_Q4_2 = 4,
-        GGML_TYPE_Q4_3 = 5,
-=======
-        // GGML_TYPE_Q4_2 = 4, support has been removed
-        // GGML_TYPE_Q4_3 (5) support has been removed
->>>>>>> b9fd7eee
+        GGML_TYPE_Q4_2 = 4, //support has been removed
+        GGML_TYPE_Q4_3 = 5, //support has been removed
         GGML_TYPE_Q5_0 = 6,
         GGML_TYPE_Q5_1 = 7,
         GGML_TYPE_Q8_0 = 8,
@@ -256,11 +251,8 @@
         GGML_FTYPE_MOSTLY_Q4_0 = 2,  // except 1d tensors
         GGML_FTYPE_MOSTLY_Q4_1 = 3,  // except 1d tensors
         GGML_FTYPE_MOSTLY_Q4_1_SOME_F16 = 4, // tok_embeddings.weight and output.weight are F16
-<<<<<<< HEAD
         GGML_FTYPE_MOSTLY_Q4_2 = 5,  // except 1d tensors
         GGML_FTYPE_MOSTLY_Q4_3 = 6,  // except 1d tensors
-=======
->>>>>>> b9fd7eee
         GGML_FTYPE_MOSTLY_Q8_0 = 7,  // except 1d tensors
         GGML_FTYPE_MOSTLY_Q5_0 = 8,  // except 1d tensors
         GGML_FTYPE_MOSTLY_Q5_1 = 9,  // except 1d tensors
@@ -885,11 +877,8 @@
 
     GGML_API size_t ggml_quantize_q4_0(const float * src, void * dst, int n, int k, int64_t * hist);
     GGML_API size_t ggml_quantize_q4_1(const float * src, void * dst, int n, int k, int64_t * hist);
-<<<<<<< HEAD
     GGML_API size_t ggml_quantize_q4_2(const float * src, void * dst, int n, int k, int64_t * hist);
     GGML_API size_t ggml_quantize_q4_3(const float * src, void * dst, int n, int k, int64_t * hist);
-=======
->>>>>>> b9fd7eee
     GGML_API size_t ggml_quantize_q5_0(const float * src, void * dst, int n, int k, int64_t * hist);
     GGML_API size_t ggml_quantize_q5_1(const float * src, void * dst, int n, int k, int64_t * hist);
     GGML_API size_t ggml_quantize_q8_0(const float * src, void * dst, int n, int k, int64_t * hist);
