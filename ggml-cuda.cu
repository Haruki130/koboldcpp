#include <cstddef>
#include <cstdint>
#include <limits>
#include <stdint.h>
#include <stdio.h>
#include <atomic>
#include <assert.h>

#include <cuda_runtime.h>
#include <cublas_v2.h>
#include <cuda_fp16.h>

#include "ggml-cuda.h"
#include "ggml.h"

#define MIN_CC_DP4A 610 // minimum compute capability for __dp4a, an intrinsic for byte-wise dot products
#define CC_TURING   700

#if defined(_MSC_VER)
#pragma warning(disable: 4244 4267) // possible loss of data
#endif

static_assert(sizeof(half) == sizeof(ggml_fp16_t), "wrong fp16 size");

#define CUDA_CHECK(err)                                                                 \
    do {                                                                                \
        cudaError_t err_ = (err);                                                       \
        if (err_ != cudaSuccess) {                                                      \
            fprintf(stderr, "CUDA error %d at %s:%d: %s\n", err_, __FILE__, __LINE__,   \
                cudaGetErrorString(err_));                                              \
            exit(1);                                                                    \
        }                                                                               \
    } while (0)

#if CUDART_VERSION >= 12000
#define CUBLAS_CHECK(err)                                                               \
    do {                                                                                \
        cublasStatus_t err_ = (err);                                                    \
        if (err_ != CUBLAS_STATUS_SUCCESS) {                                            \
            fprintf(stderr, "\ncuBLAS error %d at %s:%d: %s\n",                         \
                    err_, __FILE__, __LINE__, cublasGetStatusString(err_));             \
            exit(1);                                                                    \
        }                                                                               \
    } while (0)
#else
#define CUBLAS_CHECK(err)                                                               \
    do {                                                                                \
        cublasStatus_t err_ = (err);                                                    \
        if (err_ != CUBLAS_STATUS_SUCCESS) {                                            \
            fprintf(stderr, "\ncuBLAS error %d at %s:%d\n", err_, __FILE__, __LINE__);  \
            exit(1);                                                                    \
        }                                                                               \
    } while (0)
#endif // CUDART_VERSION >= 11

#ifdef GGML_CUDA_F16
typedef half dfloat; // dequantize float
typedef half2 dfloat2;
#else
typedef float dfloat; // dequantize float
typedef float2 dfloat2;
#endif //GGML_CUDA_F16

static __device__ __forceinline__ int get_int_from_int8(const int8_t * x8, const int & i32) {
    const uint16_t * x16 = (uint16_t *) (x8 + sizeof(int) * i32); // assume at least 2 byte alignment

    int x32 = 0;
    x32 |= x16[0] <<  0;
    x32 |= x16[1] << 16;

    return x32;
}

static __device__ __forceinline__ int get_int_from_uint8(const uint8_t * x8, const int & i32) {
    const uint16_t * x16 = (uint16_t *) (x8 + sizeof(int) * i32); // assume at least 2 byte alignment

    int x32 = 0;
    x32 |= x16[0] <<  0;
    x32 |= x16[1] << 16;

    return x32;
}

static __device__ __forceinline__ int get_int_from_int8_aligned(const int8_t * x8, const int & i32) {
    return *((int *) (x8 + sizeof(int) * i32)); // assume at least 4 byte alignment
}

static __device__ __forceinline__ int get_int_from_uint8_aligned(const uint8_t * x8, const int & i32) {
    return *((int *) (x8 + sizeof(int) * i32)); // assume at least 4 byte alignment
}

typedef void (*dequantize_kernel_t)(const void * vx, const int ib, const int iqs, dfloat2 & v);
typedef void (*to_fp32_cuda_t)(const void * __restrict__ x, float * __restrict__ y, int k, cudaStream_t stream);
typedef void (*dot_kernel_k_t)(const void * __restrict__ vx, const int ib, const int iqs, const float * __restrict__ y, float & v);
typedef void (*cpy_kernel_t)(const char * cx, char * cdst);
typedef void (*ggml_cuda_func_t)(const ggml_tensor * src0, const ggml_tensor * src1, ggml_tensor * dst);
typedef void (*ggml_cuda_op_t)(
    const ggml_tensor * src0, const ggml_tensor * src1, ggml_tensor * dst, char * src0_ddq_i, float * src0_ddf_i,
    float * src1_ddf_i, float * dst_ddf_i, int64_t i02, int64_t i01_low, int64_t i01_high, int i1,
    cudaStream_t & cudaStream_main);

// QK = number of values after dequantization
// QR = QK / number of values before dequantization
// QI = number of 32 bit integers before dequantization

#define QK4_0 32
#define QR4_0 2
#define QI4_0 (QK4_0 / (4 * QR4_0))
typedef struct {
    half    d;              // delta
    uint8_t qs[QK4_0 / 2];  // nibbles / quants
} block_q4_0;
static_assert(sizeof(block_q4_0) == sizeof(ggml_fp16_t) + QK4_0 / 2, "wrong q4_0 block size/padding");

#define QK4_1 32
#define QR4_1 2
#define QI4_1 (QK4_1 / (4 * QR4_1))
typedef struct {
    half2   dm;             // dm.x = delta, dm.y = min
    uint8_t qs[QK4_1 / 2];  // nibbles / quants
} block_q4_1;
static_assert(sizeof(block_q4_1) == sizeof(ggml_fp16_t) * 2 + QK4_1 / 2, "wrong q4_1 block size/padding");

#define QK5_0 32
#define QR5_0 2
#define QI5_0 (QK5_0 / (4 * QR5_0))
typedef struct {
    half d;                 // delta
    uint8_t qh[4];          // 5-th bit of quants
    uint8_t qs[QK5_0 / 2];  // nibbles / quants
} block_q5_0;
static_assert(sizeof(block_q5_0) == sizeof(ggml_fp16_t) + sizeof(uint32_t) + QK5_0 / 2, "wrong q5_0 block size/padding");

#define QK5_1 32
#define QR5_1 2
#define QI5_1 (QK5_1 / (4 * QR5_1))
typedef struct {
    half2 dm;               // dm.x = delta, dm.y = min
    uint8_t qh[4];          // 5-th bit of quants
    uint8_t qs[QK5_1 / 2];  // nibbles / quants
} block_q5_1;
static_assert(sizeof(block_q5_1) == 2 * sizeof(ggml_fp16_t) + sizeof(uint32_t) + QK5_1 / 2, "wrong q5_1 block size/padding");

#define QK8_0 32
#define QR8_0 1
#define QI8_0 (QK8_0 / (4 * QR8_0))
typedef struct {
    half    d;              // delta
    int8_t  qs[QK8_0];      // quants
} block_q8_0;
static_assert(sizeof(block_q8_0) == sizeof(ggml_fp16_t) + QK8_0, "wrong q8_0 block size/padding");

#define QK8_1 32
#define QR8_1 1
#define QI8_1 (QK8_1 / (4 * QR8_1))
typedef struct {
    half2   ds;             // ds.x = delta, ds.y = sum
    int8_t  qs[QK8_0];      // quants
} block_q8_1;
static_assert(sizeof(block_q8_1) == 2*sizeof(ggml_fp16_t) + QK8_0, "wrong q8_1 block size/padding");

typedef float (*vec_dot_q_cuda_t)(const void * __restrict__ vbq, const block_q8_1 * __restrict__ bq8_1, const int & iqs);
typedef void (*allocate_tiles_cuda_t)(int ** x_ql, half2 ** x_dm, int ** x_qh, int ** x_sc);
typedef void (*load_tiles_cuda_t)(
    const void * __restrict__ vx, int * __restrict__ x_ql, half2 * __restrict__ x_dm, int * __restrict__ x_qh,
    int * __restrict__ x_sc, const int & i_offset, const int & i_max, const int & k, const int & blocks_per_row);
typedef float (*vec_dot_q_mul_mat_cuda_t)(
    const int * __restrict__ x_ql, const half2 * __restrict__ x_dm, const int * __restrict__ x_qh, const int * __restrict__ x_sc,
    const int * __restrict__ y_qs, const half2 * __restrict__ y_ms, const int & i, const int & j, const int & k);

//================================= k-quants

#ifdef GGML_QKK_64
#define QK_K 64
#define K_SCALE_SIZE 4
#else
#define QK_K 256
#define K_SCALE_SIZE 12
#endif

#define QR2_K 4
#define QI2_K (QK_K / (4*QR2_K))
typedef struct {
    uint8_t scales[QK_K/16]; // scales and mins, quantized with 4 bits
    uint8_t qs[QK_K/4];      // quants
    half2 dm;                // super-block scale for quantized scales/mins
} block_q2_K;
static_assert(sizeof(block_q2_K) == 2*sizeof(ggml_fp16_t) + QK_K/16 + QK_K/4, "wrong q2_K block size/padding");

#define QR3_K 4
#define QI3_K (QK_K / (4*QR3_K))
typedef struct {
    uint8_t hmask[QK_K/8];     // quants - high bit
    uint8_t qs[QK_K/4];        // quants - low 2 bits
#ifdef GGML_QKK_64
    uint8_t scales[2]; // scales, quantized with 8 bits
#else
    uint8_t scales[K_SCALE_SIZE]; // scales, quantized with 6 bits
#endif
    half d;             // super-block scale
} block_q3_K;
//static_assert(sizeof(block_q3_K) == sizeof(ggml_fp16_t) + QK_K / 4 + QK_K / 8 + K_SCALE_SIZE, "wrong q3_K block size/padding");

#define QR4_K 2
#define QI4_K (QK_K / (4*QR4_K))
#ifdef GGML_QKK_64
typedef struct {
    half    d[2];              // super-block scales/mins
    uint8_t scales[2];         // 4-bit block scales/mins
    uint8_t qs[QK_K/2];        // 4--bit quants
} block_q4_K;
static_assert(sizeof(block_q4_K) == 2*sizeof(ggml_fp16_t) + QK_K/2 + 2, "wrong q4_K block size/padding");
#else
typedef struct {
    half2 dm;                  // super-block scale for quantized scales/mins
    uint8_t scales[3*QK_K/64]; // scales, quantized with 6 bits
    uint8_t qs[QK_K/2];        // 4--bit quants
} block_q4_K;
static_assert(sizeof(block_q4_K) == 2*sizeof(ggml_fp16_t) + 3*QK_K/64 + QK_K/2, "wrong q4_K block size/padding");
#endif

#define QR5_K 2
#define QI5_K (QK_K / (4*QR5_K))
#ifdef GGML_QKK_64
typedef struct {
    half d;                  // super-block scale
    int8_t scales[QK_K/16];  // block scales
    uint8_t qh[QK_K/8];      // quants, high bit
    uint8_t qs[QK_K/2];      // quants, low 4 bits
} block_q5_K;
static_assert(sizeof(block_q5_K) == sizeof(ggml_fp16_t) + QK_K/2 + QK_K/8 + QK_K/16, "wrong q5_K block size/padding");
#else
typedef struct {
    half2 dm;                     // super-block scale for quantized scales/mins
    uint8_t scales[K_SCALE_SIZE]; // scales and mins, quantized with 6 bits
    uint8_t qh[QK_K/8];           // quants, high bit
    uint8_t qs[QK_K/2];           // quants, low 4 bits
} block_q5_K;
static_assert(sizeof(block_q5_K) == 2*sizeof(ggml_fp16_t) + K_SCALE_SIZE + QK_K/2 + QK_K/8, "wrong q5_K block size/padding");
#endif

#define QR6_K 2
#define QI6_K (QK_K / (4*QR6_K))
typedef struct {
    uint8_t ql[QK_K/2];   // quants, lower 4 bits
    uint8_t qh[QK_K/4];   // quants, upper 2 bits
    int8_t  scales[QK_K/16]; // scales
    half    d;         // delta
} block_q6_K;
static_assert(sizeof(block_q6_K) == sizeof(ggml_fp16_t) + 13*QK_K/16, "wrong q6_K block size/padding");

#define WARP_SIZE 32
#define MATRIX_ROW_PADDING 512 // last row of quant. matrices is a multiple of this to avoid out-of-bounds memory accesses

#define CUDA_ADD_BLOCK_SIZE 256
#define CUDA_MUL_BLOCK_SIZE 256
#define CUDA_GELU_BLOCK_SIZE 256
#define CUDA_SILU_BLOCK_SIZE 256
#define CUDA_CPY_BLOCK_SIZE 32
#define CUDA_SCALE_BLOCK_SIZE 256
#define CUDA_ROPE_BLOCK_SIZE 256
#define CUDA_DIAG_MASK_INF_BLOCK_SIZE 32
#define CUDA_QUANTIZE_BLOCK_SIZE 256
#define CUDA_DEQUANTIZE_BLOCK_SIZE 256

// dmmv = dequantize_mul_mat_vec
#ifndef GGML_CUDA_DMMV_X
#define GGML_CUDA_DMMV_X 32
#endif
#ifndef GGML_CUDA_MMV_Y
#define GGML_CUDA_MMV_Y 1
#endif

#ifndef K_QUANTS_PER_ITERATION
#define K_QUANTS_PER_ITERATION 2
#else
static_assert(K_QUANTS_PER_ITERATION == 1 || K_QUANTS_PER_ITERATION == 2, "K_QUANTS_PER_ITERATION must be 1 or 2");
#endif

struct ggml_tensor_extra_gpu {
    void * data_device[GGML_CUDA_MAX_DEVICES]; // 1 pointer for each device for split tensors
    cudaEvent_t events[GGML_CUDA_MAX_DEVICES]; // events for synchronizing multiple GPUs
};

static int g_device_count = -1;
static int g_main_device = 0;
static int g_compute_capabilities[GGML_CUDA_MAX_DEVICES];
static float g_tensor_split[GGML_CUDA_MAX_DEVICES] = {0};
static bool g_mul_mat_q = false;

static void * g_scratch_buffer = nullptr;
static size_t g_scratch_size = 1024*1024*1024; // 1 GB by default
static size_t g_scratch_offset = 0;

static cublasHandle_t g_cublas_handles[GGML_CUDA_MAX_DEVICES] = {nullptr};

static cudaStream_t g_cudaStreams_main[GGML_CUDA_MAX_DEVICES] = { nullptr };

static __global__ void add_f32(const float * x, const float * y, float * dst, const int kx, const int ky) {
    const int i = blockDim.x*blockIdx.x + threadIdx.x;

    if (i >= kx) {
        return;
    }
    dst[i] = x[i] + y[i%ky];
}

static __global__ void add_f16_f32_f16(const half * x, const float * y, half * dst, const int k) {
    const int i = blockDim.x*blockIdx.x + threadIdx.x;

    if (i >= k) {
        return;
    }
    dst[i] = __hadd(x[i], __float2half(y[i]));
}

static __global__ void mul_f32(const float * x, const float * y, float * dst, const int kx, const int ky) {
    const int i = blockDim.x*blockIdx.x + threadIdx.x;

    if (i >= kx) {
        return;
    }
    dst[i] = x[i] * y[i%ky];
}

static __global__ void gelu_f32(const float * x, float * dst, const int k) {
    const float GELU_COEF_A    = 0.044715f;
    const float SQRT_2_OVER_PI = 0.79788456080286535587989211986876f;
    const int i = blockDim.x*blockIdx.x + threadIdx.x;

    if (i >= k) {
        return;
    }

    float xi = x[i];
    dst[i] = 0.5f*xi*(1.0f + tanhf(SQRT_2_OVER_PI*xi*(1.0f + GELU_COEF_A*xi*xi)));
}

static __global__ void silu_f32(const float * x, float * dst, const int k) {
    const int i = blockDim.x*blockIdx.x + threadIdx.x;

    if (i >= k) {
        return;
    }
    dst[i] = x[i] / (1.0f + expf(-x[i]));
}

static __global__ void norm_f32(const float * x, float * dst, const int ncols) {
    const int row = blockIdx.x*blockDim.y + threadIdx.y;
    const int tid = threadIdx.x;

    const float eps = 1e-5f;

    float mean = 0.0f;
    float var = 0.0f;

    for (int col = tid; col < ncols; col += WARP_SIZE) {
        const float xi = x[row*ncols + col];
        mean += xi;
        var += xi * xi;
    }

    // sum up partial sums
#pragma unroll
    for (int mask = 16; mask > 0; mask >>= 1) {
        mean += __shfl_xor_sync(0xffffffff, mean, mask, 32);
        var += __shfl_xor_sync(0xffffffff, var, mask, 32);
    }

    mean /= ncols;
    var = var / ncols - mean * mean;
    const float inv_var = rsqrtf(var + eps);

    for (int col = tid; col < ncols; col += WARP_SIZE) {
        dst[row*ncols + col] = (x[row*ncols + col] - mean) * inv_var;
    }
}

static __global__ void rms_norm_f32(const float * x, float * dst, const int ncols, const float eps) {
    const int row = blockIdx.x*blockDim.y + threadIdx.y;
    const int tid = threadIdx.x;

    float tmp = 0.0f; // partial sum for thread in warp

    for (int col = tid; col < ncols; col += WARP_SIZE) {
        const float xi = x[row*ncols + col];
        tmp += xi * xi;
    }

    // sum up partial sums
#pragma unroll
    for (int mask = 16; mask > 0; mask >>= 1) {
        tmp += __shfl_xor_sync(0xffffffff, tmp, mask, 32);
    }

    const float mean = tmp / ncols;
    const float scale = rsqrtf(mean + eps);

    for (int col = tid; col < ncols; col += WARP_SIZE) {
        dst[row*ncols + col] = scale * x[row*ncols + col];
    }
}

static __device__ __forceinline__ void dequantize_q4_0(const void * vx, const int ib, const int iqs, dfloat2 & v){
    const block_q4_0 * x = (const block_q4_0 *) vx;

    const dfloat d = x[ib].d;

    const int vui = x[ib].qs[iqs];

    v.x = vui & 0xF;
    v.y = vui >> 4;

#ifdef GGML_CUDA_F16
    v = __hsub2(v, {8.0f, 8.0f});
    v = __hmul2(v, {d, d});
#else
    v.x = (v.x - 8.0f) * d;
    v.y = (v.y - 8.0f) * d;
#endif // GGML_CUDA_F16
}

static __device__ __forceinline__ void dequantize_q4_1(const void * vx, const int ib, const int iqs, dfloat2 & v){
    const block_q4_1 * x = (const block_q4_1 *) vx;

    const dfloat d = x[ib].dm.x;
    const dfloat m = x[ib].dm.y;

    const int vui = x[ib].qs[iqs];

    v.x = vui & 0xF;
    v.y = vui >> 4;

#ifdef GGML_CUDA_F16
    v = __hmul2(v, {d, d});
    v = __hadd2(v, {m, m});
#else
    v.x = (v.x * d) + m;
    v.y = (v.y * d) + m;
#endif // GGML_CUDA_F16
}

static __device__ __forceinline__ void dequantize_q5_0(const void * vx, const int ib, const int iqs, dfloat2 & v){
    const block_q5_0 * x = (const block_q5_0 *) vx;

    const dfloat d = x[ib].d;

    uint32_t qh;
    memcpy(&qh, x[ib].qh, sizeof(qh));

    const int xh_0 = ((qh >> (iqs +  0)) << 4) & 0x10;
    const int xh_1 = ((qh >> (iqs + 12))     ) & 0x10;

    v.x = ((x[ib].qs[iqs] & 0xf) | xh_0);
    v.y = ((x[ib].qs[iqs] >>  4) | xh_1);

#ifdef GGML_CUDA_F16
    v = __hsub2(v, {16.0f, 16.0f});
    v = __hmul2(v, {d, d});
#else
    v.x = (v.x - 16.0f) * d;
    v.y = (v.y - 16.0f) * d;
#endif // GGML_CUDA_F16
}

static __device__ __forceinline__ void dequantize_q5_1(const void * vx, const int ib, const int iqs, dfloat2 & v){
    const block_q5_1 * x = (const block_q5_1 *) vx;

    const dfloat d = x[ib].dm.x;
    const dfloat m = x[ib].dm.y;

    uint32_t qh;
    memcpy(&qh, x[ib].qh, sizeof(qh));

    const int xh_0 = ((qh >> (iqs +  0)) << 4) & 0x10;
    const int xh_1 = ((qh >> (iqs + 12))     ) & 0x10;

    v.x = ((x[ib].qs[iqs] & 0xf) | xh_0);
    v.y = ((x[ib].qs[iqs] >>  4) | xh_1);

#ifdef GGML_CUDA_F16
    v = __hmul2(v, {d, d});
    v = __hadd2(v, {m, m});
#else
    v.x = (v.x * d) + m;
    v.y = (v.y * d) + m;
#endif // GGML_CUDA_F16
}

static __device__ __forceinline__ void dequantize_q8_0(const void * vx, const int ib, const int iqs, dfloat2 & v){
    const block_q8_0 * x = (const block_q8_0 *) vx;

    const dfloat d = x[ib].d;

    v.x = x[ib].qs[iqs + 0];
    v.y = x[ib].qs[iqs + 1];

#ifdef GGML_CUDA_F16
    v = __hmul2(v, {d, d});
#else
    v.x *= d;
    v.y *= d;
#endif // GGML_CUDA_F16
}

//================================== k-quants

static __global__ void dequantize_block_q2_K(const void * __restrict__ vx, float * __restrict__ yy) {

    const int i   = blockIdx.x;
    const block_q2_K * x = (const block_q2_K *) vx;

    const int tid = threadIdx.x;
#if QK_K == 256
    const int n   = tid/32;
    const int l   = tid - 32*n;
    const int is  = 8*n + l/16;

    const uint8_t q = x[i].qs[32*n + l];
    float * y = yy + i*QK_K + 128*n;

    float dall = x[i].dm.x;
    float dmin = x[i].dm.y;
    y[l+ 0] = dall * (x[i].scales[is+0] & 0xF) * ((q >> 0) & 3) - dmin * (x[i].scales[is+0] >> 4);
    y[l+32] = dall * (x[i].scales[is+2] & 0xF) * ((q >> 2) & 3) - dmin * (x[i].scales[is+2] >> 4);
    y[l+64] = dall * (x[i].scales[is+4] & 0xF) * ((q >> 4) & 3) - dmin * (x[i].scales[is+4] >> 4);
    y[l+96] = dall * (x[i].scales[is+6] & 0xF) * ((q >> 6) & 3) - dmin * (x[i].scales[is+6] >> 4);
#else
    const int is = tid/16;  // 0 or 1
    const int il = tid%16;  // 0...15
    const uint8_t q = x[i].qs[il] >> (2*is);
    float * y = yy + i*QK_K + 16*is + il;
    float dall = x[i].dm.x;
    float dmin = x[i].dm.y;
    y[ 0] = dall * (x[i].scales[is+0] & 0xF) * ((q >> 0) & 3) - dmin * (x[i].scales[is+0] >> 4);
    y[32] = dall * (x[i].scales[is+2] & 0xF) * ((q >> 4) & 3) - dmin * (x[i].scales[is+2] >> 4);
#endif

}

static __global__ void dequantize_block_q3_K(const void * __restrict__ vx, float * __restrict__ yy) {

    const int i = blockIdx.x;
    const block_q3_K * x = (const block_q3_K *) vx;

#if QK_K == 256
    const int r = threadIdx.x/4;
    const int tid = r/2;
    const int is0 = r%2;
    const int l0 = 16*is0 + 4*(threadIdx.x%4);
    const int n = tid / 4;
    const int j = tid - 4*n;

    uint8_t m = 1 << (4*n + j);
    int is = 8*n + 2*j + is0;
    int shift = 2*j;

    int8_t us = is <  4 ? (x[i].scales[is-0] & 0xF) | (((x[i].scales[is+8] >> 0) & 3) << 4) :
                is <  8 ? (x[i].scales[is-0] & 0xF) | (((x[i].scales[is+4] >> 2) & 3) << 4) :
                is < 12 ? (x[i].scales[is-8] >>  4) | (((x[i].scales[is+0] >> 4) & 3) << 4) :
                          (x[i].scales[is-8] >>  4) | (((x[i].scales[is-4] >> 6) & 3) << 4);
    float d_all = x[i].d;
    float dl = d_all * (us - 32);

    float * y = yy + i*QK_K + 128*n + 32*j;
    const uint8_t * q = x[i].qs + 32*n;
    const uint8_t * hm = x[i].hmask;

    for (int l = l0; l < l0+4; ++l) y[l] = dl * ((int8_t)((q[l] >> shift) & 3) - ((hm[l] & m) ? 0 : 4));
#else
    const int tid = threadIdx.x;
    const int is  = tid/16;  // 0 or 1
    const int il  = tid%16;  // 0...15
    const int im  = il/8;    // 0...1
    const int in  = il%8;    // 0...7

    float * y = yy + i*QK_K + 16*is + il;

    const uint8_t q = x[i].qs[il] >> (2*is);
    const uint8_t h = x[i].hmask[in] >> (2*is + im);
    const float   d = (float)x[i].d;

    if (is == 0) {
        y[ 0] = d * ((x[i].scales[0] & 0xF) - 8) * ((int8_t)((q >> 0) & 3) - ((h >> 0) & 1 ? 0 : 4));
        y[32] = d * ((x[i].scales[1] & 0xF) - 8) * ((int8_t)((q >> 4) & 3) - ((h >> 4) & 1 ? 0 : 4));
    } else {
        y[ 0] = d * ((x[i].scales[0] >>  4) - 8) * ((int8_t)((q >> 0) & 3) - ((h >> 0) & 1 ? 0 : 4));
        y[32] = d * ((x[i].scales[1] >>  4) - 8) * ((int8_t)((q >> 4) & 3) - ((h >> 4) & 1 ? 0 : 4));
    }
#endif

}

#if QK_K == 256
static inline __device__ void get_scale_min_k4(int j, const uint8_t * q, uint8_t & d, uint8_t & m) {
    if (j < 4) {
        d = q[j] & 63; m = q[j + 4] & 63;
    } else {
        d = (q[j+4] & 0xF) | ((q[j-4] >> 6) << 4);
        m = (q[j+4] >>  4) | ((q[j-0] >> 6) << 4);
    }
}
#endif

static __global__ void dequantize_block_q4_K(const void * __restrict__ vx, float * __restrict__ yy) {
    const block_q4_K * x = (const block_q4_K *) vx;

    const int i = blockIdx.x;

#if QK_K == 256
    // assume 32 threads
    const int tid = threadIdx.x;
    const int il  = tid/8;
    const int ir  = tid%8;
    const int is  = 2*il;
    const int n   = 4;

    float * y = yy + i*QK_K + 64*il + n*ir;

    const float dall = x[i].dm.x;
    const float dmin = x[i].dm.y;

    const uint8_t * q = x[i].qs + 32*il + n*ir;

    uint8_t sc, m;
    get_scale_min_k4(is + 0, x[i].scales, sc, m);
    const float d1 = dall * sc; const float m1 = dmin * m;
    get_scale_min_k4(is + 1, x[i].scales, sc, m);
    const float d2 = dall * sc; const float m2 = dmin * m;
    for (int l = 0; l < n; ++l) {
        y[l + 0] = d1 * (q[l] & 0xF) - m1;
        y[l +32] = d2 * (q[l] >>  4) - m2;
    }
#else
    const int tid = threadIdx.x;
    const uint8_t * q = x[i].qs;
    float * y = yy + i*QK_K;
    const float d = (float)x[i].d[0];
    const float m = (float)x[i].d[1];
    y[tid+ 0] = d * (x[i].scales[0] & 0xF) * (q[tid] & 0xF) - m * (x[i].scales[0] >> 4);
    y[tid+32] = d * (x[i].scales[1] & 0xF) * (q[tid] >>  4) - m * (x[i].scales[1] >> 4);
#endif
}

static __global__ void dequantize_block_q5_K(const void * __restrict__ vx, float * __restrict__ yy) {
    const block_q5_K * x = (const block_q5_K *) vx;

    const int i = blockIdx.x;

#if QK_K == 256
    // assume 64 threads - this is very slightly better than the one below
    const int tid = threadIdx.x;
    const int il  = tid/16;   // il is in 0...3
    const int ir  = tid%16;   // ir is in 0...15
    const int is  = 2*il;     // is is in 0...6

    float * y = yy + i*QK_K + 64*il + 2*ir;

    const float dall = x[i].dm.x;
    const float dmin = x[i].dm.y;

    const uint8_t * ql = x[i].qs + 32*il + 2*ir;
    const uint8_t * qh = x[i].qh + 2*ir;

    uint8_t sc, m;
    get_scale_min_k4(is + 0, x[i].scales, sc, m);
    const float d1 = dall * sc; const float m1 = dmin * m;
    get_scale_min_k4(is + 1, x[i].scales, sc, m);
    const float d2 = dall * sc; const float m2 = dmin * m;

    uint8_t   hm  = 1 << (2*il);
    y[ 0] = d1 * ((ql[ 0] & 0xF) + (qh[ 0] & hm ? 16 : 0)) - m1;
    y[ 1] = d1 * ((ql[ 1] & 0xF) + (qh[ 1] & hm ? 16 : 0)) - m1;
    hm <<= 1;
    y[32] = d2 * ((ql[ 0] >>  4) + (qh[ 0] & hm ? 16 : 0)) - m2;
    y[33] = d2 * ((ql[ 1] >>  4) + (qh[ 1] & hm ? 16 : 0)) - m2;
#else
    const int tid = threadIdx.x;
    const uint8_t q = x[i].qs[tid];
    const int im = tid/8;  // 0...3
    const int in = tid%8;  // 0...7
    const int is = tid/16; // 0 or 1
    const uint8_t h = x[i].qh[in] >> im;
    const float d = x[i].d;
    float * y = yy + i*QK_K + tid;
    y[ 0] = d * x[i].scales[is+0] * ((q & 0xF) - ((h >> 0) & 1 ? 0 : 16));
    y[32] = d * x[i].scales[is+2] * ((q >>  4) - ((h >> 4) & 1 ? 0 : 16));
#endif
}

static __global__ void dequantize_block_q6_K(const void * __restrict__ vx, float * __restrict__ yy) {
    const block_q6_K * x = (const block_q6_K *) vx;

    const int i = blockIdx.x;
#if QK_K == 256

    // assume 64 threads - this is very slightly better than the one below
    const int tid = threadIdx.x;
    const int ip  = tid/32;   // ip is 0 or 1
    const int il  = tid - 32*ip; // 0...32
    const int is  = 8*ip + il/16;

    float * y = yy + i*QK_K + 128*ip + il;

    const float d = x[i].d;

    const uint8_t * ql = x[i].ql + 64*ip + il;
    const uint8_t   qh = x[i].qh[32*ip + il];
    const int8_t  * sc = x[i].scales + is;

    y[ 0] = d * sc[0] * ((int8_t)((ql[ 0] & 0xF) | (((qh >> 0) & 3) << 4)) - 32);
    y[32] = d * sc[2] * ((int8_t)((ql[32] & 0xF) | (((qh >> 2) & 3) << 4)) - 32);
    y[64] = d * sc[4] * ((int8_t)((ql[ 0]  >> 4) | (((qh >> 4) & 3) << 4)) - 32);
    y[96] = d * sc[6] * ((int8_t)((ql[32]  >> 4) | (((qh >> 6) & 3) << 4)) - 32);
#else

    // assume 32 threads
    const int tid = threadIdx.x;
    const int ip  = tid/16;         // 0 or 1
    const int il  = tid - 16*ip;    // 0...15

    float * y = yy + i*QK_K + 16*ip + il;

    const float d = x[i].d;

    const uint8_t   ql = x[i].ql[16*ip + il];
    const uint8_t   qh = x[i].qh[il] >> (2*ip);
    const int8_t  * sc = x[i].scales;

    y[ 0] = d * sc[ip+0] * ((int8_t)((ql & 0xF) | (((qh >> 0) & 3) << 4)) - 32);
    y[32] = d * sc[ip+2] * ((int8_t)((ql  >> 4) | (((qh >> 4) & 3) << 4)) - 32);
#endif
}

static __global__ void dequantize_mul_mat_vec_q2_k(const void * __restrict__ vx, const float * __restrict__ yy, float * __restrict__ dst, const int ncols, int nrows) {

    static_assert(16%K_QUANTS_PER_ITERATION == 0, "16 must be divisible by K_QUANTS_PER_ITERATION");

    const int row = blockIdx.y*blockDim.y + threadIdx.y;
    if (row > nrows) return;

    const int num_blocks_per_row = ncols / QK_K;
    const int ib0 = row*num_blocks_per_row;

    const block_q2_K * x = (const block_q2_K *)vx + ib0;

    float tmp = 0; // partial sum for thread in warp

#if QK_K == 256
    const int tid = threadIdx.x/K_QUANTS_PER_ITERATION;  // 0...31 or 0...15
    const int ix  = threadIdx.x%K_QUANTS_PER_ITERATION;  // 0 or 0,1

    const int step = 16/K_QUANTS_PER_ITERATION;

    const int im = tid/step;                             // 0 or 1. 0 computes 0..., 1 computes 128...
    const int in = tid - step*im;                        // 0...15 or 0...7

    const int l0 = K_QUANTS_PER_ITERATION*in;            // 0...15 or 0...14 in steps of 2
    const int q_offset = 32*im + l0;
    const int s_offset = 8*im;
    const int y_offset = 128*im + l0;

    uint32_t aux[4];
    const uint8_t * d = (const uint8_t *)aux;
    const uint8_t * m = (const uint8_t *)(aux + 2);

    for (int i = ix; i < num_blocks_per_row; i += K_QUANTS_PER_ITERATION) {

        const float   * y = yy + i * QK_K + y_offset;
        const uint8_t * q = x[i].qs + q_offset;

        const float dall = x[i].dm.x;
        const float dmin = x[i].dm.y;

        const uint32_t * a = (const uint32_t *)(x[i].scales + s_offset);
        aux[0] = a[0] & 0x0f0f0f0f;
        aux[1] = a[1] & 0x0f0f0f0f;
        aux[2] = (a[0] >> 4) & 0x0f0f0f0f;
        aux[3] = (a[1] >> 4) & 0x0f0f0f0f;

        float sum1 = 0, sum2 = 0;
        for (int l = 0; l < K_QUANTS_PER_ITERATION; ++l) {
            sum1 += y[l+ 0] * d[0] * ((q[l+ 0] >> 0) & 3)
                  + y[l+32] * d[2] * ((q[l+ 0] >> 2) & 3)
                  + y[l+64] * d[4] * ((q[l+ 0] >> 4) & 3)
                  + y[l+96] * d[6] * ((q[l+ 0] >> 6) & 3)
                  + y[l+16] * d[1] * ((q[l+16] >> 0) & 3)
                  + y[l+48] * d[3] * ((q[l+16] >> 2) & 3)
                  + y[l+80] * d[5] * ((q[l+16] >> 4) & 3)
                  +y[l+112] * d[7] * ((q[l+16] >> 6) & 3);
            sum2 += y[l+ 0] * m[0] + y[l+32] * m[2] + y[l+64] * m[4] + y[ l+96] * m[6]
                  + y[l+16] * m[1] + y[l+48] * m[3] + y[l+80] * m[5] + y[l+112] * m[7];

        }
        tmp += dall * sum1 - dmin * sum2;

    }
#else
    const int tid = threadIdx.x/(2*K_QUANTS_PER_ITERATION);  // 0...15 or 0...7
    const int ix  = threadIdx.x%(2*K_QUANTS_PER_ITERATION);  // 0....1 or 0...3
    const int offset = tid * K_QUANTS_PER_ITERATION;

    uint32_t uaux[2];
    const uint8_t * d = (const uint8_t *)uaux;

    for (int i = ix; i < num_blocks_per_row; i += 2*K_QUANTS_PER_ITERATION) {

        const float   * y = yy + i * QK_K + offset;
        const uint8_t * q = x[i].qs + offset;
        const uint32_t * s = (const uint32_t *)x[i].scales;

        uaux[0] = s[0] & 0x0f0f0f0f;
        uaux[1] = (s[0] >> 4) & 0x0f0f0f0f;

        const float2 dall = __half22float2(x[i].dm);

        float sum1 = 0, sum2 = 0;
        for (int l = 0; l < K_QUANTS_PER_ITERATION; ++l) {
            const uint8_t ql = q[l];
            sum1 += y[l+ 0] * d[0] * ((ql >> 0) & 3)
                  + y[l+16] * d[1] * ((ql >> 2) & 3)
                  + y[l+32] * d[2] * ((ql >> 4) & 3)
                  + y[l+48] * d[3] * ((ql >> 6) & 3);
            sum2 += y[l+0] * d[4] + y[l+16] * d[5] + y[l+32] * d[6] + y[l+48] * d[7];
        }
        tmp += dall.x * sum1 - dall.y * sum2;
    }
#endif

    // sum up partial sums and write back result
#pragma unroll
    for (int mask = 16; mask > 0; mask >>= 1) {
        tmp += __shfl_xor_sync(0xffffffff, tmp, mask, 32);
    }

    if (threadIdx.x == 0) {
        dst[row] = tmp;
    }
}

static __global__ void dequantize_mul_mat_vec_q3_k(const void * __restrict__ vx, const float * __restrict__ yy, float * __restrict__ dst, const int ncols, int nrows) {

    const int row = blockIdx.y*blockDim.y + threadIdx.y;
    if (row > nrows) return;

    const int num_blocks_per_row = ncols / QK_K;
    const int ib0 = row*num_blocks_per_row;

    const block_q3_K * x = (const block_q3_K *)vx + ib0;

    float tmp = 0; // partial sum for thread in warp

#if QK_K == 256

    const uint16_t kmask1 = 0x0303;
    const uint16_t kmask2 = 0x0f0f;

    const int tid = threadIdx.x/K_QUANTS_PER_ITERATION;  // 0...31 or 0...16
    const int ix  = threadIdx.x%K_QUANTS_PER_ITERATION;  // 0 or 0,1

    const int n  = K_QUANTS_PER_ITERATION;               // iterations in the inner loop
    const int step = 16/K_QUANTS_PER_ITERATION;
    const int im = tid/step;                             // 0 or 1. 0 computes 0..., 1 computes 128...
    const int in = tid - step*im;                        // 0....15 or 0...7

    const uint8_t m = 1 << (4*im);

    const int l0 = n*in;                                 // 0...15 or 0...14 in steps of 2
    const int q_offset =  32*im + l0;
    const int y_offset = 128*im + l0;

    uint16_t utmp[4];
    const int8_t * s = (const int8_t *)utmp;

    const uint16_t s_shift = 4*im;

    for (int i = ix; i < num_blocks_per_row; i += K_QUANTS_PER_ITERATION) {

        const float   * y  = yy + i * QK_K + y_offset;
        const uint8_t * q = x[i].qs + q_offset;
        const uint8_t * h = x[i].hmask + l0;

        const uint16_t * a = (const uint16_t *)x[i].scales;
        utmp[0] = ((a[0] >> s_shift) & kmask2) | (((a[4] >> (s_shift + 0)) & kmask1) << 4);
        utmp[1] = ((a[1] >> s_shift) & kmask2) | (((a[5] >> (s_shift + 0)) & kmask1) << 4);
        utmp[2] = ((a[2] >> s_shift) & kmask2) | (((a[4] >> (s_shift + 2)) & kmask1) << 4);
        utmp[3] = ((a[3] >> s_shift) & kmask2) | (((a[5] >> (s_shift + 2)) & kmask1) << 4);

        const float d = x[i].d;

        float sum = 0;
        for (int l = 0; l < n; ++l) {
            sum += y[l+ 0] * (s[0] - 32) * (((q[l] >> 0) & 3) - (h[l] & (m << 0) ? 0 : 4))
                 + y[l+32] * (s[2] - 32) * (((q[l] >> 2) & 3) - (h[l] & (m << 1) ? 0 : 4))
                 + y[l+64] * (s[4] - 32) * (((q[l] >> 4) & 3) - (h[l] & (m << 2) ? 0 : 4))
                 + y[l+96] * (s[6] - 32) * (((q[l] >> 6) & 3) - (h[l] & (m << 3) ? 0 : 4));
            sum += y[l+16] * (s[1] - 32) * (((q[l+16] >> 0) & 3) - (h[l+16] & (m << 0) ? 0 : 4))
                 + y[l+48] * (s[3] - 32) * (((q[l+16] >> 2) & 3) - (h[l+16] & (m << 1) ? 0 : 4))
                 + y[l+80] * (s[5] - 32) * (((q[l+16] >> 4) & 3) - (h[l+16] & (m << 2) ? 0 : 4))
                + y[l+112] * (s[7] - 32) * (((q[l+16] >> 6) & 3) - (h[l+16] & (m << 3) ? 0 : 4));
        }
        tmp += d * sum;

    }
#else

    const int tid = threadIdx.x/(2*K_QUANTS_PER_ITERATION);  // 0...15 or 0...7
    const int ix  = threadIdx.x%(2*K_QUANTS_PER_ITERATION);  // 0....1 or 0...3
    const int offset = tid * K_QUANTS_PER_ITERATION;         // 0...15 or 0...14
    const int in = offset/8;                                 // 0 or 1
    const int im = offset%8;                                 // 0...7

    for (int i = ix; i < num_blocks_per_row; i += 2*K_QUANTS_PER_ITERATION) {

        const float   * y = yy + i * QK_K + offset;
        const uint8_t * q = x[i].qs + offset;
        const uint8_t * s = x[i].scales;

        const float dall = (float)x[i].d;

        float sum = 0;
        for (int l = 0; l < K_QUANTS_PER_ITERATION; ++l) {
            const uint8_t hl = x[i].hmask[im+l] >> in;
            const uint8_t ql = q[l];
            sum += y[l+ 0] * dall * ((s[0] & 0xF) - 8) * ((int8_t)((ql >> 0) & 3) - ((hl >> 0) & 1 ? 0 : 4))
                 + y[l+16] * dall * ((s[0] >>  4) - 8) * ((int8_t)((ql >> 2) & 3) - ((hl >> 2) & 1 ? 0 : 4))
                 + y[l+32] * dall * ((s[1] & 0xF) - 8) * ((int8_t)((ql >> 4) & 3) - ((hl >> 4) & 1 ? 0 : 4))
                 + y[l+48] * dall * ((s[1] >>  4) - 8) * ((int8_t)((ql >> 6) & 3) - ((hl >> 6) & 1 ? 0 : 4));
        }
        tmp += sum;
    }
#endif

    // sum up partial sums and write back result
#pragma unroll
    for (int mask = 16; mask > 0; mask >>= 1) {
        tmp += __shfl_xor_sync(0xffffffff, tmp, mask, 32);
    }

    if (threadIdx.x == 0) {
        dst[row] = tmp;
    }
}

static __global__ void dequantize_mul_mat_vec_q4_k(const void * __restrict__ vx, const float * __restrict__ yy, float * __restrict__ dst, const int ncols, int nrows) {

    const int row = blockIdx.y*blockDim.y + threadIdx.y;
    if (row > nrows) return;
    const int num_blocks_per_row = ncols / QK_K;
    const int ib0 = row*num_blocks_per_row;

    const block_q4_K * x = (const block_q4_K *)vx + ib0;

#if QK_K == 256
    const uint16_t kmask1 = 0x3f3f;
    const uint16_t kmask2 = 0x0f0f;
    const uint16_t kmask3 = 0xc0c0;

    const int tid = threadIdx.x/K_QUANTS_PER_ITERATION;  // 0...31 or 0...16
    const int ix  = threadIdx.x%K_QUANTS_PER_ITERATION;  // 0 or 0,1

    const int step = 8/K_QUANTS_PER_ITERATION;           // 8 or 4

    const int il  = tid/step;                            // 0...3
    const int ir  = tid - step*il;                       // 0...7 or 0...3
    const int n   = 2 * K_QUANTS_PER_ITERATION;          // 2 or 4

    const int im = il/2;  // 0 or 1. 0 computes 0,32 + 128,160, 1 computes 64,96 + 192,224
    const int in = il%2;

    const int l0 = n*(2*ir + in);
    const int q_offset = 32*im + l0;
    const int y_offset = 64*im + l0;

    uint16_t aux[4];
    const uint8_t * sc = (const uint8_t *)aux;

#if K_QUANTS_PER_ITERATION == 2
    uint32_t q32[4];
    const uint8_t * q4 = (const uint8_t *)q32;
#else
    uint16_t q16[4];
    const uint8_t * q4 = (const uint8_t *)q16;
#endif

    float tmp = 0; // partial sum for thread in warp

    for (int i = ix; i < num_blocks_per_row; i += K_QUANTS_PER_ITERATION) {

        const float   * y1 = yy + i*QK_K + y_offset;
        const float   * y2 = y1 + 128;

        const float dall = x[i].dm.x;
        const float dmin = x[i].dm.y;

        const uint16_t * a = (const uint16_t *)x[i].scales;
        aux[0] = a[im+0] & kmask1;
        aux[1] = a[im+2] & kmask1;
        aux[2] = ((a[im+4] >> 0) & kmask2) | ((a[im+0] & kmask3) >> 2);
        aux[3] = ((a[im+4] >> 4) & kmask2) | ((a[im+2] & kmask3) >> 2);

#if K_QUANTS_PER_ITERATION == 2
        const uint32_t * q1 = (const uint32_t *)(x[i].qs + q_offset);
        const uint32_t * q2 = q1 + 16;

        q32[0] = q1[0] & 0x0f0f0f0f;
        q32[1] = q1[0] & 0xf0f0f0f0;
        q32[2] = q2[0] & 0x0f0f0f0f;
        q32[3] = q2[0] & 0xf0f0f0f0;

        float4 s = {0.f, 0.f, 0.f, 0.f};
        float smin = 0;
        for (int l = 0; l < 4; ++l) {
            s.x += y1[l] * q4[l+0]; s.y += y1[l+32] * q4[l+ 4];
            s.z += y2[l] * q4[l+8]; s.w += y2[l+32] * q4[l+12];
            smin += y1[l] * sc[2] + y1[l+32] * sc[3] + y2[l] * sc[6] + y2[l+32] * sc[7];
        }
        tmp += dall * (s.x * sc[0] + s.y * sc[1] * 1.f/16.f + s.z * sc[4] + s.w * sc[5] * 1.f/16.f) - dmin * smin;
#else
        const uint16_t * q1 = (const uint16_t *)(x[i].qs + q_offset);
        const uint16_t * q2 = q1 + 32;

        q16[0] = q1[0] & 0x0f0f;
        q16[1] = q1[0] & 0xf0f0;
        q16[2] = q2[0] & 0x0f0f;
        q16[3] = q2[0] & 0xf0f0;

        float4 s = {0.f, 0.f, 0.f, 0.f};
        float smin = 0;
        for (int l = 0; l < 2; ++l) {
            s.x += y1[l] * q4[l+0]; s.y += y1[l+32] * q4[l+2];
            s.z += y2[l] * q4[l+4]; s.w += y2[l+32] * q4[l+6];
            smin += y1[l] * sc[2] + y1[l+32] * sc[3] + y2[l] * sc[6] + y2[l+32] * sc[7];
        }
        tmp += dall * (s.x * sc[0] + s.y * sc[1] * 1.f/16.f + s.z * sc[4] + s.w * sc[5] * 1.f/16.f) - dmin * smin;
#endif

    }
#else
    const int tid = threadIdx.x/(2*K_QUANTS_PER_ITERATION);  // 0...15
    const int ix  = threadIdx.x%(2*K_QUANTS_PER_ITERATION);

    const int step = tid * K_QUANTS_PER_ITERATION;

    uint16_t aux16[2];
    const uint8_t * s = (const uint8_t *)aux16;

    float tmp = 0;

    for (int i = ix; i < num_blocks_per_row; i += 2*K_QUANTS_PER_ITERATION) {
        const uint8_t * q = x[i].qs + step;
        const float   * y = yy + i*QK_K + step;
        const uint16_t * a = (const uint16_t *)x[i].scales;
        aux16[0] = a[0] & 0x0f0f;
        aux16[1] = (a[0] >> 4) & 0x0f0f;
        const float d = (float)x[i].d[0];
        const float m = (float)x[i].d[1];
        float sum = 0.f;
        for (int j = 0; j < K_QUANTS_PER_ITERATION; ++j) {
            sum += y[j+ 0] * (d * s[0] * (q[j+ 0] & 0xF) - m * s[2])
                 + y[j+16] * (d * s[0] * (q[j+16] & 0xF) - m * s[2])
                 + y[j+32] * (d * s[1] * (q[j+ 0] >>  4) - m * s[3])
                 + y[j+48] * (d * s[1] * (q[j+16] >>  4) - m * s[3]);
        }
        tmp += sum;
    }

#endif

    // sum up partial sums and write back result
#pragma unroll
    for (int mask = 16; mask > 0; mask >>= 1) {
        tmp += __shfl_xor_sync(0xffffffff, tmp, mask, 32);
    }

    if (tid == 0) {
        dst[row] = tmp;
    }
}

static __global__ void dequantize_mul_mat_vec_q5_k(const void * __restrict__ vx, const float * __restrict__ yy, float * __restrict__ dst, const int ncols) {

    const int row = blockIdx.x;
    const int num_blocks_per_row = ncols / QK_K;
    const int ib0 = row*num_blocks_per_row;

    const block_q5_K * x = (const block_q5_K *)vx + ib0;

    float tmp = 0; // partial sum for thread in warp

#if QK_K == 256
    const uint16_t kmask1 = 0x3f3f;
    const uint16_t kmask2 = 0x0f0f;
    const uint16_t kmask3 = 0xc0c0;

    const int tid = threadIdx.x/2;  // 0...15
    const int ix  = threadIdx.x%2;

    const int il  = tid/4;     // 0...3
    const int ir  = tid - 4*il;// 0...3
    const int n   = 2;

    const int im = il/2;  // 0 or 1. 0 computes 0,32 + 128,160, 1 computes 64,96 + 192,224
    const int in = il%2;

    const int l0 = n*(2*ir + in);
    const int q_offset = 32*im + l0;
    const int y_offset = 64*im + l0;

    const uint8_t hm1  = 1 << (2*im);
    const uint8_t hm2  = hm1 << 4;

    uint16_t aux[4];
    const uint8_t * sc = (const uint8_t *)aux;

    uint16_t q16[8];
    const uint8_t * q4 = (const uint8_t *)q16;

    for (int i = ix; i < num_blocks_per_row; i += 2) {

        const uint8_t * ql1 = x[i].qs + q_offset;
        const uint8_t * qh  = x[i].qh + l0;
        const float   * y1  = yy + i*QK_K + y_offset;
        const float   * y2  = y1 + 128;

        const float dall = x[i].dm.x;
        const float dmin = x[i].dm.y;

        const uint16_t * a = (const uint16_t *)x[i].scales;
        aux[0] = a[im+0] & kmask1;
        aux[1] = a[im+2] & kmask1;
        aux[2] = ((a[im+4] >> 0) & kmask2) | ((a[im+0] & kmask3) >> 2);
        aux[3] = ((a[im+4] >> 4) & kmask2) | ((a[im+2] & kmask3) >> 2);

        float4 sum = {0.f, 0.f, 0.f, 0.f};
        float smin = 0;
        const uint16_t * q1 = (const uint16_t *)ql1;
        const uint16_t * q2 = q1 + 32;
        q16[0] = q1[0] & 0x0f0f;
        q16[1] = q1[8] & 0x0f0f;
        q16[2] = (q1[0] >> 4) & 0x0f0f;
        q16[3] = (q1[8] >> 4) & 0x0f0f;
        q16[4] = q2[0] & 0x0f0f;
        q16[5] = q2[8] & 0x0f0f;
        q16[6] = (q2[0] >> 4) & 0x0f0f;
        q16[7] = (q2[8] >> 4) & 0x0f0f;
        for (int l = 0; l < n; ++l) {
            sum.x += y1[l+ 0] * (q4[l +0] + (qh[l+ 0] & (hm1 << 0) ? 16 : 0))
                   + y1[l+16] * (q4[l +2] + (qh[l+16] & (hm1 << 0) ? 16 : 0));
            sum.y += y1[l+32] * (q4[l +4] + (qh[l+ 0] & (hm1 << 1) ? 16 : 0))
                   + y1[l+48] * (q4[l +6] + (qh[l+16] & (hm1 << 1) ? 16 : 0));
            sum.z += y2[l+ 0] * (q4[l +8] + (qh[l+ 0] & (hm2 << 0) ? 16 : 0))
                   + y2[l+16] * (q4[l+10] + (qh[l+16] & (hm2 << 0) ? 16 : 0));
            sum.w += y2[l+32] * (q4[l+12] + (qh[l+ 0] & (hm2 << 1) ? 16 : 0))
                   + y2[l+48] * (q4[l+14] + (qh[l+16] & (hm2 << 1) ? 16 : 0));
            smin += (y1[l] + y1[l+16]) * sc[2] + (y1[l+32] + y1[l+48]) * sc[3]
                  + (y2[l] + y2[l+16]) * sc[6] + (y2[l+32] + y2[l+48]) * sc[7];
        }
        tmp += dall * (sum.x * sc[0] + sum.y * sc[1] + sum.z * sc[4] + sum.w * sc[5]) - dmin * smin;
    }

#else
    const int tid = threadIdx.x/(2*K_QUANTS_PER_ITERATION);  // 0...15
    const int ix  = threadIdx.x%(2*K_QUANTS_PER_ITERATION);
    const int step = tid * K_QUANTS_PER_ITERATION;
    const int im = step/8;
    const int in = step%8;

    for (int i = ix; i < num_blocks_per_row; i += 2*K_QUANTS_PER_ITERATION) {
        const uint8_t * q = x[i].qs + step;
        const int8_t  * s = x[i].scales;
        const float   * y = yy + i*QK_K + step;
        const float     d = x[i].d;
        float sum = 0.f;
        for (int j = 0; j < K_QUANTS_PER_ITERATION; ++j) {
            const uint8_t h = x[i].qh[in+j] >> im;
            sum += y[j+ 0] * d * s[0] * ((q[j+ 0] & 0xF) - ((h >> 0) & 1 ? 0 : 16))
                 + y[j+16] * d * s[1] * ((q[j+16] & 0xF) - ((h >> 2) & 1 ? 0 : 16))
                 + y[j+32] * d * s[2] * ((q[j+ 0] >>  4) - ((h >> 4) & 1 ? 0 : 16))
                 + y[j+48] * d * s[3] * ((q[j+16] >>  4) - ((h >> 6) & 1 ? 0 : 16));
        }
        tmp += sum;
    }
#endif

    // sum up partial sums and write back result
#pragma unroll
    for (int mask = 16; mask > 0; mask >>= 1) {
        tmp += __shfl_xor_sync(0xffffffff, tmp, mask, 32);
    }

    if (threadIdx.x == 0) {
        dst[row] = tmp;
    }
}

static __global__ void dequantize_mul_mat_vec_q6_k(const void * __restrict__ vx, const float * __restrict__ yy, float * __restrict__ dst, const int ncols, int nrows) {

    static_assert(16%K_QUANTS_PER_ITERATION == 0, "16 must be divisible by K_QUANTS_PER_ITERATION");

    const int row = blockIdx.y*blockDim.y + threadIdx.y;
    if (row > nrows) return;

    const int num_blocks_per_row = ncols / QK_K;
    const int ib0 = row*num_blocks_per_row;

    const block_q6_K * x = (const block_q6_K *)vx + ib0;

#if QK_K == 256

    const int tid = threadIdx.x/K_QUANTS_PER_ITERATION;  // 0...31 or 0...16
    const int ix  = threadIdx.x%K_QUANTS_PER_ITERATION;  // 0 or 0, 1

    const int step = 16/K_QUANTS_PER_ITERATION;          // 16 or 8

    const int im = tid/step;                             // 0 or 1. 0 computes 0..., 1 computes 128...
    const int in = tid - step*im;                        // 0...15 or 0...7

#if K_QUANTS_PER_ITERATION == 1
    const int l0 = K_QUANTS_PER_ITERATION*in;            // 0...15
    const int is = 0;
#else
    const int l0 = 4 * in;                               // 0, 4, 8, ..., 28
    const int is = in / 4;
#endif
    const int ql_offset = 64*im + l0;
    const int qh_offset = 32*im + l0;
    const int s_offset  =  8*im + is;
    const int y_offset = 128*im + l0;

    float tmp = 0; // partial sum for thread in warp

    for (int i = ix; i < num_blocks_per_row; i += K_QUANTS_PER_ITERATION) {

        const float   * y  = yy + i * QK_K + y_offset;
        const uint8_t * ql = x[i].ql + ql_offset;
        const uint8_t * qh = x[i].qh + qh_offset;
        const int8_t  * s  = x[i].scales + s_offset;

        const float d = x[i].d;

#if K_QUANTS_PER_ITERATION == 1
        float sum = y[ 0] * s[0] * d * ((int8_t)((ql[ 0] & 0xF) | ((qh[ 0] & 0x03) << 4)) - 32)
                  + y[16] * s[1] * d * ((int8_t)((ql[16] & 0xF) | ((qh[16] & 0x03) << 4)) - 32)
                  + y[32] * s[2] * d * ((int8_t)((ql[32] & 0xF) | ((qh[ 0] & 0x0c) << 2)) - 32)
                  + y[48] * s[3] * d * ((int8_t)((ql[48] & 0xF) | ((qh[16] & 0x0c) << 2)) - 32)
                  + y[64] * s[4] * d * ((int8_t)((ql[ 0]  >> 4) | ((qh[ 0] & 0x30) >> 0)) - 32)
                  + y[80] * s[5] * d * ((int8_t)((ql[16]  >> 4) | ((qh[16] & 0x30) >> 0)) - 32)
                  + y[96] * s[6] * d * ((int8_t)((ql[32]  >> 4) | ((qh[ 0] & 0xc0) >> 2)) - 32)
                  +y[112] * s[7] * d * ((int8_t)((ql[48]  >> 4) | ((qh[16] & 0xc0) >> 2)) - 32);
        tmp += sum;
#else
        float sum = 0;
        for (int l = 0; l < 4; ++l) {
            sum += y[l+ 0] * s[0] * d * ((int8_t)((ql[l+ 0] & 0xF) | (((qh[l] >> 0) & 3) << 4)) - 32)
                 + y[l+32] * s[2] * d * ((int8_t)((ql[l+32] & 0xF) | (((qh[l] >> 2) & 3) << 4)) - 32)
                 + y[l+64] * s[4] * d * ((int8_t)((ql[l+ 0]  >> 4) | (((qh[l] >> 4) & 3) << 4)) - 32)
                 + y[l+96] * s[6] * d * ((int8_t)((ql[l+32]  >> 4) | (((qh[l] >> 6) & 3) << 4)) - 32);
        }
        tmp += sum;
#endif

    }

#else

    const int tid = threadIdx.x/(2*K_QUANTS_PER_ITERATION);  // 0...7
    const int ix  = threadIdx.x%(2*K_QUANTS_PER_ITERATION);  // 0...3

    const int step = tid * K_QUANTS_PER_ITERATION;

    float tmp = 0; // partial sum for thread in warp

    for (int i = ix; i < num_blocks_per_row; i += 2*K_QUANTS_PER_ITERATION) {

        const float   * y  = yy + i * QK_K + step;
        const uint8_t * ql = x[i].ql + step;
        const uint8_t * qh = x[i].qh + step;
        const int8_t  * s  = x[i].scales;

        const float d = x[i+0].d;

        float sum = 0;
        for (int j = 0; j < K_QUANTS_PER_ITERATION; ++j) {
            sum += y[j+ 0] * s[0] * d * ((int8_t)((ql[j+ 0] & 0xF) | ((qh[j] & 0x03) << 4)) - 32)
                 + y[j+16] * s[1] * d * ((int8_t)((ql[j+16] & 0xF) | ((qh[j] & 0x0c) << 2)) - 32)
                 + y[j+32] * s[2] * d * ((int8_t)((ql[j+ 0] >>  4) | ((qh[j] & 0x30) >> 0)) - 32)
                 + y[j+48] * s[3] * d * ((int8_t)((ql[j+16] >>  4) | ((qh[j] & 0xc0) >> 2)) - 32);
        }
        tmp += sum;

    }

#endif

    // sum up partial sums and write back result
#pragma unroll
    for (int mask = 16; mask > 0; mask >>= 1) {
        tmp += __shfl_xor_sync(0xffffffff, tmp, mask, 32);
    }

    if (tid == 0) {
        dst[row] = tmp;
    }
}

static __device__ void convert_f16(const void * vx, const int ib, const int iqs, dfloat2 & v){
    const half * x = (const half *) vx;

    // automatic half -> float type cast if dfloat == float
    v.x = x[ib + iqs + 0];
    v.y = x[ib + iqs + 1];
}

static __global__ void quantize_q8_1(const float * __restrict__ x, void * __restrict__ vy, const int kx, const int kx_padded) {
    const int ix = blockDim.x*blockIdx.x + threadIdx.x;

    if (ix >= kx_padded) {
        return;
    }

    const int iy = blockDim.y*blockIdx.y + threadIdx.y;

    const int i_padded = iy*kx_padded + ix;

    block_q8_1 * y = (block_q8_1 *) vy;

    const int ib = i_padded / QK8_1; // block index
    const int iqs = i_padded % QK8_1; // quant index

    const float xi = ix < kx ? x[iy*kx + ix] : 0.0f;
    float amax = fabsf(xi);
    float sum = xi;

#pragma unroll
    for (int mask = 16; mask > 0; mask >>= 1) {
        amax = fmaxf(amax, __shfl_xor_sync(0xffffffff, amax, mask, 32));
        sum += __shfl_xor_sync(0xffffffff, sum, mask, 32);
    }

    const float d = amax / 127;
    const int8_t q = amax == 0.0f ? 0 : roundf(xi / d);

    y[ib].qs[iqs] = q;

    if (iqs > 0) {
        return;
    }

    y[ib].ds.x = d;
    y[ib].ds.y = sum;
}

template <int qk, int qr, dequantize_kernel_t dequantize_kernel>
static __global__ void dequantize_block(const void * __restrict__ vx, float * __restrict__ y, const int k) {
    const int i = blockDim.x*blockIdx.x + 2*threadIdx.x;

    if (i >= k) {
        return;
    }

    const int ib = i/qk; // block index
    const int iqs = (i%qk)/qr; // quant index
    const int iybs = i - i%qk; // y block start index
    const int y_offset = qr == 1 ? 1 : qk/2;

    // dequantize
    dfloat2 v;
    dequantize_kernel(vx, ib, iqs, v);

    y[iybs + iqs + 0]        = v.x;
    y[iybs + iqs + y_offset] = v.y;
}

// VDR = vec dot ratio, how many contiguous integers each thread processes when the vec dot kernel is called
// MMVQ = mul_mat_vec_q, MMQ = mul_mat_q

#define VDR_Q4_0_Q8_1_MMVQ 2
#define VDR_Q4_0_Q8_1_MMQ  4

template <int vdr> static __device__ __forceinline__ float vec_dot_q4_0_q8_1_impl(
    const int * v, const int * u, const float & d4, const half2 & ds8) {

#if __CUDA_ARCH__ >= MIN_CC_DP4A // lowest compute capability for integer intrinsics
    int sumi = 0;

#pragma unroll
    for (int i = 0; i < vdr; ++i) {
        const int vi0 = (v[i] >> 0) & 0x0F0F0F0F;
        const int vi1 = (v[i] >> 4) & 0x0F0F0F0F;

        // SIMD dot product of quantized values
        sumi = __dp4a(vi0, u[2*i+0], sumi);
        sumi = __dp4a(vi1, u[2*i+1], sumi);
    }

    const float2 ds8f = __half22float2(ds8);

    // second part effectively subtracts 8 from each quant value
    return d4 * (sumi * ds8f.x - (8*vdr/QI4_0) * ds8f.y);
#else
    return 0.0f; // only to satisfy the compiler
#endif // __CUDA_ARCH__ >= MIN_CC_DP4A
}

#define VDR_Q4_1_Q8_1_MMVQ 2
#define VDR_Q4_1_Q8_1_MMQ  4

template <int vdr> static __device__ __forceinline__ float vec_dot_q4_1_q8_1_impl(
    const int * v, const int * u, const half2 & dm4, const half2 & ds8) {

#if __CUDA_ARCH__ >= MIN_CC_DP4A // lowest compute capability for integer intrinsics
    int sumi = 0;

#pragma unroll
    for (int i = 0; i < vdr; ++i) {
        const int vi0 = (v[i] >> 0) & 0x0F0F0F0F;
        const int vi1 = (v[i] >> 4) & 0x0F0F0F0F;

        // SIMD dot product of quantized values
        sumi = __dp4a(vi0, u[2*i+0], sumi);
        sumi = __dp4a(vi1, u[2*i+1], sumi);
    }

#ifdef GGML_CUDA_F16
    const float2 tmp = __half22float2(__hmul2(dm4, ds8));
    const float d4d8 = tmp.x;
    const float m4s8 = tmp.y;
#else
    const float2 dm4f = __half22float2(dm4);
    const float2 ds8f = __half22float2(ds8);
    const float d4d8 = dm4f.x * ds8f.x;
    const float m4s8 = dm4f.y * ds8f.y;
#endif // GGML_CUDA_F16

    // scale second part of sum by QI8_1/(vdr * QR4_1) to compensate for multiple threads adding it
    return sumi * d4d8 + m4s8 / (QI8_1 / (vdr * QR4_1));
#else
    return 0.0f; // only to satisfy the compiler
#endif // __CUDA_ARCH__ >= MIN_CC_DP4A
}

#define VDR_Q5_0_Q8_1_MMVQ 2
#define VDR_Q5_0_Q8_1_MMQ  4

template <int vdr> static __device__ __forceinline__ float vec_dot_q5_0_q8_1_impl(
    const int * vl, const int * vh, const int * u, const float & d5, const half2 & ds8) {

#if __CUDA_ARCH__ >= MIN_CC_DP4A // lowest compute capability for integer intrinsics
    int sumi = 0;

#pragma unroll
    for (int i = 0; i < vdr; ++i) {
        int vi0 = (vl[i] >>  0) & 0x0F0F0F0F; // lower 4 qs bits, still need qh as 5th bits
        vi0    |= (vh[i] <<  4) & 0x00000010; // 0 ->  4
        vi0    |= (vh[i] << 11) & 0x00001000; // 1 -> 12
        vi0    |= (vh[i] << 18) & 0x00100000; // 2 -> 20
        vi0    |= (vh[i] << 25) & 0x10000000; // 3 -> 28
        sumi = __dp4a(vi0, u[2*i+0], sumi); // SIMD dot product of quantized values

        int vi1 = (vl[i] >>  4) & 0x0F0F0F0F; // upper 4 qs bits, still need qh as 5th bits
        vi1    |= (vh[i] >> 12) & 0x00000010; // 16 ->  4
        vi1    |= (vh[i] >>  5) & 0x00001000; // 17 -> 12
        vi1    |= (vh[i] <<  2) & 0x00100000; // 18 -> 20
        vi1    |= (vh[i] <<  9) & 0x10000000; // 19 -> 28
        sumi = __dp4a(vi1, u[2*i+1], sumi); // SIMD dot product of quantized values
    }

    const float2 ds8f = __half22float2(ds8);

    // second part effectively subtracts 16 from each quant value
    return d5 * (sumi * ds8f.x - (16*vdr/QI5_0) * ds8f.y);
#else
    return 0.0f; // only to satisfy the compiler
#endif // __CUDA_ARCH__ >= MIN_CC_DP4A
}

#define VDR_Q5_1_Q8_1_MMVQ 2
#define VDR_Q5_1_Q8_1_MMQ  4

template <int vdr> static __device__ __forceinline__ float vec_dot_q5_1_q8_1_impl(
    const int * vl, const int * vh, const int * u, const half2 & dm5, const half2 & ds8) {

#if __CUDA_ARCH__ >= MIN_CC_DP4A // lowest compute capability for integer intrinsics
    int sumi = 0;

#pragma unroll
    for (int i = 0; i < vdr; ++i) {
        int vi0 = (vl[i] >>  0) & 0x0F0F0F0F; // lower 4 qs bits, still need qh as 5th bits
        vi0    |= (vh[i] <<  4) & 0x00000010; // 0 ->  4
        vi0    |= (vh[i] << 11) & 0x00001000; // 1 -> 12
        vi0    |= (vh[i] << 18) & 0x00100000; // 2 -> 20
        vi0    |= (vh[i] << 25) & 0x10000000; // 3 -> 28
        sumi = __dp4a(vi0, u[2*i+0], sumi); // SIMD dot product of quantized values

        int vi1 = (vl[i] >>  4) & 0x0F0F0F0F; // upper 4 qs bits, still need qh as 5th bits
        vi1    |= (vh[i] >> 12) & 0x00000010; // 16 ->  4
        vi1    |= (vh[i] >>  5) & 0x00001000; // 17 -> 12
        vi1    |= (vh[i] <<  2) & 0x00100000; // 18 -> 20
        vi1    |= (vh[i] <<  9) & 0x10000000; // 19 -> 28
        sumi = __dp4a(vi1, u[2*i+1], sumi); // SIMD dot product of quantized values
    }

#ifdef GGML_CUDA_F16
    const float2 tmp = __half22float2(__hmul2(dm5, ds8));
    const float d5d8 = tmp.x;
    const float m5s8 = tmp.y;
#else
    const float2 dm5f = __half22float2(dm5);
    const float2 ds8f = __half22float2(ds8);
    const float d5d8 = dm5f.x * ds8f.x;
    const float m5s8 = dm5f.y * ds8f.y;
#endif // GGML_CUDA_F16

    // scale second part of sum by QI5_1 / vdr to compensate for multiple threads adding it
    return sumi*d5d8 + m5s8 / (QI5_1 / vdr);

#else
    return 0.0f; // only to satisfy the compiler
#endif // __CUDA_ARCH__ >= MIN_CC_DP4A
}

#define VDR_Q8_0_Q8_1_MMVQ 2
#define VDR_Q8_0_Q8_1_MMQ 8

template <int vdr> static __device__ __forceinline__ float vec_dot_q8_0_q8_1_impl(
    const int * v, const int * u, const float & d8_0, const float & d8_1) {

#if __CUDA_ARCH__ >= MIN_CC_DP4A // lowest compute capability for integer intrinsics
    int sumi = 0;

#pragma unroll
    for (int i = 0; i < vdr; ++i) {
        // SIMD dot product of quantized values
        sumi = __dp4a(v[i], u[i], sumi);
    }

    return d8_0*d8_1 * sumi;
#else
    return 0.0f; // only to satisfy the compiler
#endif // __CUDA_ARCH__ >= MIN_CC_DP4A
}

template <int vdr> static __device__ __forceinline__ float vec_dot_q8_1_q8_1_impl(
    const int * v, const int * u, const half2 & dm8, const half2 & ds8) {

#if __CUDA_ARCH__ >= MIN_CC_DP4A // lowest compute capability for integer intrinsics
    int sumi = 0;

#pragma unroll
    for (int i = 0; i < vdr; ++i) {
        // SIMD dot product of quantized values
        sumi = __dp4a(v[i], u[i], sumi);
    }

#ifdef GGML_CUDA_F16
    const float2 tmp = __half22float2(__hmul2(dm8, ds8));
    const float d8d8 = tmp.x;
    const float m8s8 = tmp.y;
#else
    const float2 dm8f = __half22float2(dm8);
    const float2 ds8f = __half22float2(ds8);
    const float d8d8 = dm8f.x * ds8f.x;
    const float m8s8 = dm8f.y * ds8f.y;
#endif // GGML_CUDA_F16

    // scale second part of sum by QI8_1/ vdr to compensate for multiple threads adding it
    return sumi*d8d8 + m8s8 / (QI8_1 / vdr);
#else
    return 0.0f; // only to satisfy the compiler
#endif // __CUDA_ARCH__ >= MIN_CC_DP4A
}

#define VDR_Q2_K_Q8_1_MMVQ 1
#define VDR_Q2_K_Q8_1_MMQ  2

// contiguous v/x values
static __device__ __forceinline__ float vec_dot_q2_K_q8_1_impl_mmvq(
    const int & v, const int * __restrict__ u, const uint8_t * __restrict__ scales,
    const half2 & dm2, const float * __restrict__ d8) {

#if __CUDA_ARCH__ >= MIN_CC_DP4A // lowest compute capability for integer intrinsics
    float sumf_d = 0.0f;
    float sumf_m = 0.0f;

#pragma unroll
    for (int i = 0; i < QR2_K; ++i) {
        const int sc = scales[2*i];

        const int vi = (v >> (2*i)) & 0x03030303;

        sumf_d += d8[i] * (__dp4a(vi, u[i], 0) * (sc & 0xF)); // SIMD dot product

        // fill int with 4x m
        int m = sc >> 4;
        m |= m <<  8;
        m |= m << 16;
        sumf_m += d8[i] * __dp4a(m, u[i], 0); // multiply constant q2_K part with sum of q8_1 values
    }

    const float2 dm2f = __half22float2(dm2);

    return dm2f.x*sumf_d - dm2f.y*sumf_m;
#else
    return 0.0f; // only to satisfy the compiler
#endif // __CUDA_ARCH__ >= MIN_CC_DP4A
}

// contiguous u/y values
static __device__ __forceinline__ float vec_dot_q2_K_q8_1_impl_mmq(
    const int * __restrict__ v, const int * __restrict__ u, const uint8_t * __restrict__ scales,
    const half2 & dm2, const float & d8) {

#if __CUDA_ARCH__ >= MIN_CC_DP4A // lowest compute capability for integer intrinsics
    int sumi_d = 0;
    int sumi_m = 0;

#pragma unroll
    for (int i0 = 0; i0 < QI8_1; i0 += QI8_1/2) {
        int sumi_d_sc = 0;

        const int sc = scales[i0 / (QI8_1/2)];

        // fill int with 4x m
        int m = sc >> 4;
        m |= m <<  8;
        m |= m << 16;

#pragma unroll
        for (int i = i0; i < i0 + QI8_1/2; ++i) {
            sumi_d_sc = __dp4a(v[i], u[i], sumi_d_sc); // SIMD dot product
            sumi_m    = __dp4a(m,    u[i], sumi_m); // multiply sum of q8_1 values with m
        }

        sumi_d += sumi_d_sc * (sc & 0xF);
    }

    const float2 dm2f = __half22float2(dm2);

    return d8 * (dm2f.x*sumi_d - dm2f.y*sumi_m);
#else
    return 0.0f; // only to satisfy the compiler
#endif // __CUDA_ARCH__ >= MIN_CC_DP4A
}

#define VDR_Q3_K_Q8_1_MMVQ 1
#define VDR_Q3_K_Q8_1_MMQ  2

// contiguous v/x values
static __device__ __forceinline__ float vec_dot_q3_K_q8_1_impl_mmvq(
    const int & vl, const int & vh, const int * __restrict__ u, const uint8_t * __restrict__ scales,
    const int & scale_offset, const float & d3, const float * __restrict__ d8) {

#if __CUDA_ARCH__ >= MIN_CC_DP4A // lowest compute capability for integer intrinsics
    float sumf = 0.0f;

#pragma unroll
    for (int i = 0; i < QR3_K; ++i) {
        const int isc = scale_offset + 2*i;

        const int isc_low = isc % (QK_K/32);
        const int sc_shift_low = 4 * (isc / (QK_K/32));
        const int sc_low  = (scales[isc_low] >> sc_shift_low) & 0xF;

        const int isc_high = isc % (QK_K/64);
        const int sc_shift_high = 2 * (isc / (QK_K/64));
        const int sc_high = ((scales[(QK_K/32) + isc_high] >> sc_shift_high) & 3) << 4;

        const int sc = (sc_low | sc_high) - 32;

        const int vil = (vl >> (2*i)) & 0x03030303;

        const int vih = ((vh >> i) << 2) & 0x04040404;

        const int vi = __vsubss4(vil, vih);

        sumf += d8[i] * (__dp4a(vi, u[i], 0) * sc); // SIMD dot product
    }

    return d3 * sumf;
#else
    return 0.0f; // only to satisfy the compiler
#endif // __CUDA_ARCH__ >= MIN_CC_DP4A
}

// contiguous u/y values
static __device__ __forceinline__ float vec_dot_q3_K_q8_1_impl_mmq(
    const int * __restrict__ v, const int * __restrict__ u, const int8_t * __restrict__ scales,
    const float & d3, const float & d8) {

#if __CUDA_ARCH__ >= MIN_CC_DP4A // lowest compute capability for integer intrinsics
    int sumi = 0;

#pragma unroll
    for (int i0 = 0; i0 < QR3_K*VDR_Q3_K_Q8_1_MMQ; i0 += QI8_1/2) {
        int sumi_sc = 0;

        for (int i = i0; i < i0 + QI8_1/2; ++i) {
            sumi_sc = __dp4a(v[i], u[i], sumi_sc); // SIMD dot product
        }

        sumi += sumi_sc * scales[i0 / (QI8_1/2)];
    }

    return d3*d8 * sumi;
#else
    return 0.0f; // only to satisfy the compiler
#endif // __CUDA_ARCH__ >= MIN_CC_DP4A
}

#define VDR_Q4_K_Q8_1_MMVQ 2
#define VDR_Q4_K_Q8_1_MMQ  8

// contiguous v/x values
static __device__ __forceinline__ float vec_dot_q4_K_q8_1_impl_vmmq(
    const int * __restrict__ v, const int * __restrict__ u, const uint8_t * __restrict__ sc,
    const uint8_t * __restrict__ m, const half2 & dm4, const float * __restrict__ d8) {

#if __CUDA_ARCH__ >= MIN_CC_DP4A // lowest compute capability for integer intrinsics
    float sumf_d = 0.0f;
    float sumf_m = 0.0f;

#pragma unroll
    for (int i = 0; i < QR4_K; ++i) {
        const int v0i = (v[0] >> (4*i)) & 0x0F0F0F0F;
        const int v1i = (v[1] >> (4*i)) & 0x0F0F0F0F;

        const int dot1 = __dp4a(v1i, u[2*i+1], __dp4a(v0i, u[2*i+0], 0)); // SIMD dot product
        const int dot2 = __dp4a(0x01010101, u[2*i+1], __dp4a(0x01010101, u[2*i+0], 0)); // sum of u

        sumf_d += d8[i] * (dot1 * sc[i]);
        sumf_m += d8[i] * (dot2 * m[i]);  // multiply constant part of q4_K with sum of q8_1 values
    }

    const float2 dm4f = __half22float2(dm4);

    return dm4f.x*sumf_d - dm4f.y*sumf_m;

#else
    return 0.0f; // only to satisfy the compiler
#endif // __CUDA_ARCH__ >= MIN_CC_DP4A
}

// contiguous u/y values
// also used for q5_K
static __device__ __forceinline__ float vec_dot_q4_K_q8_1_impl_mmq(
    const int * __restrict__ v, const int * __restrict__ u, const uint8_t * __restrict__ sc,
    const uint8_t * __restrict__ m, const half2 & dm4, const half2 * __restrict__ ds8) {

#if __CUDA_ARCH__ >= MIN_CC_DP4A // lowest compute capability for integer intrinsics
    float sumf_d = 0.0f;
    float sumf_m = 0.0f;

#pragma unroll
    for (int i0 = 0; i0 < VDR_Q4_K_Q8_1_MMQ; i0 += (QI8_1/QR4_K)) {
        int sumi_d = 0;

#pragma unroll
        for (int i = i0; i < i0 + (QI8_1/QR4_K); ++i) {
            sumi_d = __dp4a(v[2*i+0], u[2*i+0], sumi_d); // SIMD dot product
            sumi_d = __dp4a(v[2*i+1], u[2*i+1], sumi_d); // SIMD dot product
        }

        const float2 ds8f = __half22float2(ds8[i0 / 4]);

        sumf_d += ds8f.x * (sc[i0/4] * sumi_d);
        sumf_m += ds8f.y *   m[i0/4]; // sum of q8_1 block * q4_K min val
    }

    const float2 dm4f = __half22float2(dm4);

    return dm4f.x*sumf_d - dm4f.y*sumf_m;

#else
    return 0.0f; // only to satisfy the compiler
#endif // __CUDA_ARCH__ >= MIN_CC_DP4A
}

#define VDR_Q5_K_Q8_1_MMVQ 2
#define VDR_Q5_K_Q8_1_MMQ  8

// contiguous v/x values
static __device__ __forceinline__ float vec_dot_q5_K_q8_1_impl(
    const int * __restrict__ vl, const int * __restrict__ vh, const int * __restrict__ u, const uint8_t * __restrict__ sc,
    const uint8_t * __restrict__ m, const half2 & dm5, const float * __restrict__ d8) {

#if __CUDA_ARCH__ >= MIN_CC_DP4A // lowest compute capability for integer intrinsics
    float sumf_d = 0.0f;
    float sumf_m = 0.0f;

#pragma unroll
    for (int i = 0; i < QR5_K; ++i) {
        const int vl0i = (vl[0] >> (4*i)) & 0x0F0F0F0F;
        const int vl1i = (vl[1] >> (4*i)) & 0x0F0F0F0F;

        const int vh0i = ((vh[0] >> i) << 4) & 0x10101010;
        const int vh1i = ((vh[1] >> i) << 4) & 0x10101010;

        const int v0i = vl0i | vh0i;
        const int v1i = vl1i | vh1i;

        const int dot1 = __dp4a(v0i, u[2*i+0], __dp4a(v1i, u[2*i+1], 0)); // SIMD dot product
        const int dot2 = __dp4a(0x01010101, u[2*i+0], __dp4a(0x01010101, u[2*i+1], 0)); // sum of u

        sumf_d += d8[i] * (dot1 * sc[i]);
        sumf_m += d8[i] * (dot2 * m[i]);

    }

    const float2 dm5f = __half22float2(dm5);

    return dm5f.x*sumf_d - dm5f.y*sumf_m;

#else
    return 0.0f; // only to satisfy the compiler
#endif // __CUDA_ARCH__ >= MIN_CC_DP4A
}

#define VDR_Q6_K_Q8_1_MMVQ 1
#define VDR_Q6_K_Q8_1_MMQ  8

// contiguous v/x values
static __device__ __forceinline__ float vec_dot_q6_K_q8_1_impl_mmvq(
    const int & vl, const int & vh, const int * __restrict__ u, const int8_t * __restrict__ scales,
    const float & d, const float * __restrict__ d8) {

#if __CUDA_ARCH__ >= MIN_CC_DP4A // lowest compute capability for integer intrinsics
    float sumf = 0.0f;

#pragma unroll
    for (int i = 0; i < QR6_K; ++i) {
        const int sc = scales[4*i];

        const int vil = (vl >> (4*i)) & 0x0F0F0F0F;

        const int vih = ((vh >> (4*i)) << 4) & 0x30303030;

        const int vi = __vsubss4((vil | vih), 0x20202020); // vi = (vil | vih) - 32

        sumf += d8[i] * (__dp4a(vi, u[i], 0) * sc); // SIMD dot product
    }

    return d*sumf;
#else
    return 0.0f; // only to satisfy the compiler
#endif // __CUDA_ARCH__ >= MIN_CC_DP4A
}

// contiguous u/y values
static __device__ __forceinline__ float vec_dot_q6_K_q8_1_impl_mmq(
    const int * __restrict__ v, const int * __restrict__ u, const int8_t * __restrict__ sc,
    const float & d6, const float * __restrict__ d8) {

#if __CUDA_ARCH__ >= MIN_CC_DP4A // lowest compute capability for integer intrinsics
    float sumf_d = 0.0f;

#pragma unroll
    for (int i0 = 0; i0 < VDR_Q6_K_Q8_1_MMQ; i0 += 4) {
        int2 sumi_d = {0, 0}; // 2 q6_K scales per q8_1 scale

#pragma unroll
        for (int i = i0; i < i0 + 2; ++i) {
            sumi_d.x = __dp4a(v[2*i+0], u[2*i+0], sumi_d.x); // SIMD dot product
            sumi_d.x = __dp4a(v[2*i+1], u[2*i+1], sumi_d.x); // SIMD dot product

            sumi_d.y = __dp4a(v[2*i+4], u[2*i+4], sumi_d.y); // SIMD dot product
            sumi_d.y = __dp4a(v[2*i+5], u[2*i+5], sumi_d.y); // SIMD dot product
        }

        sumf_d += d8[i0/4] * (sc[i0/2+0]*sumi_d.x + sc[i0/2+1]*sumi_d.y);
    }

    return d6 * sumf_d;

#else
    return 0.0f; // only to satisfy the compiler
#endif // __CUDA_ARCH__ >= MIN_CC_DP4A
}

static __device__ __forceinline__ float vec_dot_q4_0_q8_1(
    const void * __restrict__ vbq, const block_q8_1 * __restrict__ bq8_1, const int & iqs) {

    const block_q4_0 * bq4_0 = (const block_q4_0 *) vbq;

    int v[VDR_Q4_0_Q8_1_MMVQ];
    int u[2*VDR_Q4_0_Q8_1_MMVQ];

#pragma unroll
    for (int i = 0; i < VDR_Q4_0_Q8_1_MMVQ; ++i) {
        v[i]     = get_int_from_uint8(bq4_0->qs, iqs + i);
        u[2*i+0] = get_int_from_int8_aligned(bq8_1->qs, iqs + i);
        u[2*i+1] = get_int_from_int8_aligned(bq8_1->qs, iqs + i + QI4_0);
    }

    return vec_dot_q4_0_q8_1_impl<VDR_Q4_0_Q8_1_MMVQ>(v, u, bq4_0->d, bq8_1->ds);
}

template <int mmq_y> static __device__ __forceinline__ void allocate_tiles_q4_0(int ** x_ql, half2 ** x_dm, int ** x_qh, int ** x_sc) {

    __shared__ int  tile_x_qs[mmq_y * (WARP_SIZE)       + mmq_y];
    __shared__ float tile_x_d[mmq_y * (WARP_SIZE/QI4_0) + mmq_y/QI4_0];

    *x_ql = tile_x_qs;
    *x_dm = (half2 *) tile_x_d;
}

template <int mmq_y, int nwarps, bool need_check> static __device__ __forceinline__ void load_tiles_q4_0(
    const void * __restrict__ vx, int * __restrict__ x_ql, half2 * __restrict__ x_dm, int * __restrict__ x_qh,
    int * __restrict__ x_sc, const int & i_offset, const int & i_max, const int & k, const int & blocks_per_row) {

    __builtin_assume(i_offset >= 0);
    __builtin_assume(i_offset <  nwarps);
    __builtin_assume(k >= 0);
    __builtin_assume(k <  WARP_SIZE);

    const int kbx  = k / QI4_0;
    const int kqsx = k % QI4_0;

    const block_q4_0 * bx0 = (block_q4_0 *) vx;

    float * x_dmf = (float *) x_dm;

#pragma unroll
    for (int i0 = 0; i0 < mmq_y; i0 += nwarps) {
        int i = i0 + i_offset;

        if (need_check) {
            i = min(i, i_max);
        }

        const block_q4_0 * bxi = bx0 + i*blocks_per_row + kbx;

        x_ql[i * (WARP_SIZE + 1) + k] = get_int_from_uint8(bxi->qs, kqsx);
        // x_dmf[i * (WARP_SIZE/QI4_0) + i / QI4_0 + kbx] = bxi->d;
    }

    const int blocks_per_tile_x_row = WARP_SIZE / QI4_0;
    const int kbxd = k % blocks_per_tile_x_row;

#pragma unroll
    for (int i0 = 0; i0 < mmq_y; i0 += nwarps * QI4_0) {
        int i = i0 + i_offset * QI4_0 + k / blocks_per_tile_x_row;

        if (need_check) {
            i = min(i, i_max);
        }

        const block_q4_0 * bxi = bx0 + i*blocks_per_row + kbxd;

        x_dmf[i * (WARP_SIZE/QI4_0) + i / QI4_0 + kbxd] = bxi->d;
    }
}

static __device__ __forceinline__ float vec_dot_q4_0_q8_1_mul_mat(
    const int * __restrict__ x_ql, const half2 * __restrict__ x_dm, const int * __restrict__ x_qh, const int * __restrict__ x_sc,
    const int * __restrict__ y_qs, const half2 * __restrict__ y_ds, const int & i, const int & j, const int & k) {

    const int kyqs = k % (QI8_1/2) + QI8_1 * (k / (QI8_1/2));
    const float * x_dmf = (float *) x_dm;

    int u[2*VDR_Q4_0_Q8_1_MMQ];

#pragma unroll
    for (int l = 0; l < VDR_Q4_0_Q8_1_MMQ; ++l) {
        u[2*l+0] = y_qs[j * WARP_SIZE + (kyqs + l)         % WARP_SIZE];
        u[2*l+1] = y_qs[j * WARP_SIZE + (kyqs + l + QI4_0) % WARP_SIZE];
    }

    return vec_dot_q4_0_q8_1_impl<VDR_Q4_0_Q8_1_MMQ>
        (&x_ql[i * (WARP_SIZE + 1) + k], u, x_dmf[i * (WARP_SIZE/QI4_0) + i/QI4_0 + k/QI4_0],
         y_ds[j * (WARP_SIZE/QI8_1) + (2*k/QI8_1) % (WARP_SIZE/QI8_1)]);
}

static __device__ __forceinline__ float vec_dot_q4_1_q8_1(
    const void * __restrict__ vbq, const block_q8_1 * __restrict__ bq8_1, const int & iqs) {

    const block_q4_1 * bq4_1 = (const block_q4_1 *) vbq;

    int v[VDR_Q4_1_Q8_1_MMVQ];
    int u[2*VDR_Q4_1_Q8_1_MMVQ];

#pragma unroll
    for (int i = 0; i < VDR_Q4_1_Q8_1_MMVQ; ++i) {
        v[i]    = get_int_from_uint8_aligned(bq4_1->qs, iqs + i);
        u[2*i+0] = get_int_from_int8_aligned(bq8_1->qs, iqs + i);
        u[2*i+1] = get_int_from_int8_aligned(bq8_1->qs, iqs + i + QI4_1);
    }

    return vec_dot_q4_1_q8_1_impl<VDR_Q4_1_Q8_1_MMVQ>(v, u, bq4_1->dm, bq8_1->ds);
}

template <int mmq_y> static __device__ __forceinline__ void allocate_tiles_q4_1(int ** x_ql, half2 ** x_dm, int ** x_qh, int ** x_sc) {

    __shared__ int   tile_x_qs[mmq_y * (WARP_SIZE) +     + mmq_y];
    __shared__ half2 tile_x_dm[mmq_y * (WARP_SIZE/QI4_1) + mmq_y/QI4_1];

    *x_ql = tile_x_qs;
    *x_dm = tile_x_dm;
}

template <int mmq_y, int nwarps, bool need_check> static __device__ __forceinline__ void load_tiles_q4_1(
    const void * __restrict__ vx, int * __restrict__ x_ql, half2 * __restrict__ x_dm, int * __restrict__ x_qh,
    int * __restrict__ x_sc, const int & i_offset, const int & i_max, const int & k, const int & blocks_per_row) {

    __builtin_assume(i_offset >= 0);
    __builtin_assume(i_offset <  nwarps);
    __builtin_assume(k >= 0);
    __builtin_assume(k <  WARP_SIZE);

    const int kbx  = k / QI4_1;
    const int kqsx = k % QI4_1;

    const block_q4_1 * bx0 = (block_q4_1 *) vx;

#pragma unroll
    for (int i0 = 0; i0 < mmq_y; i0 += nwarps) {
        int i = i0 + i_offset;

        if (need_check) {
            i = min(i, i_max);
        }

        const block_q4_1 * bxi = bx0 + i*blocks_per_row + kbx;

        x_ql[i * (WARP_SIZE + 1) + k] = get_int_from_uint8_aligned(bxi->qs, kqsx);
    }

    const int blocks_per_tile_x_row = WARP_SIZE / QI4_1;
    const int kbxd = k % blocks_per_tile_x_row;

#pragma unroll
    for (int i0 = 0; i0 < mmq_y; i0 += nwarps * QI4_1) {
        int i = i0 + i_offset * QI4_1 + k / blocks_per_tile_x_row;

        if (need_check) {
            i = min(i, i_max);
        }

        const block_q4_1 * bxi = bx0 + i*blocks_per_row + kbxd;

        x_dm[i * (WARP_SIZE/QI4_1) + i / QI4_1 + kbxd] = bxi->dm;
    }
}

static __device__ __forceinline__ float vec_dot_q4_1_q8_1_mul_mat(
    const int * __restrict__ x_ql, const half2 * __restrict__ x_dm, const int * __restrict__ x_qh, const int * __restrict__ x_sc,
    const int * __restrict__ y_qs, const half2 * __restrict__ y_ds, const int & i, const int & j, const int & k) {

    const int kyqs = k % (QI8_1/2) + QI8_1 * (k / (QI8_1/2));

    int u[2*VDR_Q4_1_Q8_1_MMQ];

#pragma unroll
    for (int l = 0; l < VDR_Q4_1_Q8_1_MMQ; ++l) {
        u[2*l+0] = y_qs[j * WARP_SIZE + (kyqs + l)         % WARP_SIZE];
        u[2*l+1] = y_qs[j * WARP_SIZE + (kyqs + l + QI4_1) % WARP_SIZE];
    }

    return vec_dot_q4_1_q8_1_impl<VDR_Q4_1_Q8_1_MMQ>
        (&x_ql[i * (WARP_SIZE + 1) + k], u, x_dm[i * (WARP_SIZE/QI4_1) + i/QI4_1 + k/QI4_1],
         y_ds[j * (WARP_SIZE/QI8_1) + (2*k/QI8_1) % (WARP_SIZE/QI8_1)]);
}

static __device__ __forceinline__ float vec_dot_q5_0_q8_1(
    const void * __restrict__ vbq, const block_q8_1 * __restrict__ bq8_1, const int & iqs) {

    const block_q5_0 * bq5_0 = (const block_q5_0 *) vbq;

    int vl[VDR_Q5_0_Q8_1_MMVQ];
    int vh[VDR_Q5_0_Q8_1_MMVQ];
    int  u[2*VDR_Q5_0_Q8_1_MMVQ];

#pragma unroll
    for (int i = 0; i < VDR_Q5_0_Q8_1_MMVQ; ++i) {
        vl[i]    = get_int_from_uint8(bq5_0->qs, iqs + i);
        vh[i]    = get_int_from_uint8(bq5_0->qh, 0) >> (4 * (iqs + i));
        u[2*i+0] = get_int_from_int8_aligned(bq8_1->qs, iqs + i);
        u[2*i+1] = get_int_from_int8_aligned(bq8_1->qs, iqs + i + QI5_0);
    }

    return vec_dot_q5_0_q8_1_impl<VDR_Q5_0_Q8_1_MMVQ>(vl, vh, u, bq5_0->d, bq8_1->ds);
}

template <int mmq_y> static __device__ __forceinline__ void allocate_tiles_q5_0(int ** x_ql, half2 ** x_dm, int ** x_qh, int ** x_sc) {

    __shared__ int  tile_x_ql[mmq_y * (2*WARP_SIZE)     + mmq_y];
    __shared__ float tile_x_d[mmq_y * (WARP_SIZE/QI5_0) + mmq_y/QI5_0];

    *x_ql = tile_x_ql;
    *x_dm = (half2 *) tile_x_d;
}

template <int mmq_y, int nwarps, bool need_check> static __device__ __forceinline__ void load_tiles_q5_0(
    const void * __restrict__ vx, int * __restrict__ x_ql, half2 * __restrict__ x_dm, int * __restrict__ x_qh,
    int * __restrict__ x_sc, const int & i_offset, const int & i_max, const int & k, const int & blocks_per_row) {

    __builtin_assume(i_offset >= 0);
    __builtin_assume(i_offset <  nwarps);
    __builtin_assume(k >= 0);
    __builtin_assume(k <  WARP_SIZE);

    const int kbx  = k / QI5_0;
    const int kqsx = k % QI5_0;

    const block_q5_0 * bx0 = (block_q5_0 *) vx;

#pragma unroll
    for (int i0 = 0; i0 < mmq_y; i0 += nwarps) {
        int i = i0 + i_offset;

        if (need_check) {
            i = min(i, i_max);
        }

        const block_q5_0 * bxi = bx0 + i*blocks_per_row + kbx;

        const int ql = get_int_from_uint8(bxi->qs, kqsx);
        const int qh = get_int_from_uint8(bxi->qh, 0) >> (4 * (k % QI5_0));

        int qs0 = (ql >>  0)   & 0x0F0F0F0F;
        qs0    |= (qh <<  4)   & 0x00000010;  // 0 ->  4
        qs0    |= (qh << 11)   & 0x00001000;  // 1 -> 12
        qs0    |= (qh << 18)   & 0x00100000;  // 2 -> 20
        qs0    |= (qh << 25)   & 0x10000000;  // 3 -> 28
        qs0     = __vsubss4(qs0, 0x10101010); // subtract 16

        x_ql[i * (2*WARP_SIZE + 1) + 2*k+0] = qs0;

        int qs1 = (ql >>  4)   & 0x0F0F0F0F;
        qs1    |= (qh >> 12)   & 0x00000010;  // 16 ->  4
        qs1    |= (qh >>  5)   & 0x00001000;  // 17 -> 12
        qs1    |= (qh <<  2)   & 0x00100000;  // 18 -> 20
        qs1    |= (qh <<  9)   & 0x10000000;  // 19 -> 28
        qs1     = __vsubss4(qs1, 0x10101010); // subtract 16

        x_ql[i * (2*WARP_SIZE + 1) + 2*k+1] = qs1;
    }

    const int blocks_per_tile_x_row = WARP_SIZE / QI5_0;
    const int kbxd = k % blocks_per_tile_x_row;
    float * x_dmf = (float *) x_dm;

#pragma unroll
    for (int i0 = 0; i0 < mmq_y; i0 += nwarps * QI5_0) {
        int i = i0 + i_offset * QI5_0 + k / blocks_per_tile_x_row;

        if (need_check) {
            i = min(i, i_max);
        }

        const block_q5_0 * bxi = bx0 + i*blocks_per_row + kbxd;

        x_dmf[i * (WARP_SIZE/QI5_0) + i / QI5_0 + kbxd] = bxi->d;
    }
}

static __device__ __forceinline__ float vec_dot_q5_0_q8_1_mul_mat(
    const int * __restrict__ x_ql, const half2 * __restrict__ x_dm, const int * __restrict__ x_qh, const int * __restrict__ x_sc,
    const int * __restrict__ y_qs, const half2 * __restrict__ y_ds, const int & i, const int & j, const int & k) {

    const int kyqs = k % (QI8_1/2) + QI8_1 * (k / (QI8_1/2));
    const int index_bx = i * (WARP_SIZE/QI5_0) + i/QI5_0 + k/QI5_0;
    const float * x_dmf = (const float *) x_dm;
    const float * y_df  = (const float *) y_ds;

    int u[2*VDR_Q5_0_Q8_1_MMQ];

#pragma unroll
    for (int l = 0; l < VDR_Q5_0_Q8_1_MMQ; ++l) {
        u[2*l+0] = y_qs[j * WARP_SIZE + (kyqs + l)         % WARP_SIZE];
        u[2*l+1] = y_qs[j * WARP_SIZE + (kyqs + l + QI5_0) % WARP_SIZE];
    }

    return vec_dot_q8_0_q8_1_impl<QR5_0*VDR_Q5_0_Q8_1_MMQ>
        (&x_ql[i * (2*WARP_SIZE + 1) + 2 * k], u, x_dmf[index_bx], y_df[j * (WARP_SIZE/QI8_1) + (2*k/QI8_1) % (WARP_SIZE/QI8_1)]);
}

static __device__ __forceinline__ float vec_dot_q5_1_q8_1(
    const void * __restrict__ vbq, const block_q8_1 * __restrict__ bq8_1, const int & iqs) {

    const block_q5_1 * bq5_1 = (const block_q5_1 *) vbq;

    int vl[VDR_Q5_1_Q8_1_MMVQ];
    int vh[VDR_Q5_1_Q8_1_MMVQ];
    int  u[2*VDR_Q5_1_Q8_1_MMVQ];

#pragma unroll
    for (int i = 0; i < VDR_Q5_1_Q8_1_MMVQ; ++i) {
        vl[i]   = get_int_from_uint8_aligned(bq5_1->qs, iqs + i);
        vh[i]   = get_int_from_uint8_aligned(bq5_1->qh, 0) >> (4 * (iqs + i));
        u[2*i+0] = get_int_from_int8_aligned(bq8_1->qs, iqs + i);
        u[2*i+1] = get_int_from_int8_aligned(bq8_1->qs, iqs + i + QI5_1);
    }

    return vec_dot_q5_1_q8_1_impl<VDR_Q5_1_Q8_1_MMVQ>(vl, vh, u, bq5_1->dm, bq8_1->ds);
}

template <int mmq_y> static __device__ __forceinline__ void allocate_tiles_q5_1(int ** x_ql, half2 ** x_dm, int ** x_qh, int ** x_sc) {

    __shared__ int   tile_x_ql[mmq_y * (2*WARP_SIZE)     + mmq_y];
    __shared__ half2 tile_x_dm[mmq_y * (WARP_SIZE/QI5_1) + mmq_y/QI5_1];

    *x_ql = tile_x_ql;
    *x_dm = tile_x_dm;
}

template <int mmq_y, int nwarps, bool need_check> static __device__ __forceinline__ void load_tiles_q5_1(
    const void * __restrict__ vx, int * __restrict__ x_ql, half2 * __restrict__ x_dm, int * __restrict__ x_qh,
    int * __restrict__ x_sc, const int & i_offset, const int & i_max, const int & k, const int & blocks_per_row) {

    __builtin_assume(i_offset >= 0);
    __builtin_assume(i_offset < nwarps);
    __builtin_assume(k >= 0);
    __builtin_assume(k <  WARP_SIZE);

    const int kbx  = k / QI5_1;
    const int kqsx = k % QI5_1;

    const block_q5_1 * bx0 = (block_q5_1 *) vx;

#pragma unroll
    for (int i0 = 0; i0 < mmq_y; i0 += nwarps) {
        int i = i0 + i_offset;

        if (need_check) {
            i = min(i, i_max);
        }

        const block_q5_1 * bxi = bx0 + i*blocks_per_row + kbx;

        const int ql = get_int_from_uint8_aligned(bxi->qs, kqsx);
        const int qh = get_int_from_uint8_aligned(bxi->qh, 0) >> (4 * (k % QI5_1));

        int qs0 = (ql >>  0) & 0x0F0F0F0F;
        qs0    |= (qh <<  4) & 0x00000010; // 0 ->  4
        qs0    |= (qh << 11) & 0x00001000; // 1 -> 12
        qs0    |= (qh << 18) & 0x00100000; // 2 -> 20
        qs0    |= (qh << 25) & 0x10000000; // 3 -> 28

        x_ql[i * (2*WARP_SIZE + 1) + 2*k+0] = qs0;

        int qs1 = (ql >>  4) & 0x0F0F0F0F;
        qs1    |= (qh >> 12) & 0x00000010; // 16 ->  4
        qs1    |= (qh >>  5) & 0x00001000; // 17 -> 12
        qs1    |= (qh <<  2) & 0x00100000; // 18 -> 20
        qs1    |= (qh <<  9) & 0x10000000; // 19 -> 28

        x_ql[i * (2*WARP_SIZE + 1) + 2*k+1] = qs1;
    }

    const int blocks_per_tile_x_row = WARP_SIZE / QI5_1;
    const int kbxd = k % blocks_per_tile_x_row;

#pragma unroll
    for (int i0 = 0; i0 < mmq_y; i0 += nwarps * QI5_1) {
        int i = i0 + i_offset * QI5_1 + k / blocks_per_tile_x_row;

        if (need_check) {
            i = min(i, i_max);
        }

        const block_q5_1 * bxi = bx0 + i*blocks_per_row + kbxd;

        x_dm[i * (WARP_SIZE/QI5_1) + i / QI5_1 + kbxd] = bxi->dm;
    }
}

static __device__ __forceinline__ float vec_dot_q5_1_q8_1_mul_mat(
    const int * __restrict__ x_ql, const half2 * __restrict__ x_dm, const int * __restrict__ x_qh, const int * __restrict__ x_sc,
    const int * __restrict__ y_qs, const half2 * __restrict__ y_ds, const int & i, const int & j, const int & k) {

    const int kyqs = k % (QI8_1/2) + QI8_1 * (k / (QI8_1/2));
    const int index_bx = i * (WARP_SIZE/QI5_1) + + i/QI5_1 + k/QI5_1;

    int u[2*VDR_Q5_1_Q8_1_MMQ];

#pragma unroll
    for (int l = 0; l < VDR_Q5_1_Q8_1_MMQ; ++l) {
        u[2*l+0] = y_qs[j * WARP_SIZE + (kyqs + l)         % WARP_SIZE];
        u[2*l+1] = y_qs[j * WARP_SIZE + (kyqs + l + QI5_1) % WARP_SIZE];
    }

    return vec_dot_q8_1_q8_1_impl<QR5_1*VDR_Q5_1_Q8_1_MMQ>
        (&x_ql[i * (2*WARP_SIZE + 1) + 2 * k], u, x_dm[index_bx], y_ds[j * (WARP_SIZE/QI8_1) + (2*k/QI8_1) % (WARP_SIZE/QI8_1)]);
}

static __device__ __forceinline__ float vec_dot_q8_0_q8_1(
    const void * __restrict__ vbq, const block_q8_1 * __restrict__ bq8_1, const int & iqs) {

    const block_q8_0 * bq8_0 = (const block_q8_0 *) vbq;

    int v[VDR_Q8_0_Q8_1_MMVQ];
    int u[VDR_Q8_0_Q8_1_MMVQ];

#pragma unroll
    for (int i = 0; i < VDR_Q8_0_Q8_1_MMVQ; ++i) {
        v[i] = get_int_from_int8(bq8_0->qs, iqs + i);
        u[i] = get_int_from_int8_aligned(bq8_1->qs, iqs + i);
    }

    return vec_dot_q8_0_q8_1_impl<VDR_Q8_0_Q8_1_MMVQ>(v, u, bq8_0->d, bq8_1->ds.x);
}

template <int mmq_y> static __device__ __forceinline__ void allocate_tiles_q8_0(int ** x_ql, half2 ** x_dm, int ** x_qh, int ** x_sc) {

    __shared__ int  tile_x_qs[mmq_y * (WARP_SIZE)       + mmq_y];
    __shared__ float tile_x_d[mmq_y * (WARP_SIZE/QI8_0) + mmq_y/QI8_0];

    *x_ql = tile_x_qs;
    *x_dm = (half2 *) tile_x_d;
}

template <int mmq_y, int nwarps, bool need_check> static __device__ __forceinline__ void load_tiles_q8_0(
    const void * __restrict__ vx, int * __restrict__ x_ql, half2 * __restrict__ x_dm, int * __restrict__ x_qh,
    int * __restrict__ x_sc, const int & i_offset, const int & i_max, const int & k, const int & blocks_per_row) {

    __builtin_assume(i_offset >= 0);
    __builtin_assume(i_offset <  nwarps);
    __builtin_assume(k >= 0);
    __builtin_assume(k <  WARP_SIZE);

    const int kbx  = k / QI8_0;
    const int kqsx = k % QI8_0;
    float * x_dmf = (float *) x_dm;

    const block_q8_0 * bx0 = (block_q8_0 *) vx;

#pragma unroll
    for (int i0 = 0; i0 < mmq_y; i0 += nwarps) {
        int i = i0 + i_offset;

        if (need_check) {
            i = min(i, i_max);
        }

        const block_q8_0 * bxi = bx0 + i*blocks_per_row + kbx;

        x_ql[i * (WARP_SIZE + 1) + k] = get_int_from_int8(bxi->qs, kqsx);
    }

    const int blocks_per_tile_x_row = WARP_SIZE / QI8_0;
    const int kbxd = k % blocks_per_tile_x_row;

#pragma unroll
    for (int i0 = 0; i0 < mmq_y; i0 += nwarps * QI8_0) {
        int i = i0 + i_offset * QI8_0 + k / blocks_per_tile_x_row;

        if (need_check) {
            i = min(i, i_max);
        }

        const block_q8_0 * bxi = bx0 + i*blocks_per_row + kbxd;

        x_dmf[i * (WARP_SIZE/QI8_0) + i / QI8_0 + kbxd] = bxi->d;
    }
}

static __device__ __forceinline__ float vec_dot_q8_0_q8_1_mul_mat(
    const int * __restrict__ x_ql, const half2 * __restrict__ x_dm, const int * __restrict__ x_qh, const int * __restrict__ x_sc,
    const int * __restrict__ y_qs, const half2 * __restrict__ y_ds, const int & i, const int & j, const int & k) {

    const float * x_dmf = (const float *) x_dm;
    const float * y_df  = (const float *) y_ds;

    return vec_dot_q8_0_q8_1_impl<VDR_Q8_0_Q8_1_MMQ>
        (&x_ql[i * (WARP_SIZE + 1) + k], &y_qs[j * WARP_SIZE + k], x_dmf[i * (WARP_SIZE/QI8_0) + i/QI8_0 + k/QI8_0],
         y_df[j * (WARP_SIZE/QI8_1) + k/QI8_1]);
}

static __device__ __forceinline__ float vec_dot_q2_K_q8_1(
    const void * __restrict__ vbq, const block_q8_1 * __restrict__ bq8_1, const int & iqs) {

    const block_q2_K * bq2_K = (const block_q2_K *) vbq;

    const int bq8_offset = QR2_K * (iqs / QI8_1);
    const int scale_offset = iqs - iqs % QI8_1 + (iqs % QI8_1) / (QI8_1/2);

    const uint8_t * scales = bq2_K->scales + scale_offset;

    const int v = get_int_from_uint8_aligned(bq2_K->qs, iqs);
    int    u[QR2_K];
    float d8[QR2_K];

#pragma unroll
    for (int i = 0; i < QR2_K; ++ i) {
        u[i]  = get_int_from_int8_aligned(bq8_1[bq8_offset + i].qs, iqs % QI8_1);
        d8[i] = bq8_1[bq8_offset + i].ds.x;
    }

    return vec_dot_q2_K_q8_1_impl_mmvq(v, u, scales, bq2_K->dm, d8);
}

template <int mmq_y> static __device__ __forceinline__ void allocate_tiles_q2_K(int ** x_ql, half2 ** x_dm, int ** x_qh, int ** x_sc) {

    __shared__ int   tile_x_ql[mmq_y * (WARP_SIZE)       + mmq_y];
    __shared__ half2 tile_x_dm[mmq_y * (WARP_SIZE/QI2_K) + mmq_y/QI2_K];
    __shared__ int   tile_x_sc[mmq_y * (WARP_SIZE/4)     + mmq_y/4];

    *x_ql = tile_x_ql;
    *x_dm = tile_x_dm;
    *x_sc = tile_x_sc;
}

template <int mmq_y, int nwarps, bool need_check> static __device__ __forceinline__ void load_tiles_q2_K(
    const void * __restrict__ vx, int * __restrict__ x_ql, half2 * __restrict__ x_dm, int * __restrict__ x_qh,
    int * __restrict__ x_sc, const int & i_offset, const int & i_max, const int & k, const int & blocks_per_row) {

    __builtin_assume(i_offset >= 0);
    __builtin_assume(i_offset <  nwarps);
    __builtin_assume(k >= 0);
    __builtin_assume(k <  WARP_SIZE);

    const int kbx  = k / QI2_K;
    const int kqsx = k % QI2_K;

    const block_q2_K * bx0 = (block_q2_K *) vx;

#pragma unroll
    for (int i0 = 0; i0 < mmq_y; i0 += nwarps) {
        int i = i0 + i_offset;

        if (need_check) {
            i = min(i, i_max);
        }

        const block_q2_K * bxi = bx0 + i*blocks_per_row + kbx;

        x_ql[i * (WARP_SIZE + 1) + k] = get_int_from_uint8_aligned(bxi->qs, kqsx);
    }

    const int blocks_per_tile_x_row = WARP_SIZE / QI2_K;
    const int kbxd = k % blocks_per_tile_x_row;

#pragma unroll
    for (int i0 = 0; i0 < mmq_y; i0 += nwarps * QI2_K) {
        int i = (i0 + i_offset * QI2_K + k / blocks_per_tile_x_row) % mmq_y;

        if (need_check) {
            i = min(i, i_max);
        }

        const block_q2_K * bxi = bx0 + i*blocks_per_row + kbxd;

        x_dm[i * (WARP_SIZE/QI2_K) + i / QI2_K + kbxd] = bxi->dm;
    }

#pragma unroll
    for (int i0 = 0; i0 < mmq_y; i0 += nwarps * 4) {
        int i = i0 + i_offset * 4 + k / (WARP_SIZE/4);

        if (need_check) {
            i = min(i, i_max);
        }

        const block_q2_K * bxi = bx0 + i*blocks_per_row + (k % (WARP_SIZE/4)) / (QI2_K/4);

        x_sc[i * (WARP_SIZE/4) + i / 4 + k % (WARP_SIZE/4)] = get_int_from_uint8_aligned(bxi->scales, k % (QI2_K/4));
    }
}

static __device__ __forceinline__ float vec_dot_q2_K_q8_1_mul_mat(
    const int * __restrict__ x_ql, const half2 * __restrict__ x_dm, const int * __restrict__ x_qh, const int * __restrict__ x_sc,
    const int * __restrict__ y_qs, const half2 * __restrict__ y_ds, const int & i, const int & j, const int & k) {

    const int kbx = k / QI2_K;
    const int ky  = (k % QI2_K) * QR2_K;
    const float * y_df = (const float *) y_ds;

    int v[QR2_K*VDR_Q2_K_Q8_1_MMQ];

    const int kqsx = i * (WARP_SIZE + 1) + kbx*QI2_K + (QI2_K/2) * (ky/(2*QI2_K)) + ky % (QI2_K/2);
    const int shift = 2 * ((ky % (2*QI2_K)) / (QI2_K/2));

#pragma unroll
    for (int l = 0; l < QR2_K*VDR_Q2_K_Q8_1_MMQ; ++l) {
        v[l] = (x_ql[kqsx + l] >> shift) & 0x03030303;
    }

    const uint8_t * scales = ((const uint8_t *) &x_sc[i * (WARP_SIZE/4) + i/4 + kbx*4]) + ky/4;

    const int index_y = j * WARP_SIZE + (QR2_K*k) % WARP_SIZE;
    return vec_dot_q2_K_q8_1_impl_mmq(v, &y_qs[index_y], scales, x_dm[i * (WARP_SIZE/QI2_K) + i/QI2_K + kbx], y_df[index_y/QI8_1]);
}

static __device__ __forceinline__ float vec_dot_q3_K_q8_1(
    const void * __restrict__ vbq, const block_q8_1 * __restrict__ bq8_1, const int & iqs) {

    const block_q3_K * bq3_K = (const block_q3_K *) vbq;

    const int bq8_offset = QR3_K * (iqs / (QI3_K/2));
    const int scale_offset = iqs - iqs % QI8_1 + (iqs % QI8_1) / (QI8_1/2);

    const float d = bq3_K->d;

    const int vl = get_int_from_uint8(bq3_K->qs, iqs);

    // invert the mask with ~ so that a 0/1 results in 4/0 being subtracted
    const int vh = ~get_int_from_uint8(bq3_K->hmask, iqs % (QI3_K/2)) >> bq8_offset;

    int    u[QR3_K];
    float d8[QR3_K];

#pragma unroll
    for (int i = 0; i < QR3_K; ++i) {
        u[i]  = get_int_from_int8_aligned(bq8_1[bq8_offset + i].qs, iqs % QI8_1);
        d8[i] = bq8_1[bq8_offset + i].ds.x;
    }

    return vec_dot_q3_K_q8_1_impl_mmvq(vl, vh, u, bq3_K->scales, scale_offset, d, d8);
}

template <int mmq_y> static __device__ __forceinline__ void allocate_tiles_q3_K(int ** x_ql, half2 ** x_dm, int ** x_qh, int ** x_sc) {

    __shared__ int   tile_x_ql[mmq_y * (WARP_SIZE)       + mmq_y];
    __shared__ half2 tile_x_dm[mmq_y * (WARP_SIZE/QI3_K) + mmq_y/QI3_K];
    __shared__ int   tile_x_qh[mmq_y * (WARP_SIZE/2)     + mmq_y/2];
    __shared__ int   tile_x_sc[mmq_y * (WARP_SIZE/4)     + mmq_y/4];

    *x_ql = tile_x_ql;
    *x_dm = tile_x_dm;
    *x_qh = tile_x_qh;
    *x_sc = tile_x_sc;
}

template <int mmq_y, int nwarps, bool need_check> static __device__ __forceinline__ void load_tiles_q3_K(
    const void * __restrict__ vx, int * __restrict__ x_ql, half2 * __restrict__ x_dm, int * __restrict__ x_qh,
    int * __restrict__ x_sc, const int & i_offset, const int & i_max, const int & k, const int & blocks_per_row) {

    __builtin_assume(i_offset >= 0);
    __builtin_assume(i_offset <  nwarps);
    __builtin_assume(k >= 0);
    __builtin_assume(k <  WARP_SIZE);

    const int kbx  = k / QI3_K;
    const int kqsx = k % QI3_K;

    const block_q3_K * bx0 = (block_q3_K *) vx;

#pragma unroll
    for (int i0 = 0; i0 < mmq_y; i0 += nwarps) {
        int i = i0 + i_offset;

        if (need_check) {
            i = min(i, i_max);
        }

        const block_q3_K * bxi = bx0 + i*blocks_per_row + kbx;

        x_ql[i * (WARP_SIZE + 1) + k] = get_int_from_uint8(bxi->qs, kqsx);
    }

    const int blocks_per_tile_x_row = WARP_SIZE / QI3_K;
    const int kbxd = k % blocks_per_tile_x_row;
    float * x_dmf = (float *) x_dm;

#pragma unroll
    for (int i0 = 0; i0 < mmq_y; i0 += nwarps * QI3_K) {
        int i = (i0 + i_offset * QI3_K + k / blocks_per_tile_x_row) % mmq_y;

        if (need_check) {
            i = min(i, i_max);
        }

        const block_q3_K * bxi = bx0 + i*blocks_per_row + kbxd;

        x_dmf[i * (WARP_SIZE/QI3_K) + i / QI3_K + kbxd] = bxi->d;
    }

#pragma unroll
    for (int i0 = 0; i0 < mmq_y; i0 += nwarps * 2) {
        int i = i0 + i_offset * 2 + k / (WARP_SIZE/2);

        if (need_check) {
            i = min(i, i_max);
        }

        const block_q3_K * bxi = bx0 + i*blocks_per_row + (k % (WARP_SIZE/2)) / (QI3_K/2);

        // invert the mask with ~ so that a 0/1 results in 4/0 being subtracted
        x_qh[i * (WARP_SIZE/2) + i / 2 + k % (WARP_SIZE/2)] = ~get_int_from_uint8(bxi->hmask, k % (QI3_K/2));
    }

#pragma unroll
    for (int i0 = 0; i0 < mmq_y; i0 += nwarps * 4) {
        int i = i0 + i_offset * 4 + k / (WARP_SIZE/4);

        if (need_check) {
            i = min(i, i_max);
        }

        const block_q3_K * bxi = bx0 + i*blocks_per_row + (k % (WARP_SIZE/4)) / (QI3_K/4);

        const int ksc = k % (QI3_K/4);

        const int ksc_low = ksc % (QI3_K/8);
        const int shift_low = 4 * (ksc / (QI3_K/8));
        const int sc_low = (get_int_from_uint8(bxi->scales, ksc_low) >> shift_low) & 0x0F0F0F0F;

        const int ksc_high = QI3_K/8;
        const int shift_high = 2 * ksc;
        const int sc_high = ((get_int_from_uint8(bxi->scales, ksc_high) >> shift_high) << 4) & 0x30303030;

        const int sc = __vsubss4(sc_low | sc_high, 0x20202020);

        x_sc[i * (WARP_SIZE/4) + i / 4 + k % (WARP_SIZE/4)] = sc;
    }
}

static __device__ __forceinline__ float vec_dot_q3_K_q8_1_mul_mat(
    const int * __restrict__ x_ql, const half2 * __restrict__ x_dm, const int * __restrict__ x_qh, const int * __restrict__ x_sc,
    const int * __restrict__ y_qs, const half2 * __restrict__ y_ds, const int & i, const int & j, const int & k) {

    const int kbx  = k / QI3_K;
    const int ky  = (k % QI3_K) * QR3_K;
    const float * x_dmf = (const float *) x_dm;
    const float * y_df  = (const float *) y_ds;

    const int8_t * scales = ((int8_t *) (x_sc + i * (WARP_SIZE/4) + i/4 + kbx*4)) + ky/4;

    int v[QR3_K*VDR_Q3_K_Q8_1_MMQ];

#pragma unroll
    for (int l = 0; l < QR3_K*VDR_Q3_K_Q8_1_MMQ; ++l) {
        const int kqsx = i * (WARP_SIZE + 1) + kbx*QI3_K + (QI3_K/2) * (ky/(2*QI3_K)) + ky % (QI3_K/2);
        const int shift = 2 * ((ky % 32) / 8);
        const int vll = (x_ql[kqsx + l] >> shift) & 0x03030303;

        const int vh = x_qh[i * (WARP_SIZE/2) + i/2 + kbx * (QI3_K/2) + (ky+l)%8] >> ((ky+l) / 8);
        const int vlh = (vh << 2) & 0x04040404;

        v[l] = __vsubss4(vll, vlh);
    }

    const int index_y = j * WARP_SIZE + (k*QR3_K) % WARP_SIZE;
    return vec_dot_q3_K_q8_1_impl_mmq(v, &y_qs[index_y], scales, x_dmf[i * (WARP_SIZE/QI3_K) + i/QI3_K + kbx], y_df[index_y/QI8_1]);
}

static __device__ __forceinline__ float vec_dot_q4_K_q8_1(
    const void * __restrict__ vbq, const block_q8_1 * __restrict__ bq8_1, const int & iqs) {

#ifndef GGML_QKK_64
    const block_q4_K * bq4_K = (const block_q4_K *) vbq;

    int    v[2];
    int    u[2*QR4_K];
    float d8[QR4_K];

    // iqs is in 0,2..30. bq8_offset = iqs/4 -> bq8_offset = 0, 2, 4, 6
    const int bq8_offset = QR4_K * ((iqs/2) / (QI8_1/2));

    // iqs = 0....3 -> bq8_offset = 0, want q4_offset = 0, 4, 8, 12
    // iqs = 4....7 -> bq8_offset = 2, want q4_offset = 32, 36, 40, 44
    // iqs = 8...11 -> bq8_offset = 4, want q4_offset = 64, 68, 72, 76
    // iqs = 12..15 -> bq8_offset = 6, want q4_offset = 96, 100, 104, 108

    const int * q4 = (const int *)(bq4_K->qs + 16 * bq8_offset + 4 * ((iqs/2)%4));
    v[0] = q4[0];
    v[1] = q4[4];

    const uint16_t * scales = (const uint16_t *)bq4_K->scales;
    uint16_t aux[2];
    const int j = bq8_offset/2;
    if (j < 2) {
        aux[0] = scales[j+0] & 0x3f3f;
        aux[1] = scales[j+2] & 0x3f3f;
    } else {
        aux[0] = ((scales[j+2] >> 0) & 0x0f0f) | ((scales[j-2] & 0xc0c0) >> 2);
        aux[1] = ((scales[j+2] >> 4) & 0x0f0f) | ((scales[j-0] & 0xc0c0) >> 2);
    }
    const uint8_t * sc = (const uint8_t *)aux;
    const uint8_t * m  = sc + 2;

    for (int i = 0; i < QR4_K; ++i) {
        const block_q8_1 * bq8i = bq8_1 + bq8_offset + i;
        d8[i] = bq8i->ds.x;

        const int * q8 = (const int *)bq8i->qs + ((iqs/2)%4);
        u[2*i+0] = q8[0];
        u[2*i+1] = q8[4];
    }

    return vec_dot_q4_K_q8_1_impl_vmmq(v, u, sc, m, bq4_K->dm, d8);

#else

#if __CUDA_ARCH__ >= MIN_CC_DP4A // lowest compute capability for integer intrinsics
    const block_q4_K * bq4_K = (const block_q4_K *) vbq;

    float sumf_d = 0.0f;
    float sumf_m = 0.0f;

    uint16_t aux16[2];
    const uint8_t * s = (const uint8_t *)aux16;

    const uint16_t * a = (const uint16_t *)bq4_K->scales;
    aux16[0] = a[0] & 0x0f0f;
    aux16[1] = (a[0] >> 4) & 0x0f0f;

    const float dall = bq4_K->d[0];
    const float dmin = bq4_K->d[1];

    const float d8_1 = bq8_1[0].ds.x;
    const float d8_2 = bq8_1[1].ds.x;

    const int ui1 = *((const int *)bq8_1[0].qs + (iqs/2));
    const int ui2 = *((const int *)bq8_1[0].qs + (iqs/2) + 4);
    const int ui3 = *((const int *)bq8_1[1].qs + (iqs/2));
    const int ui4 = *((const int *)bq8_1[1].qs + (iqs/2) + 4);

    const int * q4 = (const int *)bq4_K->qs + (iqs/2);
    const int v1 = q4[0];
    const int v2 = q4[4];

    const int dot1 = __dp4a(ui2, v2 & 0x0f0f0f0f, __dp4a(ui1, v1 & 0x0f0f0f0f, 0));
    const int dot2 = __dp4a(ui4, (v2 >> 4) & 0x0f0f0f0f, __dp4a(ui3, (v1 >> 4) & 0x0f0f0f0f, 0));
    const int dot3 = __dp4a(0x01010101, ui2, __dp4a(0x01010101, ui1, 0));
    const int dot4 = __dp4a(0x01010101, ui4, __dp4a(0x01010101, ui3, 0));

    sumf_d += d8_1 * (dot1 * s[0]) + d8_2 * (dot2 * s[1]);
    sumf_m += d8_1 * (dot3 * s[2]) + d8_2 * (dot4 * s[3]);

    return dall * sumf_d - dmin * sumf_m;

#else
    return 0.0f; // only to satisfy the compiler
#endif // __CUDA_ARCH__ >= MIN_CC_DP4A

#endif
}

template <int mmq_y> static __device__ __forceinline__ void allocate_tiles_q4_K(int ** x_ql, half2 ** x_dm, int ** x_qh, int ** x_sc) {

    __shared__ int   tile_x_ql[mmq_y * (WARP_SIZE)       + mmq_y];
    __shared__ half2 tile_x_dm[mmq_y * (WARP_SIZE/QI4_K) + mmq_y/QI4_K];
    __shared__ int   tile_x_sc[mmq_y * (WARP_SIZE/8)     + mmq_y/8];

    *x_ql = tile_x_ql;
    *x_dm = tile_x_dm;
    *x_sc = tile_x_sc;
}

template <int mmq_y, int nwarps, bool need_check> static __device__ __forceinline__ void load_tiles_q4_K(
    const void * __restrict__ vx, int * __restrict__ x_ql, half2 * __restrict__ x_dm, int * __restrict__ x_qh,
    int * __restrict__ x_sc, const int & i_offset, const int & i_max, const int & k, const int & blocks_per_row) {

    __builtin_assume(i_offset >= 0);
    __builtin_assume(i_offset <  nwarps);
    __builtin_assume(k >= 0);
    __builtin_assume(k <  WARP_SIZE);

    const int kbx  = k / QI4_K; // == 0 if QK_K == 256
    const int kqsx = k % QI4_K; // == k if QK_K == 256

    const block_q4_K * bx0 = (block_q4_K *) vx;

#pragma unroll
    for (int i0 = 0; i0 < mmq_y; i0 += nwarps) {
        int i = i0 + i_offset;

        if (need_check) {
            i = min(i, i_max);
        }

        const block_q4_K * bxi = bx0 + i*blocks_per_row + kbx;

        x_ql[i * (WARP_SIZE + 1) + k] = get_int_from_uint8_aligned(bxi->qs, kqsx);
    }

    const int blocks_per_tile_x_row = WARP_SIZE / QI4_K; // == 1 if QK_K == 256
    const int kbxd = k % blocks_per_tile_x_row;          // == 0 if QK_K == 256

#pragma unroll
    for (int i0 = 0; i0 < mmq_y; i0 += nwarps * QI4_K) {
        int i = (i0 + i_offset * QI4_K + k / blocks_per_tile_x_row) % mmq_y;

        if (need_check) {
            i = min(i, i_max);
        }

        const block_q4_K * bxi = bx0 + i*blocks_per_row + kbxd;

        x_dm[i * (WARP_SIZE/QI4_K) + i / QI4_K + kbxd] = bxi->dm;
    }

#pragma unroll
    for (int i0 = 0; i0 < mmq_y; i0 += nwarps * 8) {
        int i = (i0 + i_offset * 8 + k / (WARP_SIZE/8)) % mmq_y;

        if (need_check) {
            i = min(i, i_max);
        }

        const block_q4_K * bxi = bx0 + i*blocks_per_row + (k % (WARP_SIZE/8)) / (QI4_K/8);

        const int * scales = (int *) bxi->scales;

        const int ksc = k % (WARP_SIZE/8);

        // scale arrangement after the following two lines: sc0,...,sc3, sc4,...,sc7, m0,...,m3, m4,...,m8
        int scales8 = (scales[(ksc%2) + (ksc!=0)] >> (4 * (ksc & (ksc/2)))) & 0x0F0F0F0F; // lower 4 bits
        scales8    |= (scales[ksc/2]              >> (2 * (ksc % 2)))       & 0x30303030; // upper 2 bits

        x_sc[i * (WARP_SIZE/8) + i / 8 + ksc] = scales8;
    }
}

static __device__ __forceinline__ float vec_dot_q4_K_q8_1_mul_mat(
    const int * __restrict__ x_ql, const half2 * __restrict__ x_dm, const int * __restrict__ x_qh, const int * __restrict__ x_sc,
    const int * __restrict__ y_qs, const half2 * __restrict__ y_ds, const int & i, const int & j, const int & k) {

    int v[QR4_K*VDR_Q4_K_Q8_1_MMQ];

#pragma unroll
    for (int l = 0; l < VDR_Q4_K_Q8_1_MMQ; ++l) {
        v[l + 0]         = (x_ql[i * (WARP_SIZE + 1) + k + l] >> 0) & 0x0F0F0F0F;
        v[l + (QI4_K/4)] = (x_ql[i * (WARP_SIZE + 1) + k + l] >> 4) & 0x0F0F0F0F;
    }

    const uint8_t * sc = ((const uint8_t *) &x_sc[i * (WARP_SIZE/8) + i/8 + k/16]) + 2*((k % 16) / 8);

    const int index_y = j * WARP_SIZE + (QR4_K*k) % WARP_SIZE;
    return vec_dot_q4_K_q8_1_impl_mmq(v, &y_qs[index_y], sc, sc+8, x_dm[i * (WARP_SIZE/QI4_K) + i/QI4_K], &y_ds[index_y/QI8_1]);
}

static __device__ __forceinline__ float vec_dot_q5_K_q8_1(
    const void * __restrict__ vbq, const block_q8_1 * __restrict__ bq8_1, const int & iqs) {

#ifndef GGML_QKK_64
    const block_q5_K * bq5_K = (const block_q5_K *) vbq;

    int   vl[2];
    int   vh[2];
    int    u[2*QR5_K];
    float d8[QR5_K];

    const int bq8_offset = QR5_K * ((iqs/2) / (QI8_1/2));
    const int * ql = (const int *)(bq5_K->qs + 16 * bq8_offset + 4 * ((iqs/2)%4));
    const int * qh = (const int *)(bq5_K->qh + 4 * ((iqs/2)%4));

    vl[0] = ql[0];
    vl[1] = ql[4];

    vh[0] = qh[0] >> bq8_offset;
    vh[1] = qh[4] >> bq8_offset;

    const uint16_t * scales = (const uint16_t *)bq5_K->scales;
    uint16_t aux[2];
    const int j = bq8_offset/2;
    if (j < 2) {
        aux[0] = scales[j+0] & 0x3f3f;
        aux[1] = scales[j+2] & 0x3f3f;
    } else {
        aux[0] = ((scales[j+2] >> 0) & 0x0f0f) | ((scales[j-2] & 0xc0c0) >> 2);
        aux[1] = ((scales[j+2] >> 4) & 0x0f0f) | ((scales[j-0] & 0xc0c0) >> 2);
    }
    const uint8_t * sc = (const uint8_t *)aux;
    const uint8_t * m  = sc + 2;

#pragma unroll
    for (int i = 0; i < QR5_K; ++i) {
        const block_q8_1 * bq8i = bq8_1 + bq8_offset + i;
        d8[i] = bq8i->ds.x;

        const int * q8 = (const int *)bq8i->qs + ((iqs/2)%4);
        u[2*i+0] = q8[0];
        u[2*i+1] = q8[4];
    }

    return vec_dot_q5_K_q8_1_impl(vl, vh, u, sc, m, bq5_K->dm, d8);

#else

#if __CUDA_ARCH__ >= MIN_CC_DP4A // lowest compute capability for integer intrinsics
    const block_q5_K * bq5_K = (const block_q5_K *) vbq;

    const int8_t * s = bq5_K->scales;

    const float d = bq5_K->d;

    const float d8_1 = bq8_1[0].ds.x;
    const float d8_2 = bq8_1[1].ds.x;

    const int ui1 = *((const int *)bq8_1[0].qs + (iqs/2));
    const int ui2 = *((const int *)bq8_1[0].qs + (iqs/2) + 4);
    const int ui3 = *((const int *)bq8_1[1].qs + (iqs/2));
    const int ui4 = *((const int *)bq8_1[1].qs + (iqs/2) + 4);

    const int * ql = (const int *)bq5_K->qs + (iqs/2);
    const int vl1 = ql[0];
    const int vl2 = ql[4];

    const int step = 4 * (iqs/2); // 0, 4, 8, 12
    const int im = step/8; // = 0 for iqs = 0, 2, = 1 for iqs = 4, 6
    const int in = step%8; // 0, 4, 0, 4
    const int vh = (*((const int *)(bq5_K->qh + in))) >> im;

    const int v1 = (((vh << 4) & 0x10101010) ^ 0x10101010) | ((vl1 >> 0) & 0x0f0f0f0f);
    const int v2 = (((vh << 2) & 0x10101010) ^ 0x10101010) | ((vl2 >> 0) & 0x0f0f0f0f);
    const int v3 = (((vh >> 0) & 0x10101010) ^ 0x10101010) | ((vl1 >> 4) & 0x0f0f0f0f);
    const int v4 = (((vh >> 2) & 0x10101010) ^ 0x10101010) | ((vl2 >> 4) & 0x0f0f0f0f);

    const float sumf_d = d8_1 * (__dp4a(ui1, v1, 0) * s[0] + __dp4a(ui2, v2, 0) * s[1])
                       + d8_2 * (__dp4a(ui3, v3, 0) * s[2] + __dp4a(ui4, v4, 0) * s[3]);

    return d * sumf_d;

#else
    return 0.0f; // only to satisfy the compiler
#endif // __CUDA_ARCH__ >= MIN_CC_DP4A

#endif
}

template <int mmq_y> static __device__ __forceinline__ void allocate_tiles_q5_K(int ** x_ql, half2 ** x_dm, int ** x_qh, int ** x_sc) {

    __shared__ int   tile_x_ql[mmq_y * (2*WARP_SIZE)     + mmq_y];
    __shared__ half2 tile_x_dm[mmq_y * (WARP_SIZE/QI5_K) + mmq_y/QI5_K];
    __shared__ int   tile_x_sc[mmq_y * (WARP_SIZE/8)     + mmq_y/8];

    *x_ql = tile_x_ql;
    *x_dm = tile_x_dm;
    *x_sc = tile_x_sc;
}

template <int mmq_y, int nwarps, bool need_check> static __device__ __forceinline__ void load_tiles_q5_K(
    const void * __restrict__ vx, int * __restrict__ x_ql, half2 * __restrict__ x_dm, int * __restrict__ x_qh,
    int * __restrict__ x_sc, const int & i_offset, const int & i_max, const int & k, const int & blocks_per_row) {

    __builtin_assume(i_offset >= 0);
    __builtin_assume(i_offset <  nwarps);
    __builtin_assume(k >= 0);
    __builtin_assume(k <  WARP_SIZE);

    const int kbx  = k / QI5_K; // == 0 if QK_K == 256
    const int kqsx = k % QI5_K; // == k if QK_K == 256

    const block_q5_K * bx0 = (block_q5_K *) vx;

#pragma unroll
    for (int i0 = 0; i0 < mmq_y; i0 += nwarps) {
        int i = i0 + i_offset;

        if (need_check) {
            i = min(i, i_max);
        }

        const block_q5_K * bxi = bx0 + i*blocks_per_row + kbx;
        const int ky = QR5_K*kqsx;

        const int ql = get_int_from_uint8_aligned(bxi->qs, kqsx);
        const int ql0 = (ql >> 0) & 0x0F0F0F0F;
        const int ql1 = (ql >> 4) & 0x0F0F0F0F;

        const int qh = get_int_from_uint8_aligned(bxi->qh, kqsx % (QI5_K/4));
        const int qh0 = ((qh >> (2 * (kqsx / (QI5_K/4)) + 0)) << 4) & 0x10101010;
        const int qh1 = ((qh >> (2 * (kqsx / (QI5_K/4)) + 1)) << 4) & 0x10101010;

        const int kq0 = ky - ky % (QI5_K/2) + k % (QI5_K/4) + 0;
        const int kq1 = ky - ky % (QI5_K/2) + k % (QI5_K/4) + (QI5_K/4);

        x_ql[i * (2*WARP_SIZE + 1) + kq0] = ql0 | qh0;
        x_ql[i * (2*WARP_SIZE + 1) + kq1] = ql1 | qh1;
    }

    const int blocks_per_tile_x_row = WARP_SIZE / QI5_K; // == 1 if QK_K == 256
    const int kbxd = k % blocks_per_tile_x_row;          // == 0 if QK_K == 256

#pragma unroll
    for (int i0 = 0; i0 < mmq_y; i0 += nwarps * QI5_K) {
        int i = (i0 + i_offset * QI5_K + k / blocks_per_tile_x_row) % mmq_y;

        if (need_check) {
            i = min(i, i_max);
        }

        const block_q5_K * bxi = bx0 + i*blocks_per_row + kbxd;

        x_dm[i * (WARP_SIZE/QI5_K) + i / QI5_K + kbxd] = bxi->dm;
    }

#pragma unroll
    for (int i0 = 0; i0 < mmq_y; i0 += nwarps * 8) {
        int i = (i0 + i_offset * 8 + k / (WARP_SIZE/8)) % mmq_y;

        if (need_check) {
            i = min(i, i_max);
        }

        const block_q5_K * bxi = bx0 + i*blocks_per_row + (k % (WARP_SIZE/8)) / (QI5_K/8);

        const int * scales = (int *) bxi->scales;

        const int ksc = k % (WARP_SIZE/8);

        // scale arrangement after the following two lines: sc0,...,sc3, sc4,...,sc7, m0,...,m3, m4,...,m8
        int scales8 = (scales[(ksc%2) + (ksc!=0)] >> (4 * (ksc & (ksc/2)))) & 0x0F0F0F0F; // lower 4 bits
        scales8    |= (scales[ksc/2]              >> (2 * (ksc % 2)))       & 0x30303030; // upper 2 bits

        x_sc[i * (WARP_SIZE/8) + i / 8 + ksc] = scales8;
    }
}

static __device__ __forceinline__ float vec_dot_q5_K_q8_1_mul_mat(
    const int * __restrict__ x_ql, const half2 * __restrict__ x_dm, const int * __restrict__ x_qh, const int * __restrict__ x_sc,
    const int * __restrict__ y_qs, const half2 * __restrict__ y_ds, const int & i, const int & j, const int & k) {

    const uint8_t * sc = ((const uint8_t *) &x_sc[i * (WARP_SIZE/8) + i/8 + k/16]) + 2 * ((k % 16) / 8);

    const int index_x = i * (QR5_K*WARP_SIZE + 1) +  QR5_K*k;
    const int index_y = j * WARP_SIZE             + (QR5_K*k) % WARP_SIZE;
    return vec_dot_q4_K_q8_1_impl_mmq(&x_ql[index_x], &y_qs[index_y], sc, sc+8, x_dm[i * (WARP_SIZE/QI5_K) + i/QI5_K], &y_ds[index_y/QI8_1]);
}

static __device__ __forceinline__ float vec_dot_q6_K_q8_1(
    const void * __restrict__ vbq, const block_q8_1 * __restrict__ bq8_1, const int & iqs) {

    const block_q6_K * bq6_K = (const block_q6_K *) vbq;

    const int bq8_offset = 2 * QR6_K * (iqs / (QI6_K/2)) + (iqs % (QI6_K/2)) / (QI6_K/4);
    const int scale_offset = (QI6_K/4) * (iqs / (QI6_K/2)) + (iqs % (QI6_K/2)) / (QI6_K/8);
    const int vh_shift = 2 * ((iqs % (QI6_K/2)) / (QI6_K/4));

    const int vl = get_int_from_uint8(bq6_K->ql, iqs);
    const int vh = get_int_from_uint8(bq6_K->qh, (QI6_K/4) * (iqs / (QI6_K/2)) + iqs % (QI6_K/4)) >> vh_shift;

    const int8_t * scales = bq6_K->scales + scale_offset;

    int    u[QR6_K];
    float d8[QR6_K];

#pragma unroll
    for (int i = 0; i < QR6_K; ++i) {
        u[i]  = get_int_from_int8_aligned(bq8_1[bq8_offset + 2*i].qs, iqs % QI8_1);
        d8[i] = bq8_1[bq8_offset + 2*i].ds.x;
    }

    return vec_dot_q6_K_q8_1_impl_mmvq(vl, vh, u, scales, bq6_K->d, d8);
}

template <int mmq_y> static __device__ __forceinline__ void allocate_tiles_q6_K(int ** x_ql, half2 ** x_dm, int ** x_qh, int ** x_sc) {

    __shared__ int   tile_x_ql[mmq_y * (2*WARP_SIZE)     + mmq_y];
    __shared__ half2 tile_x_dm[mmq_y * (WARP_SIZE/QI6_K) + mmq_y/QI6_K];
    __shared__ int   tile_x_sc[mmq_y * (WARP_SIZE/8)     + mmq_y/8];

    *x_ql = tile_x_ql;
    *x_dm = tile_x_dm;
    *x_sc = tile_x_sc;
}

template <int mmq_y, int nwarps, bool need_check> static __device__ __forceinline__ void load_tiles_q6_K(
    const void * __restrict__ vx, int * __restrict__ x_ql, half2 * __restrict__ x_dm, int * __restrict__ x_qh,
    int * __restrict__ x_sc, const int & i_offset, const int & i_max, const int & k, const int & blocks_per_row) {

    __builtin_assume(i_offset >= 0);
    __builtin_assume(i_offset <  nwarps);
    __builtin_assume(k >= 0);
    __builtin_assume(k <  WARP_SIZE);

    const int kbx  = k / QI6_K; // == 0 if QK_K == 256
    const int kqsx = k % QI6_K; // == k if QK_K == 256

    const block_q6_K * bx0 = (block_q6_K *) vx;

#pragma unroll
    for (int i0 = 0; i0 < mmq_y; i0 += nwarps) {
        int i = i0 + i_offset;

        if (need_check) {
            i = min(i, i_max);
        }

        const block_q6_K * bxi = bx0 + i*blocks_per_row + kbx;
        const int ky = QR6_K*kqsx;

        const int ql = get_int_from_uint8(bxi->ql, kqsx);
        const int ql0 = (ql >> 0) & 0x0F0F0F0F;
        const int ql1 = (ql >> 4) & 0x0F0F0F0F;

        const int qh = get_int_from_uint8(bxi->qh, (QI6_K/4) * (kqsx / (QI6_K/2)) + kqsx % (QI6_K/4));
        const int qh0 = ((qh >> (2 * ((kqsx % (QI6_K/2)) / (QI6_K/4)))) << 4) & 0x30303030;
        const int qh1 =  (qh >> (2 * ((kqsx % (QI6_K/2)) / (QI6_K/4))))       & 0x30303030;

        const int kq0 = ky - ky % QI6_K + k % (QI6_K/2) + 0;
        const int kq1 = ky - ky % QI6_K + k % (QI6_K/2) + (QI6_K/2);

        x_ql[i * (2*WARP_SIZE + 1) + kq0] = __vsubss4(ql0 | qh0, 0x20202020);
        x_ql[i * (2*WARP_SIZE + 1) + kq1] = __vsubss4(ql1 | qh1, 0x20202020);
    }

    const int blocks_per_tile_x_row = WARP_SIZE / QI6_K; // == 1 if QK_K == 256
    const int kbxd = k % blocks_per_tile_x_row;          // == 0 if QK_K == 256
    float * x_dmf = (float *) x_dm;

#pragma unroll
    for (int i0 = 0; i0 < mmq_y; i0 += nwarps * QI6_K) {
        int i = (i0 + i_offset * QI6_K + k / blocks_per_tile_x_row) % mmq_y;

        if (need_check) {
            i = min(i, i_max);
        }

        const block_q6_K * bxi = bx0 + i*blocks_per_row + kbxd;

        x_dmf[i * (WARP_SIZE/QI6_K) + i / QI6_K + kbxd] = bxi->d;
    }

#pragma unroll
    for (int i0 = 0; i0 < mmq_y; i0 += nwarps * 8) {
        int i = (i0 + i_offset * 8 + k / (WARP_SIZE/8)) % mmq_y;

        if (need_check) {
            i = min(i, i_max);
        }

        const block_q6_K * bxi = bx0 + i*blocks_per_row + (k % (WARP_SIZE/8)) / 4;

        x_sc[i * (WARP_SIZE/8) + i / 8 + k % (WARP_SIZE/8)] = get_int_from_int8(bxi->scales, k % (QI6_K/8));
    }
}

static __device__ __forceinline__ float vec_dot_q6_K_q8_1_mul_mat(
    const int * __restrict__ x_ql, const half2 * __restrict__ x_dm, const int * __restrict__ x_qh, const int * __restrict__ x_sc,
    const int * __restrict__ y_qs, const half2 * __restrict__ y_ds, const int & i, const int & j, const int & k) {

    const float * x_dmf = (const float *) x_dm;
    const float * y_df  = (const float *) y_ds;

    const int8_t * sc = ((const int8_t *) &x_sc[i * (WARP_SIZE/8) + i/8 + k/8]);

    const int index_x = i * (QR6_K*WARP_SIZE + 1) +  QR6_K*k;
    const int index_y = j * WARP_SIZE             + (QR6_K*k) % WARP_SIZE;
    return vec_dot_q6_K_q8_1_impl_mmq(&x_ql[index_x], &y_qs[index_y], sc, x_dmf[i * (WARP_SIZE/QI6_K) + i/QI6_K], &y_df[index_y/QI8_1]);
}

template <int qk, int qr, int qi, bool need_sum, typename block_q_t, int mmq_x, int mmq_y, int nwarps,
              allocate_tiles_cuda_t allocate_tiles, load_tiles_cuda_t load_tiles, int vdr, vec_dot_q_mul_mat_cuda_t vec_dot>
static __global__ void mul_mat_q(
    const void * __restrict__ vx, const void * __restrict__ vy, float * __restrict__ dst,
    const int ncols_x, const int nrows_x, const int ncols_y, const int nrows_y, const int nrows_dst) {

    const block_q_t  * x = (const block_q_t  *) vx;
    const block_q8_1 * y = (const block_q8_1 *) vy;

    const int blocks_per_row_x = ncols_x / qk;
    const int blocks_per_col_y = nrows_y / QK8_1;
    const int blocks_per_warp = WARP_SIZE / qi;

    const int & ncols_dst = ncols_y;

    const int row_dst_0 = blockIdx.x*mmq_y;
    const int & row_x_0 = row_dst_0;
    const int row_dst = row_dst_0 + threadIdx.x;

    const int col_dst_0 = blockIdx.y*mmq_x;
    const int & col_y_0 = col_dst_0;

    int   * tile_x_ql = nullptr;
    half2 * tile_x_dm = nullptr;
    int   * tile_x_qh = nullptr;
    int   * tile_x_sc = nullptr;

    allocate_tiles(&tile_x_ql, &tile_x_dm, &tile_x_qh, &tile_x_sc);

    __shared__ int    tile_y_qs[mmq_x * WARP_SIZE];
    __shared__ half2  tile_y_ds[mmq_x * WARP_SIZE/QI8_1];

    float sum[mmq_y/WARP_SIZE][mmq_x/nwarps] = {0.0f};

    for (int ib0 = 0; ib0 < blocks_per_row_x; ib0 += blocks_per_warp) {

        load_tiles(x + row_x_0*blocks_per_row_x + ib0, tile_x_ql, tile_x_dm, tile_x_qh, tile_x_sc,
                   threadIdx.y, nrows_x-row_x_0-1, threadIdx.x, blocks_per_row_x);

#pragma unroll
        for (int ir = 0; ir < qr; ++ir) {
            const int kqs = ir*WARP_SIZE + threadIdx.x;
            const int kbxd = kqs / QI8_1;

#pragma unroll
            for (int i = 0; i < mmq_x; i += nwarps) {
                const int col_y_eff = min(col_y_0 + threadIdx.y + i, ncols_y-1); // to prevent out-of-bounds memory accesses

                const block_q8_1 * by0 = &y[col_y_eff*blocks_per_col_y + ib0 * (qk/QK8_1) + kbxd];

                const int index_y = (threadIdx.y + i) * WARP_SIZE + kqs % WARP_SIZE;
                tile_y_qs[index_y] = get_int_from_int8_aligned(by0->qs, threadIdx.x % QI8_1);
            }

#pragma unroll
            for (int ids0 = 0; ids0 < mmq_x; ids0 += nwarps * QI8_1) {
                const int ids = (ids0 + threadIdx.y * QI8_1 + threadIdx.x / (WARP_SIZE/QI8_1)) % mmq_x;
                const int kby = threadIdx.x % (WARP_SIZE/QI8_1);
                const int col_y_eff = min(col_y_0 + ids, ncols_y-1);

                // if the sum is not needed it's faster to transform the scale to f32 ahead of time
                const half2 * dsi_src = &y[col_y_eff*blocks_per_col_y + ib0 * (qk/QK8_1) + ir*(WARP_SIZE/QI8_1) + kby].ds;
                half2       * dsi_dst = &tile_y_ds[ids * (WARP_SIZE/QI8_1) + kby];
                if (need_sum) {
                    *dsi_dst = *dsi_src;
                } else {
                    float * dfi_dst = (float *) dsi_dst;
                    *dfi_dst = (*dsi_src).x;
                }
            }

            __syncthreads();

// #pragma unroll // unrolling this loop causes too much register pressure
            for (int k = ir*WARP_SIZE/qr; k < (ir+1)*WARP_SIZE/qr; k += vdr) {
#pragma unroll
                for (int j = 0; j < mmq_x; j += nwarps) {
#pragma unroll
                    for (int i = 0; i < mmq_y; i += WARP_SIZE) {
                        sum[i/WARP_SIZE][j/nwarps] += vec_dot(
                            tile_x_ql, tile_x_dm, tile_x_qh, tile_x_sc, tile_y_qs, tile_y_ds,
                            threadIdx.x + i, threadIdx.y + j, k);
                    }
                }
            }

            __syncthreads();
        }
    }


    if (row_dst >= nrows_dst) {
        return;
    }

    for (int j = 0; j < mmq_x; j += nwarps) {
        const int col_dst = col_dst_0 + j + threadIdx.y;

        if (col_dst >= ncols_dst) {
            return;
        }

        for (int i = 0; i < mmq_y; i += WARP_SIZE) {
            dst[col_dst*nrows_dst + row_dst + i] = sum[i/WARP_SIZE][j/nwarps];
        }
    }
}

template <int qk, int qi, typename block_q_t, int vdr, vec_dot_q_cuda_t vec_dot_q_cuda>
static __global__ void mul_mat_vec_q(const void * __restrict__ vx, const void * __restrict__ vy, float * __restrict__ dst, const int ncols, const int nrows) {
    const int row = blockIdx.y*blockDim.y + threadIdx.y;

    if (row >= nrows) {
        return;
    }

    const int blocks_per_row = ncols / qk;
    const int blocks_per_warp = vdr * WARP_SIZE / qi;

// partial sum for each thread
    float tmp = 0.0f;

    const block_q_t  * x = (const block_q_t  *) vx;
    const block_q8_1 * y = (const block_q8_1 *) vy;

    for (int i = 0; i < blocks_per_row; i += blocks_per_warp) {
        const int ibx = row*blocks_per_row + i + threadIdx.x / (qi/vdr); // x block index

        const int iby = (i + threadIdx.x / (qi/vdr)) * (qk/QK8_1); // y block index that aligns with ibx

        const int iqs  = vdr * (threadIdx.x % (qi/vdr)); // x block quant index when casting the quants to int

        tmp += vec_dot_q_cuda(&x[ibx], &y[iby], iqs);
    }

    // sum up partial sums and write back result
#pragma unroll
    for (int mask = 16; mask > 0; mask >>= 1) {
        tmp += __shfl_xor_sync(0xffffffff, tmp, mask, 32);
    }

    if (threadIdx.x == 0) {
        dst[row] = tmp;
    }
}

template <int qk, int qr, dequantize_kernel_t dequantize_kernel>
static __global__ void dequantize_mul_mat_vec(const void * __restrict__ vx, const dfloat * __restrict__ y, float * __restrict__ dst, const int ncols, const int nrows) {
    // qk = quantized weights per x block
    // qr = number of quantized weights per data value in x block
    const int row = blockIdx.y*blockDim.y + threadIdx.y;

    if (row >= nrows) {
        return;
    }

    const int tid = threadIdx.x;

    const int iter_stride = 2*GGML_CUDA_DMMV_X;
    const int vals_per_iter = iter_stride / WARP_SIZE; // num quantized vals per thread and i iter
    const int y_offset = qr == 1 ? 1 : qk/2;

// partial sum for each thread
#ifdef GGML_CUDA_F16
    half2 tmp = {0.0f, 0.0f}; // two sums for f16 to take advantage of half2 intrinsics
#else
    float tmp = 0.0f;
#endif // GGML_CUDA_F16

    for (int i = 0; i < ncols; i += iter_stride) {
        const int col = i + vals_per_iter*tid;
        const int ib = (row*ncols + col)/qk; // x block index
        const int iqs = (col%qk)/qr; // x quant index
        const int iybs = col - col%qk; // y block start index

// processing >2 values per i iter is faster for fast GPUs
#pragma unroll
        for (int j = 0; j < vals_per_iter; j += 2) {
            // process 2 vals per j iter

            // dequantize
            // for qr = 2 the iqs needs to increase by 1 per j iter because 2 weights per data val
            dfloat2 v;
            dequantize_kernel(vx, ib, iqs + j/qr, v);

            // matrix multiplication
            // for qr = 2 the y index needs to increase by 1 per j iter because of y_offset = qk/2
#ifdef GGML_CUDA_F16
            tmp += __hmul2(v, {
                y[iybs + iqs + j/qr + 0],
                y[iybs + iqs + j/qr + y_offset]
            });
#else
            tmp += v.x * y[iybs + iqs + j/qr + 0];
            tmp += v.y * y[iybs + iqs + j/qr + y_offset];
#endif // GGML_CUDA_F16
        }
    }

    // sum up partial sums and write back result
#pragma unroll
    for (int mask = 16; mask > 0; mask >>= 1) {
        tmp += __shfl_xor_sync(0xffffffff, tmp, mask, 32);
    }

    if (tid == 0) {
#ifdef GGML_CUDA_F16
        dst[row] = tmp.x + tmp.y;
#else
        dst[row] = tmp;
#endif // GGML_CUDA_F16
    }
}

static __global__ void mul_mat_p021_f16_f32(
    const void * __restrict__ vx, const float * __restrict__ y, float * __restrict__ dst,
    const int ncols_x, const int nrows_x, const int nchannels_x, const int nchannels_y) {

    const half * x = (const half *) vx;

    const int row_x = blockDim.y*blockIdx.y + threadIdx.y;
    const int channel = blockDim.z*blockIdx.z + threadIdx.z;
    const int channel_x = channel / (nchannels_y / nchannels_x);

    const int nrows_y = ncols_x;
    const int nrows_dst = nrows_x;
    const int row_dst = row_x;

    float tmp = 0.0f;

    for (int col_x0 = 0; col_x0 < ncols_x; col_x0 += blockDim.x) {
        const int col_x = col_x0 + threadIdx.x;

        if (col_x >= ncols_x) {
            break;
        }

        // x is transposed and permuted
        const int ix = row_x*nchannels_x*ncols_x + channel_x*ncols_x + col_x;
        const float xi = __half2float(x[ix]);

        const int row_y = col_x;


        // y is not transposed but permuted
        const int iy = channel*nrows_y + row_y;

        tmp += xi * y[iy];
    }

    // dst is not transposed and not permuted
    const int idst = channel*nrows_dst + row_dst;

    // sum up partial sums and write back result
#pragma unroll
    for (int mask = 16; mask > 0; mask >>= 1) {
        tmp += __shfl_xor_sync(0xffffffff, tmp, mask, 32);
    }

    if (threadIdx.x == 0) {
        dst[idst] = tmp;
    }
}

static __global__ void mul_mat_vec_nc_f16_f32( // nc == non-contiguous
    const void * __restrict__ vx, const float * __restrict__ y, float * __restrict__ dst, const int ncols_x, const int nrows_x,
    const int row_stride_x, const int channel_stride_x, const int channel_x_divisor) {

    const half * x = (const half *) vx;

    const int row_x = blockDim.y*blockIdx.y + threadIdx.y;
    const int channel = blockDim.z*blockIdx.z + threadIdx.z;
    const int channel_x = channel / channel_x_divisor;

    const int nrows_y = ncols_x;
    const int nrows_dst = nrows_x;
    const int row_dst = row_x;

    const int idst = channel*nrows_dst + row_dst;

    float tmp = 0.0f;

    for (int col_x0 = 0; col_x0 < ncols_x; col_x0 += blockDim.x) {
        const int col_x = col_x0 + threadIdx.x;

        if (col_x >= ncols_x) {
            break;
        }

        const int ix = channel_x*channel_stride_x + row_x*row_stride_x + col_x;
        const float xi = __half2float(x[ix]);

        const int row_y = col_x;

        const int iy = channel*nrows_y + row_y;

        tmp += xi * y[iy];
    }

    // sum up partial sums and write back result
#pragma unroll
    for (int mask = 16; mask > 0; mask >>= 1) {
        tmp += __shfl_xor_sync(0xffffffff, tmp, mask, 32);
    }

    if (threadIdx.x == 0) {
        dst[idst] = tmp;
    }
}

static __device__ void cpy_1_f32_f32(const char * cxi, char * cdsti) {
    const float * xi = (const float *) cxi;
    float * dsti = (float *) cdsti;

    *dsti = *xi;
}

static __device__ void cpy_1_f32_f16(const char * cxi, char * cdsti) {
    const float * xi = (const float *) cxi;
    half * dsti = (half *) cdsti;

    *dsti = __float2half(*xi);
}

template <cpy_kernel_t cpy_1>
static __global__ void cpy_f32_f16(const char * cx, char * cdst, const int ne,
                                   const int ne00, const int ne01, const int nb00, const int nb01, const int nb02,
                                   const int ne10, const int ne11, const int nb10, const int nb11, const int nb12) {
    const int i = blockDim.x*blockIdx.x + threadIdx.x;

    if (i >= ne) {
        return;
    }

    // determine indices i02/i12, i01/i11, i00/i10 as a function of index i of flattened tensor
    // then combine those indices with the corresponding byte offsets to get the total offsets
    const int i02 = i / (ne00*ne01);
    const int i01 = (i - i02*ne01*ne00) / ne00;
    const int i00 = i - i02*ne01*ne00 - i01*ne00;
    const int x_offset = i00*nb00 + i01*nb01 + i02*nb02;

    const int i12 = i / (ne10*ne11);
    const int i11 = (i - i12*ne10*ne11) / ne10;
    const int i10 = i - i12*ne10*ne11 - i11*ne10;
    const int dst_offset = i10*nb10 + i11*nb11 + i12*nb12;

    cpy_1(cx + x_offset, cdst + dst_offset);
}

// rope == RoPE == rotary positional embedding
static __global__ void rope_f32(const float * x, float * dst, const int ncols, const float p0,
                                const float p_delta, const int p_delta_rows, const float theta_scale) {
    const int col = 2*(blockDim.x*blockIdx.x + threadIdx.x);

    if (col >= ncols) {
        return;
    }

    const int row = blockDim.y*blockIdx.y + threadIdx.y;
    const int i = row*ncols + col;

    const float theta = (p0 + p_delta * (row/p_delta_rows))*powf(theta_scale, col/2);
    const float sin_theta = sinf(theta);
    const float cos_theta = cosf(theta);

    const float x0 = x[i + 0];
    const float x1 = x[i + 1];

    dst[i + 0] = x0*cos_theta - x1*sin_theta;
    dst[i + 1] = x0*sin_theta + x1*cos_theta;
}

static __global__ void rope_glm_f32(const float * x, float * dst, const int ncols, const float p, const float block_p, const float theta_scale) {
    const int col = blockDim.x*blockIdx.x + threadIdx.x;
    const int half_n_dims = ncols/4;

    if (col >= half_n_dims) {
        return;
    }

    const int row = blockDim.y*blockIdx.y + threadIdx.y;
    const int i = row*ncols + col;

    const float col_theta_scale = powf(theta_scale, col);

    const float theta = p*col_theta_scale;
    const float sin_theta = sinf(theta);
    const float cos_theta = cosf(theta);

    const float x0 = x[i + 0];
    const float x1 = x[i + half_n_dims];

    dst[i + 0]           = x0*cos_theta - x1*sin_theta;
    dst[i + half_n_dims] = x0*sin_theta + x1*cos_theta;

    const float block_theta = block_p*col_theta_scale;
    const float sin_block_theta = sinf(block_theta);
    const float cos_block_theta = cosf(block_theta);

    const float x2 = x[i + half_n_dims * 2];
    const float x3 = x[i + half_n_dims * 3];

    dst[i + half_n_dims * 2] = x2*cos_block_theta - x3*sin_block_theta;
    dst[i + half_n_dims * 3] = x2*sin_block_theta + x3*cos_block_theta;
}

static __global__ void diag_mask_inf_f32(const float * x, float * dst, const int ncols, const int rows_per_channel, const int n_past) {
    const int col = blockDim.x*blockIdx.x + threadIdx.x;
    const int row = blockDim.y*blockIdx.y + threadIdx.y;

    if (col >= ncols) {
        return;
    }

    const int i = row*ncols + col;
    // dst[i] = col > n_past + row ? -INFINITY : x[i];
    dst[i] = x[i] - (col > n_past + row % rows_per_channel) * INT_MAX; // equivalent within rounding error but slightly faster on GPU
}

// the CUDA soft max implementation differs from the CPU implementation
// instead of doubles floats are used
// values are also not normalized to the maximum value by subtracting it in the exponential function
// theoretically these changes could cause problems with rounding error and arithmetic overflow but for LLaMa it seems to be fine
static __global__ void soft_max_f32(const float * x, float * dst, const int ncols) {
    const int row = blockDim.y*blockIdx.y + threadIdx.y;
    const int block_size = blockDim.x;
    const int tid = threadIdx.x;

    float tmp = 0.0;

    for (int block_start = 0; block_start < ncols; block_start += block_size) {
        const int col = block_start + tid;

        if (col >= ncols) {
            break;
        }

        const int i = row*ncols + col;
        const float val = expf(x[i]);
        tmp += val;
        dst[i] = val;
    }

    // sum up partial sums
#pragma unroll
    for (int mask = 16; mask > 0; mask >>= 1) {
        tmp += __shfl_xor_sync(0xffffffff, tmp, mask, 32);
    }

    for (int block_start = 0; block_start < ncols; block_start += block_size) {
        const int col = block_start + tid;

        if (col >= ncols) {
            break;
        }

        const int i = row*ncols + col;
        dst[i] /= tmp;
    }
}

static __global__ void scale_f32(const float * x, float * dst, const float scale, const int k) {
    const int i = blockDim.x*blockIdx.x + threadIdx.x;

    if (i >= k) {
        return;
    }

    dst[i] = scale * x[i];
}

static void add_f32_cuda(const float * x, const float * y, float * dst, const int kx, const int ky, cudaStream_t stream) {
    const int num_blocks = (kx + CUDA_ADD_BLOCK_SIZE - 1) / CUDA_ADD_BLOCK_SIZE;
    add_f32<<<num_blocks, CUDA_ADD_BLOCK_SIZE, 0, stream>>>(x, y, dst, kx, ky);
}

static void add_f16_f32_f16_cuda(const half * x, const float * y, half * dst, const int k, cudaStream_t stream) {
    const int num_blocks = (k + CUDA_ADD_BLOCK_SIZE - 1) / CUDA_ADD_BLOCK_SIZE;
    add_f16_f32_f16<<<num_blocks, CUDA_ADD_BLOCK_SIZE, 0, stream>>>(x, y, dst, k);
}

static void mul_f32_cuda(const float * x, const float * y, float * dst, const int kx, const int ky, cudaStream_t stream) {
    const int num_blocks = (kx + CUDA_MUL_BLOCK_SIZE - 1) / CUDA_MUL_BLOCK_SIZE;
    mul_f32<<<num_blocks, CUDA_MUL_BLOCK_SIZE, 0, stream>>>(x, y, dst, kx, ky);
}

static void gelu_f32_cuda(const float * x, float * dst, const int k, cudaStream_t stream) {
    const int num_blocks = (k + CUDA_GELU_BLOCK_SIZE - 1) / CUDA_GELU_BLOCK_SIZE;
    gelu_f32<<<num_blocks, CUDA_GELU_BLOCK_SIZE, 0, stream>>>(x, dst, k);
}

static void silu_f32_cuda(const float * x, float * dst, const int k, cudaStream_t stream) {
    const int num_blocks = (k + CUDA_SILU_BLOCK_SIZE - 1) / CUDA_SILU_BLOCK_SIZE;
    silu_f32<<<num_blocks, CUDA_SILU_BLOCK_SIZE, 0, stream>>>(x, dst, k);
}

static void norm_f32_cuda(const float * x, float * dst, const int ncols, const int nrows, cudaStream_t stream) {
    GGML_ASSERT(ncols % WARP_SIZE == 0);
    const dim3 block_dims(WARP_SIZE, 1, 1);
    norm_f32<<<nrows, block_dims, 0, stream>>>(x, dst, ncols);
}

static void rms_norm_f32_cuda(const float * x, float * dst, const int ncols, const int nrows, const float eps, cudaStream_t stream) {
    GGML_ASSERT(ncols % WARP_SIZE == 0);
    const dim3 block_dims(WARP_SIZE, 1, 1);
    rms_norm_f32<<<nrows, block_dims, 0, stream>>>(x, dst, ncols, eps);
}

static void quantize_row_q8_1_cuda(const float * x, void * vy, const int kx, const int ky, const int kx_padded, cudaStream_t stream) {
    const int block_num_x = (kx_padded + CUDA_QUANTIZE_BLOCK_SIZE - 1) / CUDA_QUANTIZE_BLOCK_SIZE;
    const dim3 num_blocks(block_num_x, ky, 1);
    const dim3 block_size(CUDA_DEQUANTIZE_BLOCK_SIZE, 1, 1);
    quantize_q8_1<<<num_blocks, block_size, 0, stream>>>(x, vy, kx, kx_padded);
}

static void dequantize_row_q4_0_cuda(const void * vx, float * y, const int k, cudaStream_t stream) {
    const int num_blocks = (k + CUDA_DEQUANTIZE_BLOCK_SIZE - 1) / CUDA_DEQUANTIZE_BLOCK_SIZE;
    dequantize_block<QK4_0, QR4_0, dequantize_q4_0><<<num_blocks, CUDA_DEQUANTIZE_BLOCK_SIZE, 0, stream>>>(vx, y, k);
}

static void dequantize_row_q4_1_cuda(const void * vx, float * y, const int k, cudaStream_t stream) {
    const int num_blocks = (k + CUDA_DEQUANTIZE_BLOCK_SIZE - 1) / CUDA_DEQUANTIZE_BLOCK_SIZE;
    dequantize_block<QK4_1, QR4_1, dequantize_q4_1><<<num_blocks, CUDA_DEQUANTIZE_BLOCK_SIZE, 0, stream>>>(vx, y, k);
}

static void dequantize_row_q5_0_cuda(const void * vx, float * y, const int k, cudaStream_t stream) {
    const int num_blocks = (k + CUDA_DEQUANTIZE_BLOCK_SIZE - 1) / CUDA_DEQUANTIZE_BLOCK_SIZE;
    dequantize_block<QK5_0, QR5_0, dequantize_q5_0><<<num_blocks, CUDA_DEQUANTIZE_BLOCK_SIZE, 0, stream>>>(vx, y, k);
}

static void dequantize_row_q5_1_cuda(const void * vx, float * y, const int k, cudaStream_t stream) {
    const int num_blocks = (k + CUDA_DEQUANTIZE_BLOCK_SIZE - 1) / CUDA_DEQUANTIZE_BLOCK_SIZE;
    dequantize_block<QK5_1, QR5_1, dequantize_q5_1><<<num_blocks, CUDA_DEQUANTIZE_BLOCK_SIZE, 0, stream>>>(vx, y, k);
}

static void dequantize_row_q8_0_cuda(const void * vx, float * y, const int k, cudaStream_t stream) {
    const int num_blocks = (k + CUDA_DEQUANTIZE_BLOCK_SIZE - 1) / CUDA_DEQUANTIZE_BLOCK_SIZE;
    dequantize_block<QK8_0, QR8_0, dequantize_q8_0><<<num_blocks, CUDA_DEQUANTIZE_BLOCK_SIZE, 0, stream>>>(vx, y, k);
}

static void dequantize_row_q2_K_cuda(const void * vx, float * y, const int k, cudaStream_t stream) {
    const int nb = k / QK_K;
#if QK_K == 256
    dequantize_block_q2_K<<<nb, 64, 0, stream>>>(vx, y);
#else
    dequantize_block_q2_K<<<nb, 32, 0, stream>>>(vx, y);
#endif
}

static void dequantize_row_q3_K_cuda(const void * vx, float * y, const int k, cudaStream_t stream) {
    const int nb = k / QK_K;
#if QK_K == 256
    dequantize_block_q3_K<<<nb, 64, 0, stream>>>(vx, y);
#else
    dequantize_block_q3_K<<<nb, 32, 0, stream>>>(vx, y);
#endif
}

static void dequantize_row_q4_K_cuda(const void * vx, float * y, const int k, cudaStream_t stream) {
    const int nb = k / QK_K;
    dequantize_block_q4_K<<<nb, 32, 0, stream>>>(vx, y);
}

static void dequantize_row_q5_K_cuda(const void * vx, float * y, const int k, cudaStream_t stream) {
    const int nb = k / QK_K;
#if QK_K == 256
    dequantize_block_q5_K<<<nb, 64, 0, stream>>>(vx, y);
#else
    dequantize_block_q5_K<<<nb, 32, 0, stream>>>(vx, y);
#endif
}

static void dequantize_row_q6_K_cuda(const void * vx, float * y, const int k, cudaStream_t stream) {
    const int nb = k / QK_K;
#if QK_K == 256
    dequantize_block_q6_K<<<nb, 64, 0, stream>>>(vx, y);
#else
    dequantize_block_q6_K<<<nb, 32, 0, stream>>>(vx, y);
#endif
}

static void dequantize_mul_mat_vec_q4_0_cuda(const void * vx, const dfloat * y, float * dst, const int ncols, const int nrows, cudaStream_t stream) {
    GGML_ASSERT(ncols % GGML_CUDA_DMMV_X == 0);
    const int block_num_y = (nrows + GGML_CUDA_MMV_Y - 1) / GGML_CUDA_MMV_Y;
    const dim3 block_nums(1, block_num_y, 1);
    const dim3 block_dims(WARP_SIZE, GGML_CUDA_MMV_Y, 1);
    dequantize_mul_mat_vec<QK4_0, QR4_0, dequantize_q4_0>
        <<<block_nums, block_dims, 0, stream>>>(vx, y, dst, ncols, nrows);
}

static void dequantize_mul_mat_vec_q4_1_cuda(const void * vx, const dfloat * y, float * dst, const int ncols, const int nrows, cudaStream_t stream) {
    GGML_ASSERT(ncols % GGML_CUDA_DMMV_X == 0);
    const int block_num_y = (nrows + GGML_CUDA_MMV_Y - 1) / GGML_CUDA_MMV_Y;
    const dim3 block_nums(1, block_num_y, 1);
    const dim3 block_dims(WARP_SIZE, GGML_CUDA_MMV_Y, 1);
    dequantize_mul_mat_vec<QK4_1, QR4_1, dequantize_q4_1>
        <<<block_nums, block_dims, 0, stream>>>(vx, y, dst, ncols, nrows);
}

static void dequantize_mul_mat_vec_q5_0_cuda(const void * vx, const dfloat * y, float * dst, const int ncols, const int nrows, cudaStream_t stream) {
    GGML_ASSERT(ncols % GGML_CUDA_DMMV_X == 0);
    const int block_num_y = (nrows + GGML_CUDA_MMV_Y - 1) / GGML_CUDA_MMV_Y;
    const dim3 block_nums(1, block_num_y, 1);
    const dim3 block_dims(WARP_SIZE, GGML_CUDA_MMV_Y, 1);
    dequantize_mul_mat_vec<QK5_0, QR5_0, dequantize_q5_0>
        <<<block_nums, block_dims, 0, stream>>>(vx, y, dst, ncols, nrows);
}

static void dequantize_mul_mat_vec_q5_1_cuda(const void * vx, const dfloat * y, float * dst, const int ncols, const int nrows, cudaStream_t stream) {
    GGML_ASSERT(ncols % GGML_CUDA_DMMV_X == 0);
    const int block_num_y = (nrows + GGML_CUDA_MMV_Y - 1) / GGML_CUDA_MMV_Y;
    const dim3 block_nums(1, block_num_y, 1);
    const dim3 block_dims(WARP_SIZE, GGML_CUDA_MMV_Y, 1);
    dequantize_mul_mat_vec<QK5_1, QR5_1, dequantize_q5_1>
        <<<block_nums, block_dims, 0, stream>>>(vx, y, dst, ncols, nrows);
}

static void dequantize_mul_mat_vec_q8_0_cuda(const void * vx, const dfloat * y, float * dst, const int ncols, const int nrows, cudaStream_t stream) {
    GGML_ASSERT(ncols % GGML_CUDA_DMMV_X == 0);
    const int block_num_y = (nrows + GGML_CUDA_MMV_Y - 1) / GGML_CUDA_MMV_Y;
    const dim3 block_nums(1, block_num_y, 1);
    const dim3 block_dims(WARP_SIZE, GGML_CUDA_MMV_Y, 1);
    dequantize_mul_mat_vec<QK8_0, QR8_0, dequantize_q8_0>
        <<<block_nums, block_dims, 0, stream>>>(vx, y, dst, ncols, nrows);
}

static void dequantize_mul_mat_vec_q2_K_cuda(const void * vx, const float * y, float * dst, const int ncols, const int nrows, cudaStream_t stream) {
    GGML_ASSERT(ncols % QK_K == 0);
    const int ny = 2; // very slightly faster than 1 even when K_QUANTS_PER_ITERATION = 2
    const int block_num_y = (nrows + ny - 1) / ny;
    const dim3 block_nums(1, block_num_y, 1);
    const dim3 block_dims(32, ny, 1);
    dequantize_mul_mat_vec_q2_k<<<block_nums, block_dims, 0, stream>>>(vx, y, dst, ncols, nrows);
}

static void dequantize_mul_mat_vec_q3_K_cuda(const void * vx, const float * y, float * dst, const int ncols, const int nrows, cudaStream_t stream) {
    GGML_ASSERT(ncols % QK_K == 0);
    const int ny = 2 / K_QUANTS_PER_ITERATION;
    const int block_num_y = (nrows + ny - 1) / ny;
    const dim3 block_nums(1, block_num_y, 1);
    const dim3 block_dims(32, ny, 1);
    dequantize_mul_mat_vec_q3_k<<<block_nums, block_dims, 0, stream>>>(vx, y, dst, ncols, nrows);
}

static void dequantize_mul_mat_vec_q4_K_cuda(const void * vx, const float * y, float * dst, const int ncols, const int nrows, cudaStream_t stream) {
    GGML_ASSERT(ncols % QK_K == 0);
    const int ny = 2 / K_QUANTS_PER_ITERATION;
    const int block_num_y = (nrows + ny - 1) / ny;
    const dim3 block_nums(1, block_num_y, 1);
    const dim3 block_dims(32, ny, 1);
    dequantize_mul_mat_vec_q4_k<<<block_nums, block_dims, 0, stream>>>(vx, y, dst, ncols, nrows);
}

static void dequantize_mul_mat_vec_q5_K_cuda(const void * vx, const float * y, float * dst, const int ncols, const int nrows, cudaStream_t stream) {
    GGML_ASSERT(ncols % QK_K == 0);
    const dim3 block_dims(32, 1, 1);
    dequantize_mul_mat_vec_q5_k<<<nrows, block_dims, 0, stream>>>(vx, y, dst, ncols);
}

static void dequantize_mul_mat_vec_q6_K_cuda(const void * vx, const float * y, float * dst, const int ncols, const int nrows, cudaStream_t stream) {
    GGML_ASSERT(ncols % QK_K == 0);
    const int ny = 2 / K_QUANTS_PER_ITERATION;
    const int block_num_y = (nrows + ny - 1) / ny;
    const dim3 block_nums(1, block_num_y, 1);
    const dim3 block_dims(32, ny, 1);
    dequantize_mul_mat_vec_q6_k<<<block_nums, block_dims, 0, stream>>>(vx, y, dst, ncols, nrows);
}

static void mul_mat_vec_q4_0_q8_1_cuda(const void * vx, const void * vy, float * dst, const int ncols, const int nrows, cudaStream_t stream) {
    GGML_ASSERT(ncols % QK4_0 == 0);
    const int block_num_y = (nrows + GGML_CUDA_MMV_Y - 1) / GGML_CUDA_MMV_Y;
    const dim3 block_nums(1, block_num_y, 1);
    const dim3 block_dims(WARP_SIZE, GGML_CUDA_MMV_Y, 1);
    mul_mat_vec_q<QK4_0, QI4_0, block_q4_0, VDR_Q4_0_Q8_1_MMVQ, vec_dot_q4_0_q8_1>
        <<<block_nums, block_dims, 0, stream>>>(vx, vy, dst, ncols, nrows);
}

static void mul_mat_vec_q4_1_q8_1_cuda(const void * vx, const void * vy, float * dst, const int ncols, const int nrows, cudaStream_t stream) {
    GGML_ASSERT(ncols % QK4_1 == 0);
    const int block_num_y = (nrows + GGML_CUDA_MMV_Y - 1) / GGML_CUDA_MMV_Y;
    const dim3 block_nums(1, block_num_y, 1);
    const dim3 block_dims(WARP_SIZE, GGML_CUDA_MMV_Y, 1);
    mul_mat_vec_q<QK4_0, QI4_1, block_q4_1, VDR_Q4_1_Q8_1_MMVQ, vec_dot_q4_1_q8_1>
        <<<block_nums, block_dims, 0, stream>>>(vx, vy, dst, ncols, nrows);
}

static void mul_mat_vec_q5_0_q8_1_cuda(const void * vx, const void * vy, float * dst, const int ncols, const int nrows, cudaStream_t stream) {
    GGML_ASSERT(ncols % QK5_0 == 0);
    const int block_num_y = (nrows + GGML_CUDA_MMV_Y - 1) / GGML_CUDA_MMV_Y;
    const dim3 block_nums(1, block_num_y, 1);
    const dim3 block_dims(WARP_SIZE, GGML_CUDA_MMV_Y, 1);
    mul_mat_vec_q<QK5_0, QI5_0, block_q5_0, VDR_Q5_0_Q8_1_MMVQ, vec_dot_q5_0_q8_1>
        <<<block_nums, block_dims, 0, stream>>>(vx, vy, dst, ncols, nrows);
}

static void mul_mat_vec_q5_1_q8_1_cuda(const void * vx, const void * vy, float * dst, const int ncols, const int nrows, cudaStream_t stream) {
    GGML_ASSERT(ncols % QK5_1 == 0);
    const int block_num_y = (nrows + GGML_CUDA_MMV_Y - 1) / GGML_CUDA_MMV_Y;
    const dim3 block_nums(1, block_num_y, 1);
    const dim3 block_dims(WARP_SIZE, GGML_CUDA_MMV_Y, 1);
    mul_mat_vec_q<QK5_1, QI5_1, block_q5_1, VDR_Q5_1_Q8_1_MMVQ, vec_dot_q5_1_q8_1>
        <<<block_nums, block_dims, 0, stream>>>(vx, vy, dst, ncols, nrows);
}

static void mul_mat_vec_q8_0_q8_1_cuda(const void * vx, const void * vy, float * dst, const int ncols, const int nrows, cudaStream_t stream) {
    GGML_ASSERT(ncols % QK8_0 == 0);
    const int block_num_y = (nrows + GGML_CUDA_MMV_Y - 1) / GGML_CUDA_MMV_Y;
    const dim3 block_nums(1, block_num_y, 1);
    const dim3 block_dims(WARP_SIZE, GGML_CUDA_MMV_Y, 1);
    mul_mat_vec_q<QK8_0, QI8_0, block_q8_0, VDR_Q8_0_Q8_1_MMVQ, vec_dot_q8_0_q8_1>
        <<<block_nums, block_dims, 0, stream>>>(vx, vy, dst, ncols, nrows);
}

static void mul_mat_vec_q2_K_q8_1_cuda(const void * vx, const void * vy, float * dst, const int ncols, const int nrows, cudaStream_t stream) {
    GGML_ASSERT(ncols % QK_K == 0);
    const int block_num_y = (nrows + GGML_CUDA_MMV_Y - 1) / GGML_CUDA_MMV_Y;
    const dim3 block_nums(1, block_num_y, 1);
    const dim3 block_dims(WARP_SIZE, GGML_CUDA_MMV_Y, 1);
    mul_mat_vec_q<QK_K, QI2_K, block_q2_K, VDR_Q2_K_Q8_1_MMVQ, vec_dot_q2_K_q8_1>
        <<<block_nums, block_dims, 0, stream>>>(vx, vy, dst, ncols, nrows);
}

static void mul_mat_vec_q3_K_q8_1_cuda(const void * vx, const void * vy, float * dst, const int ncols, const int nrows, cudaStream_t stream) {
    GGML_ASSERT(ncols % QK_K == 0);
    const int block_num_y = (nrows + GGML_CUDA_MMV_Y - 1) / GGML_CUDA_MMV_Y;
    const dim3 block_nums(1, block_num_y, 1);
    const dim3 block_dims(WARP_SIZE, GGML_CUDA_MMV_Y, 1);
    mul_mat_vec_q<QK_K, QI3_K, block_q3_K, VDR_Q3_K_Q8_1_MMVQ, vec_dot_q3_K_q8_1>
        <<<block_nums, block_dims, 0, stream>>>(vx, vy, dst, ncols, nrows);
}

static void mul_mat_vec_q4_K_q8_1_cuda(const void * vx, const void * vy, float * dst, const int ncols, const int nrows, cudaStream_t stream) {
    GGML_ASSERT(ncols % QK_K == 0);
    const int block_num_y = (nrows + GGML_CUDA_MMV_Y - 1) / GGML_CUDA_MMV_Y;
    const dim3 block_nums(1, block_num_y, 1);
    const dim3 block_dims(WARP_SIZE, GGML_CUDA_MMV_Y, 1);
    mul_mat_vec_q<QK_K, QI4_K, block_q4_K, VDR_Q4_K_Q8_1_MMVQ, vec_dot_q4_K_q8_1>
        <<<block_nums, block_dims, 0, stream>>>(vx, vy, dst, ncols, nrows);
}

static void mul_mat_vec_q5_K_q8_1_cuda(const void * vx, const void * vy, float * dst, const int ncols, const int nrows, cudaStream_t stream) {
    GGML_ASSERT(ncols % QK_K == 0);
    const int block_num_y = (nrows + GGML_CUDA_MMV_Y - 1) / GGML_CUDA_MMV_Y;
    const dim3 block_nums(1, block_num_y, 1);
    const dim3 block_dims(WARP_SIZE, GGML_CUDA_MMV_Y, 1);
    mul_mat_vec_q<QK_K, QI5_K, block_q5_K, VDR_Q5_K_Q8_1_MMVQ, vec_dot_q5_K_q8_1>
        <<<block_nums, block_dims, 0, stream>>>(vx, vy, dst, ncols, nrows);
}

static void mul_mat_vec_q6_K_q8_1_cuda(const void * vx, const void * vy, float * dst, const int ncols, const int nrows, cudaStream_t stream) {
    GGML_ASSERT(ncols % QK_K == 0);
    const int block_num_y = (nrows + GGML_CUDA_MMV_Y - 1) / GGML_CUDA_MMV_Y;
    const dim3 block_nums(1, block_num_y, 1);
    const dim3 block_dims(WARP_SIZE, GGML_CUDA_MMV_Y, 1);
    mul_mat_vec_q<QK_K, QI6_K, block_q6_K, VDR_Q6_K_Q8_1_MMVQ, vec_dot_q6_K_q8_1>
        <<<block_nums, block_dims, 0, stream>>>(vx, vy, dst, ncols, nrows);
}

static void convert_fp16_to_fp32_cuda(const void * vx, float * y, const int k, cudaStream_t stream) {
    const int num_blocks = (k + CUDA_DEQUANTIZE_BLOCK_SIZE - 1) / CUDA_DEQUANTIZE_BLOCK_SIZE;
    dequantize_block<1, 1, convert_f16><<<num_blocks, CUDA_DEQUANTIZE_BLOCK_SIZE, 0, stream>>>(vx, y, k);
}

static void convert_mul_mat_vec_f16_cuda(const void * vx, const dfloat * y, float * dst, const int ncols, const int nrows, cudaStream_t stream) {
    GGML_ASSERT(ncols % GGML_CUDA_DMMV_X == 0);
    const int block_num_y = (nrows + GGML_CUDA_MMV_Y - 1) / GGML_CUDA_MMV_Y;
    const dim3 block_nums(1, block_num_y, 1);
    const dim3 block_dims(WARP_SIZE, GGML_CUDA_MMV_Y, 1);
    dequantize_mul_mat_vec<1, 1, convert_f16>
        <<<block_nums, block_dims, 0, stream>>>(vx, y, dst, ncols, nrows);
}

static to_fp32_cuda_t ggml_get_to_fp32_cuda(ggml_type type) {
    switch (type) {
        case GGML_TYPE_Q4_0:
            return dequantize_row_q4_0_cuda;
        case GGML_TYPE_Q4_1:
            return dequantize_row_q4_1_cuda;
        case GGML_TYPE_Q5_0:
            return dequantize_row_q5_0_cuda;
        case GGML_TYPE_Q5_1:
            return dequantize_row_q5_1_cuda;
        case GGML_TYPE_Q8_0:
            return dequantize_row_q8_0_cuda;
        case GGML_TYPE_Q2_K:
            return dequantize_row_q2_K_cuda;
        case GGML_TYPE_Q3_K:
            return dequantize_row_q3_K_cuda;
        case GGML_TYPE_Q4_K:
            return dequantize_row_q4_K_cuda;
        case GGML_TYPE_Q5_K:
            return dequantize_row_q5_K_cuda;
        case GGML_TYPE_Q6_K:
            return dequantize_row_q6_K_cuda;
        case GGML_TYPE_F16:
            return convert_fp16_to_fp32_cuda;
        default:
            return nullptr;
    }
}

static void ggml_mul_mat_q4_0_q8_1_cuda(
    const void * vx, const void * vy, float * dst, const int ncols_x, const int nrows_x,
    const int ncols_y, const int nrows_y, const int nrows_dst, cudaStream_t stream) {

    int id;
    CUDA_CHECK(cudaGetDevice(&id));
    const int compute_capability = g_compute_capabilities[id];

    if (compute_capability >= CC_TURING) {
        const int mmq_x  = 64;
        const int mmq_y  = 128;
        const int nwarps = 4;

        const int block_num_x = (nrows_x + mmq_y - 1) / mmq_y;
        const int block_num_y = (ncols_y + mmq_x - 1) / mmq_x;
        const dim3 block_nums(block_num_x, block_num_y, 1);
        const dim3 block_dims(WARP_SIZE, nwarps, 1);

        if (nrows_x % mmq_y == 0) {
            const bool need_check = false;
            mul_mat_q<QK4_0, QR4_0, QI4_0, true, block_q4_0, mmq_x, mmq_y, nwarps, allocate_tiles_q4_0<mmq_y>,
                load_tiles_q4_0<mmq_y, nwarps, need_check>, VDR_Q4_0_Q8_1_MMQ, vec_dot_q4_0_q8_1_mul_mat>
                <<<block_nums, block_dims, 0, stream>>>(vx, vy, dst, ncols_x, nrows_x, ncols_y, nrows_y, nrows_dst);
        } else {
            const bool need_check = true;
            mul_mat_q<QK4_0, QR4_0, QI4_0, true, block_q4_0, mmq_x, mmq_y, nwarps, allocate_tiles_q4_0<mmq_y>,
                load_tiles_q4_0<mmq_y, nwarps, need_check>, VDR_Q4_0_Q8_1_MMQ, vec_dot_q4_0_q8_1_mul_mat>
                <<<block_nums, block_dims, 0, stream>>>(vx, vy, dst, ncols_x, nrows_x, ncols_y, nrows_y, nrows_dst);
        }
    } else {
        const int mmq_x  = 64;
        const int mmq_y  = 64;
        const int nwarps = 4;

        const int block_num_x = (nrows_x + mmq_y - 1) / mmq_y;
        const int block_num_y = (ncols_y + mmq_x - 1) / mmq_x;
        const dim3 block_nums(block_num_x, block_num_y, 1);
        const dim3 block_dims(WARP_SIZE, nwarps, 1);

        if (nrows_x % mmq_y == 0) {
            const bool need_check = false;
            mul_mat_q<QK4_0, QR4_0, QI4_0, true, block_q4_0, mmq_x, mmq_y, nwarps, allocate_tiles_q4_0<mmq_y>,
                load_tiles_q4_0<mmq_y, nwarps, need_check>, VDR_Q4_0_Q8_1_MMQ, vec_dot_q4_0_q8_1_mul_mat>
                <<<block_nums, block_dims, 0, stream>>>(vx, vy, dst, ncols_x, nrows_x, ncols_y, nrows_y, nrows_dst);
        } else {
            const bool need_check = true;
            mul_mat_q<QK4_0, QR4_0, QI4_0, true, block_q4_0, mmq_x, mmq_y, nwarps, allocate_tiles_q4_0<mmq_y>,
                load_tiles_q4_0<mmq_y, nwarps, need_check>, VDR_Q4_0_Q8_1_MMQ, vec_dot_q4_0_q8_1_mul_mat>
                <<<block_nums, block_dims, 0, stream>>>(vx, vy, dst, ncols_x, nrows_x, ncols_y, nrows_y, nrows_dst);
        }
    }
}

static void ggml_mul_mat_q4_1_q8_1_cuda(
    const void * vx, const void * vy, float * dst, const int ncols_x, const int nrows_x,
    const int ncols_y, const int nrows_y, const int nrows_dst, cudaStream_t stream) {

    int id;
    CUDA_CHECK(cudaGetDevice(&id));
    const int compute_capability = g_compute_capabilities[id];

    if (compute_capability >= CC_TURING) {
        const int mmq_x  = 64;
        const int mmq_y  = 128;
        const int nwarps = 4;

        const int block_num_x = (nrows_x + mmq_y - 1) / mmq_y;
        const int block_num_y = (ncols_y + mmq_x - 1) / mmq_x;
        const dim3 block_nums(block_num_x, block_num_y, 1);
        const dim3 block_dims(WARP_SIZE, nwarps, 1);

        if (nrows_x % mmq_y == 0) {
            const bool need_check = false;
            mul_mat_q<QK4_1, QR4_1, QI4_1, true, block_q4_1, mmq_x, mmq_y, nwarps, allocate_tiles_q4_1<mmq_y>,
                load_tiles_q4_1<mmq_y, nwarps, need_check>, VDR_Q4_1_Q8_1_MMQ, vec_dot_q4_1_q8_1_mul_mat>
                <<<block_nums, block_dims, 0, stream>>>(vx, vy, dst, ncols_x, nrows_x, ncols_y, nrows_y, nrows_dst);
        } else {
            const bool need_check = true;
            mul_mat_q<QK4_1, QR4_1, QI4_1, true, block_q4_1, mmq_x, mmq_y, nwarps, allocate_tiles_q4_1<mmq_y>,
                load_tiles_q4_1<mmq_y, nwarps, need_check>, VDR_Q4_1_Q8_1_MMQ, vec_dot_q4_1_q8_1_mul_mat>
                <<<block_nums, block_dims, 0, stream>>>(vx, vy, dst, ncols_x, nrows_x, ncols_y, nrows_y, nrows_dst);
        }
    } else {
        const int mmq_x  = 64;
        const int mmq_y  = 64;
        const int nwarps = 8;

        const int block_num_x = (nrows_x + mmq_y - 1) / mmq_y;
        const int block_num_y = (ncols_y + mmq_x - 1) / mmq_x;
        const dim3 block_nums(block_num_x, block_num_y, 1);
        const dim3 block_dims(WARP_SIZE, nwarps, 1);

        if (nrows_x % mmq_y == 0) {
            const bool need_check = false;
            mul_mat_q<QK4_1, QR4_1, QI4_1, true, block_q4_1, mmq_x, mmq_y, nwarps, allocate_tiles_q4_1<mmq_y>,
                load_tiles_q4_1<mmq_y, nwarps, need_check>, VDR_Q4_1_Q8_1_MMQ, vec_dot_q4_1_q8_1_mul_mat>
                <<<block_nums, block_dims, 0, stream>>>(vx, vy, dst, ncols_x, nrows_x, ncols_y, nrows_y, nrows_dst);
        } else {
            const bool need_check = true;
            mul_mat_q<QK4_1, QR4_1, QI4_1, true, block_q4_1, mmq_x, mmq_y, nwarps, allocate_tiles_q4_1<mmq_y>,
                load_tiles_q4_1<mmq_y, nwarps, need_check>, VDR_Q4_1_Q8_1_MMQ, vec_dot_q4_1_q8_1_mul_mat>
                <<<block_nums, block_dims, 0, stream>>>(vx, vy, dst, ncols_x, nrows_x, ncols_y, nrows_y, nrows_dst);
        }

    }
}

static void ggml_mul_mat_q5_0_q8_1_cuda(
    const void * vx, const void * vy, float * dst, const int ncols_x, const int nrows_x,
    const int ncols_y, const int nrows_y, const int nrows_dst, cudaStream_t stream) {

    int id;
    CUDA_CHECK(cudaGetDevice(&id));
    const int compute_capability = g_compute_capabilities[id];

    if (compute_capability >= CC_TURING) {
        const int mmq_x  = 128;
        const int mmq_y  = 64;
        const int nwarps = 4;

        const int block_num_x = (nrows_x + mmq_y - 1) / mmq_y;
        const int block_num_y = (ncols_y + mmq_x - 1) / mmq_x;
        const dim3 block_nums(block_num_x, block_num_y, 1);
        const dim3 block_dims(WARP_SIZE, nwarps, 1);

        if (nrows_x % mmq_y == 0) {
            const bool need_check = false;
            mul_mat_q<QK5_0, QR5_0, QI5_0, false, block_q5_0, mmq_x, mmq_y, nwarps, allocate_tiles_q5_0<mmq_y>,
                load_tiles_q5_0<mmq_y, nwarps, need_check>, VDR_Q5_0_Q8_1_MMQ, vec_dot_q5_0_q8_1_mul_mat>
                <<<block_nums, block_dims, 0, stream>>>(vx, vy, dst, ncols_x, nrows_x, ncols_y, nrows_y, nrows_dst);
        } else {
            const bool need_check = true;
            mul_mat_q<QK5_0, QR5_0, QI5_0, false, block_q5_0, mmq_x, mmq_y, nwarps, allocate_tiles_q5_0<mmq_y>,
                load_tiles_q5_0<mmq_y, nwarps, need_check>, VDR_Q5_0_Q8_1_MMQ, vec_dot_q5_0_q8_1_mul_mat>
                <<<block_nums, block_dims, 0, stream>>>(vx, vy, dst, ncols_x, nrows_x, ncols_y, nrows_y, nrows_dst);
        }
    } else {
        const int mmq_x  = 64;
        const int mmq_y  = 64;
        const int nwarps = 8;

        const int block_num_x = (nrows_x + mmq_y - 1) / mmq_y;
        const int block_num_y = (ncols_y + mmq_x - 1) / mmq_x;
        const dim3 block_nums(block_num_x, block_num_y, 1);
        const dim3 block_dims(WARP_SIZE, nwarps, 1);

        if (nrows_x % mmq_y == 0) {
            const bool need_check = false;
            mul_mat_q<QK5_0, QR5_0, QI5_0, false, block_q5_0, mmq_x, mmq_y, nwarps, allocate_tiles_q5_0<mmq_y>,
                load_tiles_q5_0<mmq_y, nwarps, need_check>, VDR_Q5_0_Q8_1_MMQ, vec_dot_q5_0_q8_1_mul_mat>
                <<<block_nums, block_dims, 0, stream>>>(vx, vy, dst, ncols_x, nrows_x, ncols_y, nrows_y, nrows_dst);
        } else {
            const bool need_check = true;
            mul_mat_q<QK5_0, QR5_0, QI5_0, false, block_q5_0, mmq_x, mmq_y, nwarps, allocate_tiles_q5_0<mmq_y>,
                load_tiles_q5_0<mmq_y, nwarps, need_check>, VDR_Q5_0_Q8_1_MMQ, vec_dot_q5_0_q8_1_mul_mat>
                <<<block_nums, block_dims, 0, stream>>>(vx, vy, dst, ncols_x, nrows_x, ncols_y, nrows_y, nrows_dst);
        }
    }
}

static void ggml_mul_mat_q5_1_q8_1_cuda(
    const void * vx, const void * vy, float * dst, const int ncols_x, const int nrows_x,
    const int ncols_y, const int nrows_y, const int nrows_dst, cudaStream_t stream) {

    int id;
    CUDA_CHECK(cudaGetDevice(&id));
    const int compute_capability = g_compute_capabilities[id];

    if (compute_capability >= CC_TURING) {
        const int mmq_x  = 128;
        const int mmq_y  = 64;
        const int nwarps = 8;

        const int block_num_x = (nrows_x + mmq_y - 1) / mmq_y;
        const int block_num_y = (ncols_y + mmq_x - 1) / mmq_x;
        const dim3 block_nums(block_num_x, block_num_y, 1);
        const dim3 block_dims(WARP_SIZE, nwarps, 1);

        if (nrows_x % mmq_y == 0) {
            const bool need_check = false;
            mul_mat_q<QK5_1, QR5_1, QI5_1, true, block_q5_1, mmq_x, mmq_y, nwarps, allocate_tiles_q5_1<mmq_y>,
                load_tiles_q5_1<mmq_y, nwarps, need_check>, VDR_Q5_1_Q8_1_MMQ, vec_dot_q5_1_q8_1_mul_mat>
                <<<block_nums, block_dims, 0, stream>>>(vx, vy, dst, ncols_x, nrows_x, ncols_y, nrows_y, nrows_dst);
        } else {
            const bool need_check = true;
            mul_mat_q<QK5_1, QR5_1, QI5_1, true, block_q5_1, mmq_x, mmq_y, nwarps, allocate_tiles_q5_1<mmq_y>,
                load_tiles_q5_1<mmq_y, nwarps, need_check>, VDR_Q5_1_Q8_1_MMQ, vec_dot_q5_1_q8_1_mul_mat>
                <<<block_nums, block_dims, 0, stream>>>(vx, vy, dst, ncols_x, nrows_x, ncols_y, nrows_y, nrows_dst);
        }
    } else {
        const int mmq_x  = 64;
        const int mmq_y  = 64;
        const int nwarps = 8;

        const int block_num_x = (nrows_x + mmq_y - 1) / mmq_y;
        const int block_num_y = (ncols_y + mmq_x - 1) / mmq_x;
        const dim3 block_nums(block_num_x, block_num_y, 1);
        const dim3 block_dims(WARP_SIZE, nwarps, 1);

        if (nrows_x % mmq_y == 0) {
            const bool need_check = false;
            mul_mat_q<QK5_1, QR5_1, QI5_1, true, block_q5_1, mmq_x, mmq_y, nwarps, allocate_tiles_q5_1<mmq_y>,
                load_tiles_q5_1<mmq_y, nwarps, need_check>, VDR_Q5_1_Q8_1_MMQ, vec_dot_q5_1_q8_1_mul_mat>
                <<<block_nums, block_dims, 0, stream>>>(vx, vy, dst, ncols_x, nrows_x, ncols_y, nrows_y, nrows_dst);
        } else {
            const bool need_check = true;
            mul_mat_q<QK5_1, QR5_1, QI5_1, true, block_q5_1, mmq_x, mmq_y, nwarps, allocate_tiles_q5_1<mmq_y>,
                load_tiles_q5_1<mmq_y, nwarps, need_check>, VDR_Q5_1_Q8_1_MMQ, vec_dot_q5_1_q8_1_mul_mat>
                <<<block_nums, block_dims, 0, stream>>>(vx, vy, dst, ncols_x, nrows_x, ncols_y, nrows_y, nrows_dst);
        }
    }
}

static void ggml_mul_mat_q8_0_q8_1_cuda(
    const void * vx, const void * vy, float * dst, const int ncols_x, const int nrows_x,
    const int ncols_y, const int nrows_y, const int nrows_dst, cudaStream_t stream) {

    int id;
    CUDA_CHECK(cudaGetDevice(&id));
    const int compute_capability = g_compute_capabilities[id];

    if (compute_capability >= CC_TURING) {
        const int mmq_x  = 128;
        const int mmq_y  = 64;
        const int nwarps = 4;

        const int block_num_x = (nrows_x + mmq_y - 1) / mmq_y;
        const int block_num_y = (ncols_y + mmq_x - 1) / mmq_x;
        const dim3 block_nums(block_num_x, block_num_y, 1);
        const dim3 block_dims(WARP_SIZE, nwarps, 1);

        if (nrows_x % mmq_y == 0) {
            const bool need_check = false;
            mul_mat_q<QK8_0, QR8_0, QI8_0, false, block_q8_0, mmq_x, mmq_y, nwarps, allocate_tiles_q8_0<mmq_y>,
                load_tiles_q8_0<mmq_y, nwarps, need_check>, VDR_Q8_0_Q8_1_MMQ, vec_dot_q8_0_q8_1_mul_mat>
                <<<block_nums, block_dims, 0, stream>>>(vx, vy, dst, ncols_x, nrows_x, ncols_y, nrows_y, nrows_dst);
        } else {
            const bool need_check = true;
            mul_mat_q<QK8_0, QR8_0, QI8_0, false, block_q8_0, mmq_x, mmq_y, nwarps, allocate_tiles_q8_0<mmq_y>,
                load_tiles_q8_0<mmq_y, nwarps, need_check>, VDR_Q8_0_Q8_1_MMQ, vec_dot_q8_0_q8_1_mul_mat>
                <<<block_nums, block_dims, 0, stream>>>(vx, vy, dst, ncols_x, nrows_x, ncols_y, nrows_y, nrows_dst);
        }
    } else {
        const int mmq_x  = 64;
        const int mmq_y  = 64;
        const int nwarps = 8;

        const int block_num_x = (nrows_x + mmq_y - 1) / mmq_y;
        const int block_num_y = (ncols_y + mmq_x - 1) / mmq_x;
        const dim3 block_nums(block_num_x, block_num_y, 1);
        const dim3 block_dims(WARP_SIZE, nwarps, 1);

        if (nrows_x % mmq_y == 0) {
            const bool need_check = false;
            mul_mat_q<QK8_0, QR8_0, QI8_0, false, block_q8_0, mmq_x, mmq_y, nwarps, allocate_tiles_q8_0<mmq_y>,
                load_tiles_q8_0<mmq_y, nwarps, need_check>, VDR_Q8_0_Q8_1_MMQ, vec_dot_q8_0_q8_1_mul_mat>
                <<<block_nums, block_dims, 0, stream>>>(vx, vy, dst, ncols_x, nrows_x, ncols_y, nrows_y, nrows_dst);
        } else {
            const bool need_check = true;
            mul_mat_q<QK8_0, QR8_0, QI8_0, false, block_q8_0, mmq_x, mmq_y, nwarps, allocate_tiles_q8_0<mmq_y>,
                load_tiles_q8_0<mmq_y, nwarps, need_check>, VDR_Q8_0_Q8_1_MMQ, vec_dot_q8_0_q8_1_mul_mat>
                <<<block_nums, block_dims, 0, stream>>>(vx, vy, dst, ncols_x, nrows_x, ncols_y, nrows_y, nrows_dst);
        }
    }
}

static void ggml_mul_mat_q2_K_q8_1_cuda(
    const void * vx, const void * vy, float * dst, const int ncols_x, const int nrows_x,
    const int ncols_y, const int nrows_y, const int nrows_dst, cudaStream_t stream) {

    int id;
    CUDA_CHECK(cudaGetDevice(&id));
    const int compute_capability = g_compute_capabilities[id];

    if (compute_capability >= CC_TURING) {
        const int mmq_x  = 64;
        const int mmq_y  = 128;
        const int nwarps = 4;

        const int block_num_x = (nrows_x + mmq_y - 1) / mmq_y;
        const int block_num_y = (ncols_y + mmq_x - 1) / mmq_x;
        const dim3 block_nums(block_num_x, block_num_y, 1);
        const dim3 block_dims(WARP_SIZE, nwarps, 1);

        if (nrows_x % mmq_y == 0) {
            const bool need_check = false;
            mul_mat_q<QK_K, QR2_K, QI2_K, false, block_q2_K, mmq_x, mmq_y, nwarps, allocate_tiles_q2_K<mmq_y>,
                load_tiles_q2_K<mmq_y, nwarps, need_check>, VDR_Q2_K_Q8_1_MMQ, vec_dot_q2_K_q8_1_mul_mat>
                <<<block_nums, block_dims, 0, stream>>>(vx, vy, dst, ncols_x, nrows_x, ncols_y, nrows_y, nrows_dst);
        } else {
            const bool need_check = true;
            mul_mat_q<QK_K, QR2_K, QI2_K, false, block_q2_K, mmq_x, mmq_y, nwarps, allocate_tiles_q2_K<mmq_y>,
                load_tiles_q2_K<mmq_y, nwarps, need_check>, VDR_Q2_K_Q8_1_MMQ, vec_dot_q2_K_q8_1_mul_mat>
                <<<block_nums, block_dims, 0, stream>>>(vx, vy, dst, ncols_x, nrows_x, ncols_y, nrows_y, nrows_dst);
        }
    } else {
        const int mmq_x  = 64;
        const int mmq_y  = 64;
        const int nwarps = 8;

        const int block_num_x = (nrows_x + mmq_y - 1) / mmq_y;
        const int block_num_y = (ncols_y + mmq_x - 1) / mmq_x;
        const dim3 block_nums(block_num_x, block_num_y, 1);
        const dim3 block_dims(WARP_SIZE, nwarps, 1);

        if (nrows_x % mmq_y == 0) {
            const bool need_check = false;
            mul_mat_q<QK_K, QR2_K, QI2_K, false, block_q2_K, mmq_x, mmq_y, nwarps, allocate_tiles_q2_K<mmq_y>,
                load_tiles_q2_K<mmq_y, nwarps, need_check>, VDR_Q2_K_Q8_1_MMQ, vec_dot_q2_K_q8_1_mul_mat>
                <<<block_nums, block_dims, 0, stream>>>(vx, vy, dst, ncols_x, nrows_x, ncols_y, nrows_y, nrows_dst);
        } else {
            const bool need_check = true;
            mul_mat_q<QK_K, QR2_K, QI2_K, false, block_q2_K, mmq_x, mmq_y, nwarps, allocate_tiles_q2_K<mmq_y>,
                load_tiles_q2_K<mmq_y, nwarps, need_check>, VDR_Q2_K_Q8_1_MMQ, vec_dot_q2_K_q8_1_mul_mat>
                <<<block_nums, block_dims, 0, stream>>>(vx, vy, dst, ncols_x, nrows_x, ncols_y, nrows_y, nrows_dst);
        }
    }
}

static void ggml_mul_mat_q3_K_q8_1_cuda(
    const void * vx, const void * vy, float * dst, const int ncols_x, const int nrows_x,
    const int ncols_y, const int nrows_y, const int nrows_dst, cudaStream_t stream) {

    int id;
    CUDA_CHECK(cudaGetDevice(&id));
    const int compute_capability = g_compute_capabilities[id];

    if (compute_capability >= CC_TURING) {
        const int mmq_x  = 128;
        const int mmq_y  = 128;
        const int nwarps = 4;

        const int block_num_x = (nrows_x + mmq_y - 1) / mmq_y;
        const int block_num_y = (ncols_y + mmq_x - 1) / mmq_x;
        const dim3 block_nums(block_num_x, block_num_y, 1);
        const dim3 block_dims(WARP_SIZE, nwarps, 1);

        if (nrows_x % mmq_y == 0) {
            const bool need_check = false;
            mul_mat_q<QK_K, QR3_K, QI3_K, false, block_q3_K, mmq_x, mmq_y, nwarps, allocate_tiles_q3_K<mmq_y>,
                load_tiles_q3_K<mmq_y, nwarps, need_check>, VDR_Q3_K_Q8_1_MMQ, vec_dot_q3_K_q8_1_mul_mat>
                <<<block_nums, block_dims, 0, stream>>>(vx, vy, dst, ncols_x, nrows_x, ncols_y, nrows_y, nrows_dst);
        } else {
            const bool need_check = true;
            mul_mat_q<QK_K, QR3_K, QI3_K, false, block_q3_K, mmq_x, mmq_y, nwarps, allocate_tiles_q3_K<mmq_y>,
                load_tiles_q3_K<mmq_y, nwarps, need_check>, VDR_Q3_K_Q8_1_MMQ, vec_dot_q3_K_q8_1_mul_mat>
                <<<block_nums, block_dims, 0, stream>>>(vx, vy, dst, ncols_x, nrows_x, ncols_y, nrows_y, nrows_dst);
        }
    } else {
        const int mmq_x  = 64;
        const int mmq_y  = 64;
        const int nwarps = 8;

        const int block_num_x = (nrows_x + mmq_y - 1) / mmq_y;
        const int block_num_y = (ncols_y + mmq_x - 1) / mmq_x;
        const dim3 block_nums(block_num_x, block_num_y, 1);
        const dim3 block_dims(WARP_SIZE, nwarps, 1);

        if (nrows_x % mmq_y == 0) {
            const bool need_check = false;
            mul_mat_q<QK_K, QR3_K, QI3_K, false, block_q3_K, mmq_x, mmq_y, nwarps, allocate_tiles_q3_K<mmq_y>,
                load_tiles_q3_K<mmq_y, nwarps, need_check>, VDR_Q3_K_Q8_1_MMQ, vec_dot_q3_K_q8_1_mul_mat>
                <<<block_nums, block_dims, 0, stream>>>(vx, vy, dst, ncols_x, nrows_x, ncols_y, nrows_y, nrows_dst);
        } else {
            const bool need_check = true;
            mul_mat_q<QK_K, QR3_K, QI3_K, false, block_q3_K, mmq_x, mmq_y, nwarps, allocate_tiles_q3_K<mmq_y>,
                load_tiles_q3_K<mmq_y, nwarps, need_check>, VDR_Q3_K_Q8_1_MMQ, vec_dot_q3_K_q8_1_mul_mat>
                <<<block_nums, block_dims, 0, stream>>>(vx, vy, dst, ncols_x, nrows_x, ncols_y, nrows_y, nrows_dst);
        }
    }
}

static void ggml_mul_mat_q4_K_q8_1_cuda(
    const void * vx, const void * vy, float * dst, const int ncols_x, const int nrows_x,
    const int ncols_y, const int nrows_y, const int nrows_dst, cudaStream_t stream) {

    int id;
    CUDA_CHECK(cudaGetDevice(&id));
    const int compute_capability = g_compute_capabilities[id];

    if (compute_capability >= CC_TURING) {
        const int mmq_x  = 64;
        const int mmq_y  = 128;
        const int nwarps = 4;

        const int block_num_x = (nrows_x + mmq_y - 1) / mmq_y;
        const int block_num_y = (ncols_y + mmq_x - 1) / mmq_x;
        const dim3 block_nums(block_num_x, block_num_y, 1);
        const dim3 block_dims(WARP_SIZE, nwarps, 1);

        if (nrows_x % mmq_y == 0) {
            const bool need_check = false;
            mul_mat_q<QK_K, QR4_K, QI4_K, true, block_q4_K, mmq_x, mmq_y, nwarps, allocate_tiles_q4_K<mmq_y>,
                load_tiles_q4_K<mmq_y, nwarps, need_check>, VDR_Q4_K_Q8_1_MMQ, vec_dot_q4_K_q8_1_mul_mat>
                <<<block_nums, block_dims, 0, stream>>>(vx, vy, dst, ncols_x, nrows_x, ncols_y, nrows_y, nrows_dst);
        } else {
            const bool need_check = true;
            mul_mat_q<QK_K, QR4_K, QI4_K, true, block_q4_K, mmq_x, mmq_y, nwarps, allocate_tiles_q4_K<mmq_y>,
                load_tiles_q4_K<mmq_y, nwarps, need_check>, VDR_Q4_K_Q8_1_MMQ, vec_dot_q4_K_q8_1_mul_mat>
                <<<block_nums, block_dims, 0, stream>>>(vx, vy, dst, ncols_x, nrows_x, ncols_y, nrows_y, nrows_dst);
        }
    } else {
        const int mmq_x  = 32;
        const int mmq_y  = 64;
        const int nwarps = 8;

        const int block_num_x = (nrows_x + mmq_y - 1) / mmq_y;
        const int block_num_y = (ncols_y + mmq_x - 1) / mmq_x;
        const dim3 block_nums(block_num_x, block_num_y, 1);
        const dim3 block_dims(WARP_SIZE, nwarps, 1);

        if (nrows_x % mmq_y == 0) {
            const bool need_check = false;
            mul_mat_q<QK_K, QR4_K, QI4_K, true, block_q4_K, mmq_x, mmq_y, nwarps, allocate_tiles_q4_K<mmq_y>,
                load_tiles_q4_K<mmq_y, nwarps, need_check>, VDR_Q4_K_Q8_1_MMQ, vec_dot_q4_K_q8_1_mul_mat>
                <<<block_nums, block_dims, 0, stream>>>(vx, vy, dst, ncols_x, nrows_x, ncols_y, nrows_y, nrows_dst);
        } else {
            const bool need_check = true;
            mul_mat_q<QK_K, QR4_K, QI4_K, true, block_q4_K, mmq_x, mmq_y, nwarps, allocate_tiles_q4_K<mmq_y>,
                load_tiles_q4_K<mmq_y, nwarps, need_check>, VDR_Q4_K_Q8_1_MMQ, vec_dot_q4_K_q8_1_mul_mat>
                <<<block_nums, block_dims, 0, stream>>>(vx, vy, dst, ncols_x, nrows_x, ncols_y, nrows_y, nrows_dst);
        }
    }
}

static void ggml_mul_mat_q5_K_q8_1_cuda(
    const void * vx, const void * vy, float * dst, const int ncols_x, const int nrows_x,
    const int ncols_y, const int nrows_y, const int nrows_dst, cudaStream_t stream) {

    int id;
    CUDA_CHECK(cudaGetDevice(&id));
    const int compute_capability = g_compute_capabilities[id];

    if (compute_capability >= CC_TURING) {
        const int mmq_x  = 64;
        const int mmq_y  = 128;
        const int nwarps = 4;

        const int block_num_x = (nrows_x + mmq_y - 1) / mmq_y;
        const int block_num_y = (ncols_y + mmq_x - 1) / mmq_x;
        const dim3 block_nums(block_num_x, block_num_y, 1);
        const dim3 block_dims(WARP_SIZE, nwarps, 1);

        if (nrows_x % mmq_y == 0) {
            const bool need_check = false;
            mul_mat_q<QK_K, QR5_K, QI5_K, true, block_q5_K, mmq_x, mmq_y, nwarps, allocate_tiles_q5_K<mmq_y>,
                load_tiles_q5_K<mmq_y, nwarps, need_check>, VDR_Q5_K_Q8_1_MMQ, vec_dot_q5_K_q8_1_mul_mat>
                <<<block_nums, block_dims, 0, stream>>>(vx, vy, dst, ncols_x, nrows_x, ncols_y, nrows_y, nrows_dst);
        } else {
            const bool need_check = true;
            mul_mat_q<QK_K, QR5_K, QI5_K, true, block_q5_K, mmq_x, mmq_y, nwarps, allocate_tiles_q5_K<mmq_y>,
                load_tiles_q5_K<mmq_y, nwarps, need_check>, VDR_Q5_K_Q8_1_MMQ, vec_dot_q5_K_q8_1_mul_mat>
                <<<block_nums, block_dims, 0, stream>>>(vx, vy, dst, ncols_x, nrows_x, ncols_y, nrows_y, nrows_dst);
        }
    } else {
        const int mmq_x  = 64;
        const int mmq_y  = 64;
        const int nwarps = 8;

        const int block_num_x = (nrows_x + mmq_y - 1) / mmq_y;
        const int block_num_y = (ncols_y + mmq_x - 1) / mmq_x;
        const dim3 block_nums(block_num_x, block_num_y, 1);
        const dim3 block_dims(WARP_SIZE, nwarps, 1);

        if (nrows_x % mmq_y == 0) {
            const bool need_check = false;
            mul_mat_q<QK_K, QR5_K, QI5_K, true, block_q5_K, mmq_x, mmq_y, nwarps, allocate_tiles_q5_K<mmq_y>,
                load_tiles_q5_K<mmq_y, nwarps, need_check>, VDR_Q5_K_Q8_1_MMQ, vec_dot_q5_K_q8_1_mul_mat>
                <<<block_nums, block_dims, 0, stream>>>(vx, vy, dst, ncols_x, nrows_x, ncols_y, nrows_y, nrows_dst);
        } else {
            const bool need_check = true;
            mul_mat_q<QK_K, QR5_K, QI5_K, true, block_q5_K, mmq_x, mmq_y, nwarps, allocate_tiles_q5_K<mmq_y>,
                load_tiles_q5_K<mmq_y, nwarps, need_check>, VDR_Q5_K_Q8_1_MMQ, vec_dot_q5_K_q8_1_mul_mat>
                <<<block_nums, block_dims, 0, stream>>>(vx, vy, dst, ncols_x, nrows_x, ncols_y, nrows_y, nrows_dst);
        }
    }
}

static void ggml_mul_mat_q6_K_q8_1_cuda(
    const void * vx, const void * vy, float * dst, const int ncols_x, const int nrows_x,
    const int ncols_y, const int nrows_y, const int nrows_dst, cudaStream_t stream) {

    int id;
    CUDA_CHECK(cudaGetDevice(&id));
    const int compute_capability = g_compute_capabilities[id];

    if (compute_capability >= CC_TURING) {
        const int mmq_x  = 64;
        const int mmq_y  = 64;
        const int nwarps = 4;

        const int block_num_x = (nrows_x + mmq_y - 1) / mmq_y;
        const int block_num_y = (ncols_y + mmq_x - 1) / mmq_x;
        const dim3 block_nums(block_num_x, block_num_y, 1);
        const dim3 block_dims(WARP_SIZE, nwarps, 1);

        if (nrows_x % mmq_y == 0) {
            const bool need_check = false;
            mul_mat_q<QK_K, QR6_K, QI6_K, false, block_q6_K, mmq_x, mmq_y, nwarps, allocate_tiles_q6_K<mmq_y>,
                load_tiles_q6_K<mmq_y, nwarps, need_check>, VDR_Q6_K_Q8_1_MMQ, vec_dot_q6_K_q8_1_mul_mat>
                <<<block_nums, block_dims, 0, stream>>>(vx, vy, dst, ncols_x, nrows_x, ncols_y, nrows_y, nrows_dst);
        } else {
            const bool need_check = true;
            mul_mat_q<QK_K, QR6_K, QI6_K, false, block_q6_K, mmq_x, mmq_y, nwarps, allocate_tiles_q6_K<mmq_y>,
                load_tiles_q6_K<mmq_y, nwarps, need_check>, VDR_Q6_K_Q8_1_MMQ, vec_dot_q6_K_q8_1_mul_mat>
                <<<block_nums, block_dims, 0, stream>>>(vx, vy, dst, ncols_x, nrows_x, ncols_y, nrows_y, nrows_dst);
        }
    } else {
        const int mmq_x  = 32;
        const int mmq_y  = 64;
        const int nwarps = 8;

        const int block_num_x = (nrows_x + mmq_y - 1) / mmq_y;
        const int block_num_y = (ncols_y + mmq_x - 1) / mmq_x;
        const dim3 block_nums(block_num_x, block_num_y, 1);
        const dim3 block_dims(WARP_SIZE, nwarps, 1);

        if (nrows_x % mmq_y == 0) {
            const bool need_check = false;
            mul_mat_q<QK_K, QR6_K, QI6_K, false, block_q6_K, mmq_x, mmq_y, nwarps, allocate_tiles_q6_K<mmq_y>,
                load_tiles_q6_K<mmq_y, nwarps, need_check>, VDR_Q6_K_Q8_1_MMQ, vec_dot_q6_K_q8_1_mul_mat>
                <<<block_nums, block_dims, 0, stream>>>(vx, vy, dst, ncols_x, nrows_x, ncols_y, nrows_y, nrows_dst);
        } else {
            const bool need_check = true;
            mul_mat_q<QK_K, QR6_K, QI6_K, false, block_q6_K, mmq_x, mmq_y, nwarps, allocate_tiles_q6_K<mmq_y>,
                load_tiles_q6_K<mmq_y, nwarps, need_check>, VDR_Q6_K_Q8_1_MMQ, vec_dot_q6_K_q8_1_mul_mat>
                <<<block_nums, block_dims, 0, stream>>>(vx, vy, dst, ncols_x, nrows_x, ncols_y, nrows_y, nrows_dst);
        }
    }
}

static void ggml_mul_mat_p021_f16_f32_cuda(
    const void * vx, const float * y, float * dst, const int ncols_x, const int nrows_x,
    const int nchannels_x, const int nchannels_y, cudaStream_t stream) {

    const dim3 block_nums(1, nrows_x, nchannels_y);
    const dim3 block_dims(WARP_SIZE, 1, 1);
    mul_mat_p021_f16_f32<<<block_nums, block_dims, 0, stream>>>(vx, y, dst, ncols_x, nrows_x, nchannels_x, nchannels_y);
}

static void ggml_mul_mat_vec_nc_f16_f32_cuda(
    const void * vx, const float * y, float * dst, const int ncols_x, const int nrows_x, const int row_stride_x,
    const int nchannels_x, const int nchannels_y, const int channel_stride_x, cudaStream_t stream) {

    const dim3 block_nums(1, nrows_x, nchannels_y);
    const dim3 block_dims(WARP_SIZE, 1, 1);
    mul_mat_vec_nc_f16_f32<<<block_nums, block_dims, 0, stream>>>
        (vx, y, dst, ncols_x, nrows_x, row_stride_x, channel_stride_x, nchannels_y/nchannels_x);
}

static void ggml_cpy_f32_f32_cuda(
    const char * cx, char * cdst, const int ne,
    const int ne00, const int ne01, const int nb00, const int nb01, const int nb02,
    const int ne10, const int ne11, const int nb10, const int nb11, const int nb12, cudaStream_t stream) {

    const int num_blocks = (ne + CUDA_CPY_BLOCK_SIZE - 1) / CUDA_CPY_BLOCK_SIZE;
    cpy_f32_f16<cpy_1_f32_f32><<<num_blocks, CUDA_CPY_BLOCK_SIZE, 0, stream>>>
        (cx, cdst, ne, ne00, ne01, nb00, nb01, nb02, ne10, ne11, nb10, nb11, nb12);
}

static void ggml_cpy_f32_f16_cuda(
    const char * cx, char * cdst, const int ne,
    const int ne00, const int ne01, const int nb00, const int nb01, const int nb02,
    const int ne10, const int ne11, const int nb10, const int nb11, const int nb12, cudaStream_t stream) {

    const int num_blocks = (ne + CUDA_CPY_BLOCK_SIZE - 1) / CUDA_CPY_BLOCK_SIZE;
    cpy_f32_f16<cpy_1_f32_f16><<<num_blocks, CUDA_CPY_BLOCK_SIZE, 0, stream>>>
        (cx, cdst, ne, ne00, ne01, nb00, nb01, nb02, ne10, ne11, nb10, nb11, nb12);
}

static void scale_f32_cuda(const float * x, float * dst, const float scale, const int k, cudaStream_t stream) {
    const int num_blocks = (k + CUDA_SCALE_BLOCK_SIZE - 1) / CUDA_SCALE_BLOCK_SIZE;
    scale_f32<<<num_blocks, CUDA_SCALE_BLOCK_SIZE, 0, stream>>>(x, dst, scale, k);
}

static void rope_f32_cuda(const float * x, float * dst, const int ncols, const int nrows, const float p0,
                          const float p_delta, const int p_delta_rows, const float theta_scale, cudaStream_t stream) {
    GGML_ASSERT(nrows % 2 == 0);
    const dim3 block_dims(2*CUDA_ROPE_BLOCK_SIZE, 1, 1);
    const int num_blocks_x = (ncols + 2*CUDA_ROPE_BLOCK_SIZE - 1) / (2*CUDA_ROPE_BLOCK_SIZE);
    const dim3 block_nums(num_blocks_x, nrows, 1);
    rope_f32<<<block_nums, block_dims, 0, stream>>>(x, dst, ncols, p0, p_delta, p_delta_rows, theta_scale);
}

static void rope_glm_f32_cuda(const float * x, float * dst, const int ncols, const int nrows, const float p, const float block_p, const float theta_scale, cudaStream_t stream) {
    GGML_ASSERT(nrows % 4 == 0);
    const dim3 block_dims(4*CUDA_ROPE_BLOCK_SIZE, 1, 1);
    const int num_blocks_x = (ncols + 4*CUDA_ROPE_BLOCK_SIZE - 1) / (4*CUDA_ROPE_BLOCK_SIZE);
    const dim3 block_nums(num_blocks_x, nrows, 1);
    rope_glm_f32<<<block_nums, block_dims, 0, stream>>>(x, dst, ncols, p, block_p, theta_scale);
}

static void diag_mask_inf_f32_cuda(const float * x, float * dst, const int ncols_x, const int nrows_x, const int rows_per_channel, const int n_past, cudaStream_t stream) {
    const dim3 block_dims(CUDA_DIAG_MASK_INF_BLOCK_SIZE, 1, 1);
    const int block_num_x = (ncols_x + CUDA_DIAG_MASK_INF_BLOCK_SIZE - 1) / CUDA_DIAG_MASK_INF_BLOCK_SIZE;
    const dim3 block_nums(block_num_x, nrows_x, 1);
    diag_mask_inf_f32<<<block_nums, block_dims, 0, stream>>>(x, dst, ncols_x, rows_per_channel, n_past);
}

static void soft_max_f32_cuda(const float * x, float * dst, const int ncols_x, const int nrows_x, cudaStream_t stream) {
    const dim3 block_dims(WARP_SIZE, 1, 1);
    const dim3 block_nums(1, nrows_x, 1);
    soft_max_f32<<<block_nums, block_dims, 0, stream>>>(x, dst, ncols_x);
}

// buffer pool for cuda
#define MAX_CUDA_BUFFERS 256

struct scoped_spin_lock {
    std::atomic_flag& lock;
    scoped_spin_lock(std::atomic_flag& lock) : lock(lock) {
        while (lock.test_and_set(std::memory_order_acquire)) {
            ; // spin
        }
    }
    ~scoped_spin_lock() {
        lock.clear(std::memory_order_release);
    }
    scoped_spin_lock(const scoped_spin_lock&) = delete;
    scoped_spin_lock& operator=(const scoped_spin_lock&) = delete;
};

struct cuda_buffer {
    void * ptr = nullptr;
    size_t size = 0;
};

static cuda_buffer g_cuda_buffer_pool[GGML_CUDA_MAX_DEVICES][MAX_CUDA_BUFFERS];
static std::atomic_flag g_cuda_pool_lock = ATOMIC_FLAG_INIT;
static bool g_mul_mat_q = false;

static void * ggml_cuda_pool_malloc(size_t size, size_t * actual_size) {
    scoped_spin_lock lock(g_cuda_pool_lock);
    int id;
    CUDA_CHECK(cudaGetDevice(&id));

    int best_i = -1;
    size_t best_size = std::numeric_limits<size_t>::max(); //smallest unused buffer that fits our needs
    int worst_i = -1;
    size_t worst_size = 0; //largest unused buffer seen so far

    for (int i = 0; i < MAX_CUDA_BUFFERS; ++i) {
        cuda_buffer& b = g_cuda_buffer_pool[id][i];
        if (b.size > 0 && b.size >= size && b.size < best_size)
        {
            best_i = i;
            best_size = b.size;
        }
        if (b.size > 0 && b.size > worst_size)
        {
            worst_i = i;
            worst_size = b.size;
        }
    }
    if(best_i!=-1) //found the smallest buffer that fits our needs
    {
        cuda_buffer& b = g_cuda_buffer_pool[id][best_i];
        void * ptr = b.ptr;
        *actual_size = b.size;
        b.ptr = nullptr;
        b.size = 0;
        return ptr;
    }
    if(worst_i!=-1 && !g_mul_mat_q) //no buffer that fits our needs, resize largest one to save memory (non mmq only)
    {
        cuda_buffer& b = g_cuda_buffer_pool[id][worst_i];
        b.size = 0;
        void * ptr = b.ptr;
        cudaFree(ptr);
        b.ptr = ptr = nullptr;
    }
    void * ptr;

    size_t look_ahead_size = (size_t) (1.05 * size);
    look_ahead_size = 256 * ((look_ahead_size + 255)/256);
    CUDA_CHECK(cudaMalloc((void **) &ptr, look_ahead_size));
    *actual_size = look_ahead_size;

    return ptr;
}

static void ggml_cuda_pool_free(void * ptr, size_t size) {
    scoped_spin_lock lock(g_cuda_pool_lock);
    int id;
    CUDA_CHECK(cudaGetDevice(&id));

    for (int i = 0; i < MAX_CUDA_BUFFERS; ++i) {
        cuda_buffer& b = g_cuda_buffer_pool[id][i];
        if (b.ptr == nullptr) {
            b.ptr = ptr;
            b.size = size;
            return;
        }
    }
    fprintf(stderr, "WARNING: cuda buffer pool full, increase MAX_CUDA_BUFFERS\n");
    CUDA_CHECK(cudaFree(ptr));
}


<<<<<<< HEAD
static void * g_scratch_buffer = nullptr;
static size_t g_scratch_size = 1024*1024*1024; // 1 GB by default
static size_t g_scratch_offset = 0;

static int g_device_count = -1;
static int g_main_device = 0;
static int g_compute_capabilities[GGML_CUDA_MAX_DEVICES];
static float g_tensor_split[GGML_CUDA_MAX_DEVICES] = {0};

static cublasHandle_t g_cublas_handles[GGML_CUDA_MAX_DEVICES] = {nullptr};

static cudaStream_t g_cudaStreams_main[GGML_CUDA_MAX_DEVICES] = { nullptr };

=======
>>>>>>> 25d43e0e
void ggml_init_cublas() {
    static bool initialized = false;

    if (!initialized) {
        CUDA_CHECK(cudaGetDeviceCount(&g_device_count));
        GGML_ASSERT(g_device_count <= GGML_CUDA_MAX_DEVICES);
        int64_t total_vram = 0;
        fprintf(stderr, "%s: found %d CUDA devices:\n", __func__, g_device_count);
        for (int id = 0; id < g_device_count; ++id) {
            cudaDeviceProp prop;
            CUDA_CHECK(cudaGetDeviceProperties(&prop, id));
            fprintf(stderr, "  Device %d: %s, compute capability %d.%d\n", id, prop.name, prop.major, prop.minor);

            g_tensor_split[id] = total_vram;
            total_vram += prop.totalGlobalMem;

            g_compute_capabilities[id] = 100*prop.major + 10*prop.minor;
        }
        for (int id = 0; id < g_device_count; ++id) {
            g_tensor_split[id] /= total_vram;
        }

        for (int id = 0; id < g_device_count; ++id) {
            CUDA_CHECK(cudaSetDevice(id));

            // create main stream
            CUDA_CHECK(cudaStreamCreateWithFlags(&g_cudaStreams_main[id], cudaStreamNonBlocking));

            // create cublas handle
            CUBLAS_CHECK(cublasCreate(&g_cublas_handles[id]));
            CUBLAS_CHECK(cublasSetMathMode(g_cublas_handles[id], CUBLAS_TF32_TENSOR_OP_MATH));
        }

        // configure logging to stdout
        // CUBLAS_CHECK(cublasLoggerConfigure(1, 1, 0, nullptr));

        initialized = true;
    }
}

void ggml_cuda_set_tensor_split(const float * tensor_split) {
    if (tensor_split == nullptr) {
        return;
    }
    bool all_zero = true;
    for (int i = 0; i < g_device_count; ++i) {
        if (tensor_split[i] != 0.0f) {
            all_zero = false;
            break;
        }
    }
    if (all_zero) {
        return;
    }
    float split_sum = 0.0f;
    for (int i = 0; i < g_device_count; ++i) {
        g_tensor_split[i] = split_sum;
        split_sum += tensor_split[i];
    }
    for (int i = 0; i < g_device_count; ++i) {
        g_tensor_split[i] /= split_sum;
    }
}

void * ggml_cuda_host_malloc(size_t size) {
    if (getenv("GGML_CUDA_NO_PINNED") != nullptr) {
        return nullptr;
    }

    void * ptr = nullptr;
    cudaError_t err = cudaMallocHost((void **) &ptr, size);
    if (err != cudaSuccess) {
        // The allocation error can be bypassed. A null ptr will assigned out of this function.
        // This can fixed the OOM error in WSL.
        cudaGetLastError();
        fprintf(stderr, "WARNING: failed to allocate %.2f MB of pinned memory: %s\n",
            size/1024.0/1024.0, cudaGetErrorString(err));
        return nullptr;
    }

    return ptr;
}

void ggml_cuda_host_free(void * ptr) {
    CUDA_CHECK(cudaFreeHost(ptr));
}

static cudaError_t ggml_cuda_cpy_tensor_2d(
    void * dst, const struct ggml_tensor * src, int64_t i3, int64_t i2, int64_t i1_low, int64_t i1_high, cudaStream_t stream) {

    cudaMemcpyKind kind;
    char * src_ptr;
    if (src->backend == GGML_BACKEND_CPU) {
        kind = cudaMemcpyHostToDevice;
        src_ptr = (char *) src->data;
    } else if (src->backend == GGML_BACKEND_GPU) {
        kind = cudaMemcpyDeviceToDevice;
        struct ggml_tensor_extra_gpu * extra = (ggml_tensor_extra_gpu *) src->extra;
        int id;
        CUDA_CHECK(cudaGetDevice(&id));
        src_ptr = (char *) extra->data_device[id];
    } else {
        GGML_ASSERT(false);
    }
    char * dst_ptr = (char *) dst;

    const int64_t ne0 = src->ne[0];
    const int64_t nb0 = src->nb[0];
    const int64_t nb1 = src->nb[1];
    const int64_t nb2 = src->nb[2];
    const int64_t nb3 = src->nb[3];
    const enum ggml_type type = src->type;
    const int64_t ts = ggml_type_size(type);
    const int64_t bs = ggml_blck_size(type);
    int64_t i1_diff = i1_high - i1_low;

    const char * x = src_ptr + i1_low*nb1 + i2*nb2 + i3*nb3;
    if (nb0 == ts && nb1 == ts*ne0/bs) {
        return cudaMemcpyAsync(dst_ptr, x, i1_diff*nb1, kind, stream);
    } else if (nb0 == ts) {
        return cudaMemcpy2DAsync(dst_ptr, ts*ne0/bs, x, nb1, ts*ne0/bs, i1_diff, kind, stream);
    } else {
        for (int64_t i1 = 0; i1 < i1_diff; i1++) {
            const void * rx = (const void *) ((const char *) x + i1*nb1);
            void * rd = (void *) (dst_ptr + i1*ts*ne0/bs);
            // pretend the row is a matrix with cols=1
            cudaError_t r = cudaMemcpy2DAsync(rd, ts/bs, rx, nb0, ts/bs, ne0, kind, stream);
            if (r != cudaSuccess) return r;
        }
        return cudaSuccess;
    }
}

inline void ggml_cuda_op_add(
    const ggml_tensor * src0, const ggml_tensor * src1, ggml_tensor * dst, char * src0_ddq_i,
    float * src0_ddf_i, float * src1_ddf_i, float * dst_ddf_i, int64_t i02, int64_t i01_low, int64_t i01_high, int i1,
    cudaStream_t & cudaStream_main){

    GGML_ASSERT(src0_ddq_i != nullptr || src0_ddf_i != nullptr);
    GGML_ASSERT(src1_ddf_i != nullptr);
    GGML_ASSERT(dst_ddf_i  != nullptr);

    const int64_t ne00 = src0->ne[0];
    const int64_t i01_diff = i01_high - i01_low;

    const int64_t ne10 = src1->ne[0];
    const int64_t ne11 = src1->ne[1];

    // compute
    if (src0->type == GGML_TYPE_F32 && dst->type == GGML_TYPE_F32) {
        add_f32_cuda(src0_ddf_i, src1_ddf_i, dst_ddf_i, ne00*i01_diff, ne10*ne11, cudaStream_main);
    } else if (src0->type == GGML_TYPE_F16 && dst->type == GGML_TYPE_F16) {
        add_f16_f32_f16_cuda((half *) src0_ddq_i, src1_ddf_i, (half *) dst_ddf_i, ne00*i01_diff, cudaStream_main);
    } else {
        GGML_ASSERT(false);
    }

    (void) src1;
    (void) dst;
    (void) src0_ddq_i;
    (void) i02;
    (void) i1;
}

inline void ggml_cuda_op_mul(
    const ggml_tensor * src0, const ggml_tensor * src1, ggml_tensor * dst, char * src0_ddq_i,
    float * src0_ddf_i, float * src1_ddf_i, float * dst_ddf_i, int64_t i02, int64_t i01_low, int64_t i01_high, int i1,
    cudaStream_t & cudaStream_main){

    GGML_ASSERT(src0_ddf_i != nullptr);
    GGML_ASSERT(src1_ddf_i != nullptr);
    GGML_ASSERT(dst_ddf_i  != nullptr);

    const int64_t ne00 = src0->ne[0];
    const int64_t i01_diff = i01_high - i01_low;

    const int64_t ne10 = src1->ne[0];
    const int64_t ne11 = src1->ne[1];

    mul_f32_cuda(src0_ddf_i, src1_ddf_i, dst_ddf_i, ne00*i01_diff, ne10*ne11, cudaStream_main);

    (void) dst;
    (void) src0_ddq_i;
    (void) i02;
    (void) i1;
}

inline void ggml_cuda_op_gelu(
    const ggml_tensor * src0, const ggml_tensor * src1, ggml_tensor * dst, char * src0_ddq_i,
    float * src0_ddf_i, float * src1_ddf_i, float * dst_ddf_i, int64_t i02, int64_t i01_low, int64_t i01_high, int i1,
    cudaStream_t & cudaStream_main){

    GGML_ASSERT(src0_ddf_i != nullptr);
    GGML_ASSERT(dst_ddf_i != nullptr);

    const int64_t ne00 = src0->ne[0];
    const int64_t i01_diff = i01_high - i01_low;

    // compute
    gelu_f32_cuda(src0_ddf_i, dst_ddf_i, ne00*i01_diff, cudaStream_main);

    (void) src1;
    (void) dst;
    (void) src0_ddq_i;
    (void) src1_ddf_i;
    (void) i02;
    (void) i1;
}

inline void ggml_cuda_op_silu(
    const ggml_tensor * src0, const ggml_tensor * src1, ggml_tensor * dst, char * src0_ddq_i,
    float * src0_ddf_i, float * src1_ddf_i, float * dst_ddf_i, int64_t i02, int64_t i01_low, int64_t i01_high, int i1,
    cudaStream_t & cudaStream_main){

    GGML_ASSERT(src0_ddf_i != nullptr);
    GGML_ASSERT(dst_ddf_i != nullptr);

    const int64_t ne00 = src0->ne[0];
    const int64_t i01_diff = i01_high - i01_low;

    // compute
    silu_f32_cuda(src0_ddf_i, dst_ddf_i, ne00*i01_diff, cudaStream_main);

    (void) src1;
    (void) dst;
    (void) src0_ddq_i;
    (void) src1_ddf_i;
    (void) i02;
    (void) i1;
}

inline void ggml_cuda_op_norm(
    const ggml_tensor * src0, const ggml_tensor * src1, ggml_tensor * dst, char * src0_ddq_i,
    float * src0_ddf_i, float * src1_ddf_i, float * dst_ddf_i, int64_t i02, int64_t i01_low, int64_t i01_high, int i1,
    cudaStream_t & cudaStream_main){

    GGML_ASSERT(src0_ddf_i != nullptr);
    GGML_ASSERT(dst_ddf_i != nullptr);

    const int64_t ne00 = src0->ne[0];
    const int64_t i01_diff = i01_high - i01_low;

    // compute
    norm_f32_cuda(src0_ddf_i, dst_ddf_i, ne00, i01_diff, cudaStream_main);

    (void) src1;
    (void) dst;
    (void) src0_ddq_i;
    (void) src1_ddf_i;
    (void) i02;
    (void) i1;
}

inline void ggml_cuda_op_rms_norm(
    const ggml_tensor * src0, const ggml_tensor * src1, ggml_tensor * dst, char * src0_ddq_i,
    float * src0_ddf_i, float * src1_ddf_i, float * dst_ddf_i, int64_t i02, int64_t i01_low, int64_t i01_high, int i1,
    cudaStream_t & cudaStream_main){

    GGML_ASSERT(src0_ddf_i != nullptr);
    GGML_ASSERT(dst_ddf_i != nullptr);

    const int64_t ne00 = src0->ne[0];
    const int64_t i01_diff = i01_high - i01_low;

    float eps;
    memcpy(&eps, dst->op_params, sizeof(float));

    // compute
    rms_norm_f32_cuda(src0_ddf_i, dst_ddf_i, ne00, i01_diff, eps, cudaStream_main);

    (void) src1;
    (void) dst;
    (void) src0_ddq_i;
    (void) src1_ddf_i;
    (void) i02;
    (void) i1;
}

inline void ggml_cuda_op_mul_mat_q(
    const ggml_tensor * src0, const ggml_tensor * src1, ggml_tensor * dst, char * src0_ddq_i,
    float * src0_ddf_i, float * src1_ddf_i, float * dst_ddf_i, int64_t i02, int64_t i01_low, int64_t i01_high, int i1,
    cudaStream_t & cudaStream_main){

    GGML_ASSERT(src0_ddq_i != nullptr);
    GGML_ASSERT(src1_ddf_i != nullptr);
    GGML_ASSERT(dst_ddf_i != nullptr);

    const int64_t ne00 = src0->ne[0];

    const int64_t ne10 = src1->ne[0];
    const int64_t ne11 = src1->ne[1];
    GGML_ASSERT(ne10 % QK8_1 == 0);

    const int64_t ne0 = dst->ne[0];

    const int64_t i01_diff = i01_high - i01_low;

    int id;
    CUDA_CHECK(cudaGetDevice(&id));

    // the main device has a larger memory buffer to hold the results from all GPUs
    // nrows_dst == nrows of the matrix that the dequantize_mul_mat kernel writes into
    const int64_t nrows_dst = dst->backend == GGML_BACKEND_GPU && id == g_main_device ? ne0 : i01_diff;

    const int64_t padded_row_size = ne10 % MATRIX_ROW_PADDING == 0 ?
        ne10 : ne10 - ne10 % MATRIX_ROW_PADDING + MATRIX_ROW_PADDING;
    size_t as;
    void * src1_q8_1 = ggml_cuda_pool_malloc(padded_row_size*ne11*sizeof(block_q8_1)/QK8_1, &as);
    quantize_row_q8_1_cuda(src1_ddf_i, src1_q8_1, ne10, ne11, padded_row_size, cudaStream_main);

    switch (src0->type) {
        case GGML_TYPE_Q4_0:
            ggml_mul_mat_q4_0_q8_1_cuda(src0_ddq_i, src1_q8_1, dst_ddf_i, ne00, i01_diff, ne11, padded_row_size, nrows_dst, cudaStream_main);
            break;
        case GGML_TYPE_Q4_1:
            ggml_mul_mat_q4_1_q8_1_cuda(src0_ddq_i, src1_q8_1, dst_ddf_i, ne00, i01_diff, ne11, padded_row_size, nrows_dst, cudaStream_main);
            break;
        case GGML_TYPE_Q5_0:
            ggml_mul_mat_q5_0_q8_1_cuda(src0_ddq_i, src1_q8_1, dst_ddf_i, ne00, i01_diff, ne11, padded_row_size, nrows_dst, cudaStream_main);
            break;
        case GGML_TYPE_Q5_1:
            ggml_mul_mat_q5_1_q8_1_cuda(src0_ddq_i, src1_q8_1, dst_ddf_i, ne00, i01_diff, ne11, padded_row_size, nrows_dst, cudaStream_main);
            break;
        case GGML_TYPE_Q8_0:
            ggml_mul_mat_q8_0_q8_1_cuda(src0_ddq_i, src1_q8_1, dst_ddf_i, ne00, i01_diff, ne11, padded_row_size, nrows_dst, cudaStream_main);
            break;
        case GGML_TYPE_Q2_K:
            ggml_mul_mat_q2_K_q8_1_cuda(src0_ddq_i, src1_q8_1, dst_ddf_i, ne00, i01_diff, ne11, padded_row_size, nrows_dst, cudaStream_main);
            break;
        case GGML_TYPE_Q3_K:
            ggml_mul_mat_q3_K_q8_1_cuda(src0_ddq_i, src1_q8_1, dst_ddf_i, ne00, i01_diff, ne11, padded_row_size, nrows_dst, cudaStream_main);
            break;
        case GGML_TYPE_Q4_K:
            ggml_mul_mat_q4_K_q8_1_cuda(src0_ddq_i, src1_q8_1, dst_ddf_i, ne00, i01_diff, ne11, padded_row_size, nrows_dst, cudaStream_main);
            break;
        case GGML_TYPE_Q5_K:
            ggml_mul_mat_q5_K_q8_1_cuda(src0_ddq_i, src1_q8_1, dst_ddf_i, ne00, i01_diff, ne11, padded_row_size, nrows_dst, cudaStream_main);
            break;
        case GGML_TYPE_Q6_K:
            ggml_mul_mat_q6_K_q8_1_cuda(src0_ddq_i, src1_q8_1, dst_ddf_i, ne00, i01_diff, ne11, padded_row_size, nrows_dst, cudaStream_main);
            break;
        default:
            GGML_ASSERT(false);
            break;
    }

    ggml_cuda_pool_free(src1_q8_1, as);

    (void) src1;
    (void) dst;
    (void) src0_ddf_i;
    (void) i02;
    (void) i1;
}

static int64_t get_row_rounding(ggml_type type) {
    int max_compute_capability = INT_MIN;
    for (int id = 0; id < g_device_count; ++id) {
        if (max_compute_capability < g_compute_capabilities[id]
                && g_tensor_split[id] < (id + 1 < g_device_count ? g_tensor_split[id + 1] : 1.0f)) {
            max_compute_capability = g_compute_capabilities[id];
        }
    }

    switch(type) {
        case GGML_TYPE_Q4_0:
        case GGML_TYPE_Q4_1:
            return max_compute_capability >= CC_TURING ? 128 : 64;
        case GGML_TYPE_Q5_0:
        case GGML_TYPE_Q5_1:
        case GGML_TYPE_Q8_0:
            return 64;
        case GGML_TYPE_F16:
            return 1;
        case GGML_TYPE_Q2_K:
        case GGML_TYPE_Q3_K:
        case GGML_TYPE_Q4_K:
        case GGML_TYPE_Q5_K:
            return max_compute_capability >= CC_TURING ? 128 : 64;
        case GGML_TYPE_Q6_K:
            return 64;
        default:
            GGML_ASSERT(false);
    }
}

inline void ggml_cuda_op_mul_mat_vec(
    const ggml_tensor * src0, const ggml_tensor * src1, ggml_tensor * dst, char * src0_ddq_i,
    float * src0_ddf_i, float * src1_ddf_i, float * dst_ddf_i, int64_t i02, int64_t i01_low, int64_t i01_high, int i1,
    cudaStream_t & cudaStream_main){

    GGML_ASSERT(src0_ddq_i != nullptr);
    GGML_ASSERT(src1_ddf_i != nullptr);
    GGML_ASSERT(dst_ddf_i != nullptr);

    const int64_t ne00 = src0->ne[0];
    const int64_t nrows = i01_high - i01_low;

#ifdef GGML_CUDA_FORCE_DMMV
    const bool use_mul_mat_vec_q = false;
    (void) g_compute_capabilities[0];
#else
    int id;
    CUDA_CHECK(cudaGetDevice(&id));

    bool mul_mat_vec_q_implemented =
        src0->type == GGML_TYPE_Q4_0 ||
        src0->type == GGML_TYPE_Q4_1 ||
        src0->type == GGML_TYPE_Q5_0 ||
        src0->type == GGML_TYPE_Q5_1 ||
        src0->type == GGML_TYPE_Q8_0;
#if QK_K == 256
    mul_mat_vec_q_implemented = mul_mat_vec_q_implemented ||
        src0->type == GGML_TYPE_Q2_K ||
        src0->type == GGML_TYPE_Q3_K ||
        src0->type == GGML_TYPE_Q4_K ||
        src0->type == GGML_TYPE_Q5_K ||
        src0->type == GGML_TYPE_Q6_K;
#endif // QK_K == 256

    const bool use_mul_mat_vec_q = g_compute_capabilities[id] >= MIN_CC_DP4A && mul_mat_vec_q_implemented;
#endif

    if (use_mul_mat_vec_q) {
        const int64_t padded_row_size = ne00 % MATRIX_ROW_PADDING == 0 ?
            ne00 : ne00 - ne00 % MATRIX_ROW_PADDING + MATRIX_ROW_PADDING;
        size_t as;
        void * src1_q8_1 = ggml_cuda_pool_malloc(padded_row_size*sizeof(block_q8_1)/QK8_1, &as);
        quantize_row_q8_1_cuda(src1_ddf_i, src1_q8_1, ne00, 1, padded_row_size, cudaStream_main);

        switch (src0->type) {
            case GGML_TYPE_Q4_0:
                mul_mat_vec_q4_0_q8_1_cuda(src0_ddq_i, src1_q8_1, dst_ddf_i, ne00, nrows, cudaStream_main);
                break;
            case GGML_TYPE_Q4_1:
                mul_mat_vec_q4_1_q8_1_cuda(src0_ddq_i, src1_q8_1, dst_ddf_i, ne00, nrows, cudaStream_main);
                break;
            case GGML_TYPE_Q5_0:
                mul_mat_vec_q5_0_q8_1_cuda(src0_ddq_i, src1_q8_1, dst_ddf_i, ne00, nrows, cudaStream_main);
                break;
            case GGML_TYPE_Q5_1:
                mul_mat_vec_q5_1_q8_1_cuda(src0_ddq_i, src1_q8_1, dst_ddf_i, ne00, nrows, cudaStream_main);
                break;
            case GGML_TYPE_Q8_0:
                mul_mat_vec_q8_0_q8_1_cuda(src0_ddq_i, src1_q8_1, dst_ddf_i, ne00, nrows, cudaStream_main);
                break;
            case GGML_TYPE_Q2_K:
                mul_mat_vec_q2_K_q8_1_cuda(src0_ddq_i, src1_q8_1, dst_ddf_i, ne00, nrows, cudaStream_main);
                break;
            case GGML_TYPE_Q3_K:
                mul_mat_vec_q3_K_q8_1_cuda(src0_ddq_i, src1_q8_1, dst_ddf_i, ne00, nrows, cudaStream_main);
                break;
            case GGML_TYPE_Q4_K:
                mul_mat_vec_q4_K_q8_1_cuda(src0_ddq_i, src1_q8_1, dst_ddf_i, ne00, nrows, cudaStream_main);
                break;
            case GGML_TYPE_Q5_K:
                mul_mat_vec_q5_K_q8_1_cuda(src0_ddq_i, src1_q8_1, dst_ddf_i, ne00, nrows, cudaStream_main);
                break;
            case GGML_TYPE_Q6_K:
                mul_mat_vec_q6_K_q8_1_cuda(src0_ddq_i, src1_q8_1, dst_ddf_i, ne00, nrows, cudaStream_main);
                break;
            default:
                GGML_ASSERT(false);
                break;
        }

        ggml_cuda_pool_free(src1_q8_1, as);
    } else {
        // on some GPUs it is faster to convert src1 to half and to use half precision intrinsics
#ifdef GGML_CUDA_F16
        size_t ash;
        dfloat * src1_dfloat = nullptr; // dfloat == half

        bool src1_convert_f16 = src0->type == GGML_TYPE_Q4_0 || src0->type == GGML_TYPE_Q4_1 ||
            src0->type == GGML_TYPE_Q5_0 || src0->type == GGML_TYPE_Q5_1 ||
            src0->type == GGML_TYPE_Q8_0 || src0->type == GGML_TYPE_F16;

        if (src1_convert_f16) {
            src1_dfloat = (half *) ggml_cuda_pool_malloc(ne00*sizeof(half), &ash);
            ggml_cpy_f32_f16_cuda((char *) src1_ddf_i, (char *) src1_dfloat, ne00,
                                    ne00, 1, sizeof(float), 0, 0,
                                    ne00, 1, sizeof(half),  0, 0, cudaStream_main);
        }
#else
        dfloat * src1_dfloat = src1_ddf_i; // dfloat == float, no conversion
#endif // GGML_CUDA_F16

        switch (src0->type) {
            case GGML_TYPE_Q4_0:
                dequantize_mul_mat_vec_q4_0_cuda(src0_ddq_i, src1_dfloat, dst_ddf_i, ne00, nrows, cudaStream_main);
                break;
            case GGML_TYPE_Q4_1:
                dequantize_mul_mat_vec_q4_1_cuda(src0_ddq_i, src1_dfloat, dst_ddf_i, ne00, nrows, cudaStream_main);
                break;
            case GGML_TYPE_Q5_0:
                dequantize_mul_mat_vec_q5_0_cuda(src0_ddq_i, src1_dfloat, dst_ddf_i, ne00, nrows, cudaStream_main);
                break;
            case GGML_TYPE_Q5_1:
                dequantize_mul_mat_vec_q5_1_cuda(src0_ddq_i, src1_dfloat, dst_ddf_i, ne00, nrows, cudaStream_main);
                break;
            case GGML_TYPE_Q8_0:
                dequantize_mul_mat_vec_q8_0_cuda(src0_ddq_i, src1_dfloat, dst_ddf_i, ne00, nrows, cudaStream_main);
                break;
            case GGML_TYPE_Q2_K:
                dequantize_mul_mat_vec_q2_K_cuda(src0_ddq_i, src1_ddf_i, dst_ddf_i, ne00, nrows, cudaStream_main);
                break;
            case GGML_TYPE_Q3_K:
                dequantize_mul_mat_vec_q3_K_cuda(src0_ddq_i, src1_ddf_i, dst_ddf_i, ne00, nrows, cudaStream_main);
                break;
            case GGML_TYPE_Q4_K:
                dequantize_mul_mat_vec_q4_K_cuda(src0_ddq_i, src1_ddf_i, dst_ddf_i, ne00, nrows, cudaStream_main);
                break;
            case GGML_TYPE_Q5_K:
                dequantize_mul_mat_vec_q5_K_cuda(src0_ddq_i, src1_ddf_i, dst_ddf_i, ne00, nrows, cudaStream_main);
                break;
            case GGML_TYPE_Q6_K:
                dequantize_mul_mat_vec_q6_K_cuda(src0_ddq_i, src1_ddf_i, dst_ddf_i, ne00, nrows, cudaStream_main);
                break;
            case GGML_TYPE_F16:
                convert_mul_mat_vec_f16_cuda(src0_ddq_i, src1_dfloat, dst_ddf_i, ne00, nrows, cudaStream_main);
                break;
            default:
                GGML_ASSERT(false);
                break;
        }

#ifdef GGML_CUDA_F16
        if (src1_convert_f16) {
            ggml_cuda_pool_free(src1_dfloat, ash);
        }
#endif // GGML_CUDA_F16
    }

    (void) src1;
    (void) dst;
    (void) src0_ddf_i;
    (void) i02;
    (void) i1;
}

inline void ggml_cuda_op_mul_mat_cublas(
    const ggml_tensor * src0, const ggml_tensor * src1, ggml_tensor * dst, char * src0_ddq_i,
    float * src0_ddf_i, float * src1_ddf_i, float * dst_ddf_i, int64_t i02, int64_t i01_low, int64_t i01_high, int i1,
    cudaStream_t & cudaStream_main){

    GGML_ASSERT(src0_ddf_i != nullptr);
    GGML_ASSERT(src1_ddf_i != nullptr);
    GGML_ASSERT(dst_ddf_i != nullptr);

    const float alpha = 1.0f;
    const float beta = 0.0f;

    const int64_t ne00 = src0->ne[0];

    const int64_t ne10 = src1->ne[0];
    const int64_t ne11 = src1->ne[1];

    const int64_t ne0 = dst->ne[0];
    const int64_t i01_diff = i01_high - i01_low;

    int id;
    CUDA_CHECK(cudaGetDevice(&id));

    // the main device has a larger memory buffer to hold the results from all GPUs
    // ldc == nrows of the matrix that cuBLAS writes into
    int ldc = dst->backend == GGML_BACKEND_GPU && id == g_main_device ? ne0 : i01_diff;

    CUBLAS_CHECK(cublasSetStream(g_cublas_handles[id], cudaStream_main));
    CUBLAS_CHECK(
        cublasSgemm(g_cublas_handles[id], CUBLAS_OP_T, CUBLAS_OP_N,
                i01_diff, ne11, ne10,
                &alpha, src0_ddf_i, ne00,
                        src1_ddf_i, ne10,
                &beta,  dst_ddf_i,  ldc));

    (void) dst;
    (void) src0_ddq_i;
    (void) i02;
    (void) i1;
}

inline void ggml_cuda_op_rope(
    const ggml_tensor * src0, const ggml_tensor * src1, ggml_tensor * dst, char * src0_ddq_i,
    float * src0_ddf_i, float * src1_ddf_i, float * dst_ddf_i, int64_t i02, int64_t i01_low, int64_t i01_high, int i1,
    cudaStream_t & cudaStream_main){

    GGML_ASSERT(src0_ddf_i != nullptr);
    GGML_ASSERT(dst_ddf_i != nullptr);

    const int64_t ne00 = src0->ne[0];
    const int64_t ne01 = src0->ne[1];
    const int64_t i01_diff = i01_high - i01_low;

    const int n_past = ((int32_t *) dst->op_params)[0];
    const int n_dims = ((int32_t *) dst->op_params)[1];
    const int mode   = ((int32_t *) dst->op_params)[2];
    const int n_ctx  = ((int32_t *) dst->op_params)[3];
    // RoPE alteration for extended context

    float freq_base, freq_scale;
    memcpy(&freq_base,  (int32_t *) dst->op_params + 4, sizeof(float));
    memcpy(&freq_scale, (int32_t *) dst->op_params + 5, sizeof(float));

    const float theta_scale = powf(freq_base, -2.0f/n_dims);

    const bool is_glm = mode & 4;

    // compute
    if (is_glm) {
        const float p = (((mode & 1) == 0 ? n_past + i02 : i02)) * freq_scale;
        const float id_p = min(p, n_ctx - 2.f);
        const float block_p = max(p - (n_ctx - 2.f), 0.f);
        rope_glm_f32_cuda(src0_ddf_i, dst_ddf_i, ne00, i01_diff, id_p, block_p, theta_scale, cudaStream_main);
    } else {
        const float p0 = (((mode & 1) == 0 ? n_past : 0)) * freq_scale;
        rope_f32_cuda(src0_ddf_i, dst_ddf_i, ne00, i01_diff, p0, freq_scale, ne01, theta_scale, cudaStream_main);
    }

    (void) src1;
    (void) dst;
    (void) src0_ddq_i;
    (void) src1_ddf_i;
    (void) i1;
}

inline void ggml_cuda_op_diag_mask_inf(
    const ggml_tensor * src0, const ggml_tensor * src1, ggml_tensor * dst, char * src0_ddq_i,
    float * src0_ddf_i, float * src1_ddf_i, float * dst_ddf_i, int64_t i02, int64_t i01_low, int64_t i01_high, int i1,
    cudaStream_t & cudaStream_main){

    GGML_ASSERT(src0_ddf_i != nullptr);
    GGML_ASSERT(dst_ddf_i != nullptr);

    const int64_t ne00 = src0->ne[0];
    const int64_t ne01 = src0->ne[1];
    const int64_t i01_diff = i01_high - i01_low;

    const int n_past = ((int32_t *) dst->op_params)[0];

    // compute
    diag_mask_inf_f32_cuda(src0_ddf_i, dst_ddf_i, ne00, i01_diff, ne01, n_past, cudaStream_main);

    (void) src1;
    (void) dst;
    (void) src0_ddq_i;
    (void) src1_ddf_i;
    (void) i02;
    (void) i1;
}

inline void ggml_cuda_op_soft_max(
    const ggml_tensor * src0, const ggml_tensor * src1, ggml_tensor * dst, char * src0_ddq_i,
    float * src0_ddf_i, float * src1_ddf_i, float * dst_ddf_i, int64_t i02, int64_t i01_low, int64_t i01_high, int i1,
    cudaStream_t & cudaStream_main){

    GGML_ASSERT(src0_ddf_i != nullptr);
    GGML_ASSERT(dst_ddf_i != nullptr);

    const int64_t ne00 = src0->ne[0];
    const int64_t i01_diff = i01_high - i01_low;

    // compute
    soft_max_f32_cuda(src0_ddf_i, dst_ddf_i, ne00, i01_diff, cudaStream_main);

    (void) src1;
    (void) dst;
    (void) src0_ddq_i;
    (void) src1_ddf_i;
    (void) i02;
    (void) i1;
}

inline void ggml_cuda_op_scale(
    const ggml_tensor * src0, const ggml_tensor * src1, ggml_tensor * dst, char * src0_ddq_i,
    float * src0_ddf_i, float * src1_ddf_i, float * dst_ddf_i, int64_t i02, int64_t i01_low, int64_t i01_high, int i1,
    cudaStream_t & cudaStream_main){

    GGML_ASSERT(src0_ddf_i != nullptr);
    GGML_ASSERT(dst_ddf_i != nullptr);

    const float scale = ((float *) src1->data)[0];

    const int64_t ne00 = src0->ne[0];
    const int64_t i01_diff = i01_high - i01_low;

    // compute
    scale_f32_cuda(src0_ddf_i, dst_ddf_i, scale, ne00*i01_diff, cudaStream_main);
    CUDA_CHECK(cudaGetLastError());

    (void) src1;
    (void) dst;
    (void) src0_ddq_i;
    (void) src1_ddf_i;
    (void) i02;
    (void) i1;
}

static void ggml_cuda_op(const ggml_tensor * src0, const ggml_tensor * src1, ggml_tensor * dst,
                         ggml_cuda_op_t op, bool src0_needs_f32, bool flatten_rows) {
    const int64_t ne00 = src0->ne[0];
    const int64_t ne01 = src0->ne[1];
    const int64_t ne02 = src0->ne[2];
    const int64_t ne03 = src0->ne[3];
    const int64_t nrows0 = ggml_nrows(src0);

    const bool use_src1 = src1 != nullptr;
    const int64_t ne10 = use_src1 ? src1->ne[0] : 1;
    const int64_t ne11 = use_src1 ? src1->ne[1] : 1;
    const int64_t ne12 = use_src1 ? src1->ne[2] : 1;
    const int64_t ne13 = use_src1 ? src1->ne[3] : 1;
    const int64_t nrows1 = use_src1 ? ggml_nrows(src1) : 1;

    GGML_ASSERT(ne03 == ne13);

    const int64_t ne0 = dst->ne[0];
    const int64_t ne1 = dst->ne[1];

    const int nb2  = dst->nb[2];
    const int nb3  = dst->nb[3];

    GGML_ASSERT(dst->backend != GGML_BACKEND_GPU_SPLIT);
    GGML_ASSERT(!use_src1 || src1->backend != GGML_BACKEND_GPU_SPLIT);

    // strides for iteration over dims 3 and 2
    const int64_t num_iters_0 = ne02 >= ne12 ? ne02*ne03 : ne12*ne13;
    const int64_t num_iters = flatten_rows ? 1 : num_iters_0;
    const int64_t stride_mod = flatten_rows ? num_iters_0 : 1;
    const int64_t src0_stride = ne00 * ne01 * stride_mod;
    const int64_t src1_stride = ne10 * ne11 * stride_mod;
    const int64_t dst_stride = ne0 * ne1 * stride_mod;

    const int64_t rows_per_iter = flatten_rows ? nrows0 : ne01;
    const int64_t i03_max = flatten_rows ? 1 : ne03;
    const int64_t i02_max = flatten_rows ? 1 : (ne02 >= ne12 ? ne02 : ne12);
    const int64_t i02_divisor = ne02 >= ne12 ? 1 : ne12 / ne02;
    GGML_ASSERT(!(flatten_rows && ne02 < ne12));

    const size_t src0_ts = ggml_type_size(src0->type);
    const size_t src0_bs = ggml_blck_size(src0->type);

    struct ggml_tensor_extra_gpu * src0_extra =            (ggml_tensor_extra_gpu *) src0->extra;
    struct ggml_tensor_extra_gpu * src1_extra = use_src1 ? (ggml_tensor_extra_gpu *) src1->extra : nullptr;
    struct ggml_tensor_extra_gpu * dst_extra  =            (ggml_tensor_extra_gpu *) dst->extra;

    const bool src0_on_device = src0->backend == GGML_BACKEND_GPU || src0->backend == GGML_BACKEND_GPU_SPLIT;
    const bool src0_is_contiguous = ggml_is_contiguous(src0);
    const bool src0_is_f32 = src0->type == GGML_TYPE_F32;

    const bool src1_is_contiguous = use_src1 && ggml_is_contiguous(src1);
    const bool src1_stays_on_host = use_src1 && (
        dst->op == GGML_OP_SCALE || dst->op == GGML_OP_DIAG_MASK_INF || dst->op == GGML_OP_ROPE);

    const bool split = src0->backend == GGML_BACKEND_GPU_SPLIT;
    GGML_ASSERT(!(split && ne02 < ne12));

    const to_fp32_cuda_t to_fp32_cuda = ggml_get_to_fp32_cuda(src0->type);

    // dd = data device
    char  * src0_ddq[GGML_CUDA_MAX_DEVICES] = {nullptr}; // quantized
    float * src0_ddf[GGML_CUDA_MAX_DEVICES] = {nullptr}; // float
    float * src1_ddf[GGML_CUDA_MAX_DEVICES] = {nullptr};
    float *  dst_ddf[GGML_CUDA_MAX_DEVICES] = {nullptr};

    // asq = actual size quantized, asf = actual size float
    size_t src0_asq[GGML_CUDA_MAX_DEVICES] = {0};
    size_t src0_asf[GGML_CUDA_MAX_DEVICES] = {0};
    size_t src1_asf[GGML_CUDA_MAX_DEVICES] = {0};
    size_t  dst_asf[GGML_CUDA_MAX_DEVICES] = {0};

    // if multiple devices are used they need to wait for the main device
    // here an event is recorded that signifies that the main device has finished calculating the input data
    if (split && g_device_count > 1) {
        CUDA_CHECK(cudaSetDevice(g_main_device));
        CUDA_CHECK(cudaEventRecord(src0_extra->events[g_main_device], g_cudaStreams_main[g_main_device]));
    }

    for (int id = 0; id < g_device_count; ++id) {
        if (!split && id != g_main_device) {
            continue;
        }

        const bool src1_on_device = use_src1 && src1->backend == GGML_BACKEND_GPU && id == g_main_device;
        const bool dst_on_device = dst->backend == GGML_BACKEND_GPU && id == g_main_device;

        int64_t row_low, row_high;
        if (split) {
            const int64_t rounding = get_row_rounding(src0->type);

            row_low = id == 0 ? 0 : nrows0*g_tensor_split[id];
            row_low -= row_low % rounding;

            if (id == g_device_count - 1) {
                row_high = nrows0;
            } else {
                row_high = nrows0*g_tensor_split[id + 1];
                row_high -= row_high % rounding;
            }
        } else {
            row_low = 0;
            row_high = nrows0*i02_divisor;
        }
        if (row_low == row_high) {
            continue;
        }

        int64_t row_diff = row_high - row_low;

        cudaSetDevice(id);
        cudaStream_t cudaStream_main = g_cudaStreams_main[id];

        // wait for main GPU data if necessary
        if (split && id != g_main_device) {
            CUDA_CHECK(cudaStreamWaitEvent(cudaStream_main, src0_extra->events[g_main_device]));
        }

        if (src0_on_device && src0_is_contiguous) {
            if (src0_is_f32) {
                src0_ddf[id] = (float *) src0_extra->data_device[id];
            } else {
                src0_ddq[id] = (char *) src0_extra->data_device[id];
            }
        } else {
            if (src0_is_f32) {
                src0_ddf[id] = (float *) ggml_cuda_pool_malloc(row_diff*ne00 * sizeof(float), &src0_asf[id]);
            } else {
                src0_ddq[id] = (char *) ggml_cuda_pool_malloc(row_diff*ne00 * src0_ts/src0_bs, &src0_asq[id]);
            }
        }

        if (src0_needs_f32 && !src0_is_f32) {
            src0_ddf[id] = (float *) ggml_cuda_pool_malloc(row_diff*ne00 * sizeof(float), &src0_asf[id]);
        }

        if (use_src1 && !src1_stays_on_host) {
            if (src1_on_device && src1_is_contiguous) {
                src1_ddf[id] = (float *) src1_extra->data_device[id];
            } else {
                src1_ddf[id] = (float *) ggml_cuda_pool_malloc(num_iters*src1_stride * sizeof(float), &src1_asf[id]);
            }
        }
        if (dst_on_device) {
            dst_ddf[id] = (float *) dst_extra->data_device[id];
        } else {
            size_t size_dst_ddf = split ? row_diff*ne1 * sizeof(float) : num_iters*dst_stride * sizeof(float);
            dst_ddf[id] = (float *) ggml_cuda_pool_malloc(size_dst_ddf, &dst_asf[id]);
        }

        for (int64_t i03 = 0; i03 < i03_max; i03++) {
            const int64_t i13 = i03 % ne13;
            for (int64_t i02 = 0; i02 < i02_max; i02++) {
                const int64_t i12 = i02 % ne12;

                const int64_t i0 = i03*i02_max + i02;

                // i0 values that contain the lower/upper rows for a split tensor when using multiple GPUs
                const int64_t i0_offset_low = row_low/rows_per_iter;
                const int64_t i0_offset_high = row_high/rows_per_iter;

                int64_t i01_low = 0;
                int64_t i01_high = rows_per_iter;
                if (split) {
                    if (i0 < i0_offset_low || i0 > i0_offset_high) {
                        continue;
                    }
                    if (i0 == i0_offset_low) {
                        i01_low = row_low % rows_per_iter;
                    }
                    if (i0 == i0_offset_high) {
                        i01_high = row_high % rows_per_iter;
                    }
                }

                // There is possibly a bug in the Windows nvcc compiler regarding instruction reordering or optimizing out local variables.
                // Removing the first assert or changing the order of the arguments causes the second assert to fail.
                // Removing both asserts results in i01_high becoming 0 which in turn results in garbage output.
                // The root cause seems to be a problem with i0_offset_high becoming 0 when it should always be >0 (for single GPU).
                GGML_ASSERT(i01_low == 0 || g_device_count > 1);
                GGML_ASSERT(i01_high == rows_per_iter || g_device_count > 1);

                const int64_t i01_diff = i01_high - i01_low;
                if (i01_diff == 0) {
                    continue;
                }
                const int64_t i11 = i13*ne12 + i12;

                // for split tensors the data begins at i0 == i0_offset_low
                char  * src0_ddq_i = src0_ddq[id] + (i0/i02_divisor - i0_offset_low)*src0_stride*src0_ts/src0_bs;
                float * src0_ddf_i = src0_ddf[id] + (i0/i02_divisor - i0_offset_low)*src0_stride;
                float * src1_ddf_i = src1_ddf[id] + i11*src1_stride;
                float * dst_ddf_i  =  dst_ddf[id] + (i0             - i0_offset_low)*dst_stride;

                // for split tensors the data pointer needs to be rounded down
                // to the bin edge for i03, i02 bins beyond the first
                if (i0 - i0_offset_low > 0) {
                    GGML_ASSERT(!flatten_rows);
                    src0_ddq_i -= (row_low % ne01)*ne00 * src0_ts/src0_bs;
                    src0_ddf_i -= (row_low % ne01)*ne00;
                    dst_ddf_i  -= (row_low % ne0)*ne1;
                }

                // the main device memory buffer can be on VRAM scratch, with space for all partial results
                // in that case an offset on dst_ddf_i is needed
                if (dst->backend == GGML_BACKEND_GPU && id == g_main_device) {
                    dst_ddf_i += i01_low; // offset is 0 if no tensor split
                }

                // copy src0, src1 to device if necessary
                if (use_src1 && !src1_stays_on_host) {
                    if (src1->backend == GGML_BACKEND_CPU) {
                        GGML_ASSERT(!flatten_rows || nrows0 == ggml_nrows(src1));
                        int64_t nrows1 = flatten_rows ? nrows0 : ne11;
                        CUDA_CHECK(ggml_cuda_cpy_tensor_2d(src1_ddf_i, src1, i03, i02, 0, nrows1, cudaStream_main));
                    } else if (src1->backend == GGML_BACKEND_GPU && src1_is_contiguous) {
                        if (id != g_main_device) {
                            GGML_ASSERT(!flatten_rows);
                            float * src1_ddf_i_source = (float *) src1_extra->data_device[g_main_device];
                            src1_ddf_i_source += i11*src1_stride;
                            CUDA_CHECK(cudaMemcpyAsync(src1_ddf_i, src1_ddf_i_source, src1_stride*sizeof(float),
                                                    cudaMemcpyDeviceToDevice, cudaStream_main));
                        }
                    } else if (src1_on_device && !src1_is_contiguous) {
                        GGML_ASSERT(!split);
                        CUDA_CHECK(ggml_cuda_cpy_tensor_2d(src1_ddf_i, src1, i03, i02, 0, ne11, cudaStream_main));
                    } else {
                        GGML_ASSERT(false);
                    }
                }

                if ((!src0_on_device || !src0_is_contiguous) && i02 % i02_divisor == 0) {
                    if (src0_is_f32) {
                        CUDA_CHECK(ggml_cuda_cpy_tensor_2d(src0_ddf_i, src0, i03, i02/i02_divisor, i01_low, i01_high, cudaStream_main));
                    } else {
                        CUDA_CHECK(ggml_cuda_cpy_tensor_2d(src0_ddq_i, src0, i03, i02/i02_divisor, i01_low, i01_high, cudaStream_main));
                    }
                }

                // convert src0 to f32 if it is necessary for the ggml_cuda_op
                if (src0_needs_f32 && !src0_is_f32) {
                    to_fp32_cuda(src0_ddq_i, src0_ddf_i, i01_diff*ne00, cudaStream_main);
                    CUDA_CHECK(cudaGetLastError());
                }

                // do the computation
                op(src0, src1, dst, src0_ddq_i, src0_ddf_i, src1_ddf_i, dst_ddf_i, i02, i01_low, i01_high, i11, cudaStream_main);
                CUDA_CHECK(cudaGetLastError());

                // copy dst to host or other device if necessary
                if (!dst_on_device) {
                    void * dst_off_device;
                    cudaMemcpyKind kind;
                    if (dst->backend == GGML_BACKEND_CPU) {
                        dst_off_device = dst->data;
                        kind = cudaMemcpyDeviceToHost;
                    } else if (dst->backend == GGML_BACKEND_GPU) {
                        dst_off_device = dst_extra->data_device[g_main_device];
                        kind = cudaMemcpyDeviceToDevice;
                    } else {
                        GGML_ASSERT(false);
                    }
                    if (split) {
                        // src0 = weight matrix is saved as a transposed matrix for better memory layout.
                        // dst is NOT transposed.
                        // The outputs of matrix matrix multiplications can therefore NOT simply be concatenated for >1 GPU.
                        // Instead they need to be copied to the correct slice in ne0 = dst row index.
                        // If dst is a vector with ne0 == 1 then you don't have to do this but it still produces correct results.
                        float * dhf_dst_i = (float *) ((char *) dst_off_device + i01_low*sizeof(float) + i02*nb2 + i03*nb3);
                        CUDA_CHECK(cudaMemcpy2DAsync(dhf_dst_i, ne0*sizeof(float), dst_ddf_i, i01_diff*sizeof(float),
                                                     i01_diff*sizeof(float), ne1, kind, cudaStream_main));
                    } else {
                        float * dhf_dst_i = (float *) ((char *) dst_off_device + i02*nb2 + i03*nb3);
                        CUDA_CHECK(cudaMemcpyAsync(dhf_dst_i, dst_ddf_i, dst_stride*sizeof(float), kind, cudaStream_main));
                    }
                }

                // signify to main device that other device is done
                if (split && g_device_count > 1 && id != g_main_device) {
                    CUDA_CHECK(cudaEventRecord(src0_extra->events[id], cudaStream_main));
                }
            }
        }
    }

    // wait until each device is finished, then free their buffers
    for (int id = 0; id < g_device_count; ++id) {
        if (src0_asq[id] == 0 && src0_asf[id] == 0 && src1_asf[id] == 0 && dst_asf[id] == 0) {
            continue;
        }

        CUDA_CHECK(cudaSetDevice(id));

        if (src0_asq[id] > 0) {
            ggml_cuda_pool_free(src0_ddq[id], src0_asq[id]);
        }
        if (src0_asf[id] > 0) {
            ggml_cuda_pool_free(src0_ddf[id], src0_asf[id]);
        }
        if (src1_asf[id] > 0) {
            ggml_cuda_pool_free(src1_ddf[id], src1_asf[id]);
        }
        if (dst_asf[id] > 0) {
            ggml_cuda_pool_free(dst_ddf[id], dst_asf[id]);
        }
    }

    // main device waits for all other devices to be finished
    if (split && g_device_count > 1) {
        CUDA_CHECK(cudaSetDevice(g_main_device));
        for (int id = 0; id < g_device_count; ++id) {
            if (id != g_main_device && src0_extra->events[id]) {
                CUDA_CHECK(cudaStreamWaitEvent(g_cudaStreams_main[g_main_device], src0_extra->events[id]));
            }
        }
    }

    if (dst->backend == GGML_BACKEND_CPU) {
        CUDA_CHECK(cudaSetDevice(g_main_device));
        CUDA_CHECK(cudaDeviceSynchronize());
    }
}

void ggml_cuda_add(const ggml_tensor * src0, const ggml_tensor * src1, ggml_tensor * dst) {
    // ggml_cuda_add permits f16 dst even though this could in theory cause problems with the pointer arithmetic in ggml_cuda_op.
    // Due to flatten_rows == true this does in practice not make a difference however.
    // Better solution would be nice but right now that would require disproportionate changes.
    GGML_ASSERT(
        (src0->type == GGML_TYPE_F32 || src0->type == GGML_TYPE_F16) &&
        src1->type == GGML_TYPE_F32 &&
        (dst->type == GGML_TYPE_F32 || dst->type == GGML_TYPE_F16));
    ggml_cuda_op(src0, src1, dst, ggml_cuda_op_add, false, true);
}

void ggml_cuda_mul(const ggml_tensor * src0, const ggml_tensor * src1, ggml_tensor * dst) {
    GGML_ASSERT(src0->type == GGML_TYPE_F32 && src1->type == GGML_TYPE_F32 && dst->type == GGML_TYPE_F32);
    ggml_cuda_op(src0, src1, dst, ggml_cuda_op_mul, true, false); // TODO ggml_cuda_op needs modification for flatten
}

void ggml_cuda_gelu(const ggml_tensor * src0, const ggml_tensor * src1, ggml_tensor * dst) {
    GGML_ASSERT(src0->type == GGML_TYPE_F32 && dst->type == GGML_TYPE_F32);
    ggml_cuda_op(src0, src1, dst, ggml_cuda_op_gelu, true, true);
}

void ggml_cuda_silu(const ggml_tensor * src0, const ggml_tensor * src1, ggml_tensor * dst) {
    GGML_ASSERT(src0->type == GGML_TYPE_F32 && dst->type == GGML_TYPE_F32);
    ggml_cuda_op(src0, src1, dst, ggml_cuda_op_silu, true, true);
}

void ggml_cuda_norm(const ggml_tensor * src0, const ggml_tensor * src1, ggml_tensor * dst) {
    GGML_ASSERT(src0->type == GGML_TYPE_F32 && dst->type == GGML_TYPE_F32);
    ggml_cuda_op(src0, src1, dst, ggml_cuda_op_norm, true, true);
}

void ggml_cuda_rms_norm(const ggml_tensor * src0, const ggml_tensor * src1, ggml_tensor * dst) {
    GGML_ASSERT(src0->type == GGML_TYPE_F32 && dst->type == GGML_TYPE_F32);
    ggml_cuda_op(src0, src1, dst, ggml_cuda_op_rms_norm, true, true);
}

bool ggml_cuda_can_mul_mat(const struct ggml_tensor * src0, const struct ggml_tensor * src1, struct ggml_tensor * dst) {
    const int64_t ne10 = src1->ne[0];

    const int64_t ne0 = dst->ne[0];
    const int64_t ne1 = dst->ne[1];

    // TODO: find the optimal values for these
    if ((src0->type == GGML_TYPE_F32 || src0->type == GGML_TYPE_F16 || ggml_is_quantized(src0->type)) &&
        src1->type == GGML_TYPE_F32 &&
        dst->type == GGML_TYPE_F32 &&
        (ne0 >= 32 && ne1 >= 32 && ne10 >= 32)) {
        return true;
    }

    return false;
}

void ggml_cuda_mul_mat_vec_p021(const ggml_tensor * src0, const ggml_tensor * src1, ggml_tensor * dst){
    GGML_ASSERT(ggml_is_permuted(src0) && ggml_is_permuted(src1));
    GGML_ASSERT(src0->backend != GGML_BACKEND_GPU_SPLIT);
    GGML_ASSERT(src0->nb[0] <= src0->nb[1] && src0->nb[2] <= src0->nb[3]); // 0213 permutation
    GGML_ASSERT(src1->nb[0] <= src1->nb[1] && src1->nb[2] <= src1->nb[3]); // 0213 permutation
    GGML_ASSERT(src0->type == GGML_TYPE_F16);
    GGML_ASSERT(src1->type == GGML_TYPE_F32);

    const int64_t ne00 = src0->ne[0];
    const int64_t ne01 = src0->ne[1];
    const int64_t ne02 = src0->ne[2];

    const int64_t ne12 = src1->ne[2];

    CUDA_CHECK(cudaSetDevice(g_main_device));
    cudaStream_t cudaStream_main = g_cudaStreams_main[g_main_device];

    struct ggml_tensor_extra_gpu * src0_extra = (ggml_tensor_extra_gpu *) src0->extra;
    void * src0_ddq = src0_extra->data_device[g_main_device];

    struct ggml_tensor_extra_gpu * src1_extra = (ggml_tensor_extra_gpu *) src1->extra;
    float * src1_ddf = (float *) src1_extra->data_device[g_main_device];

    struct ggml_tensor_extra_gpu * dst_extra = (ggml_tensor_extra_gpu *) dst->extra;
    float * dst_ddf = (float *) dst_extra->data_device[g_main_device];

    ggml_mul_mat_p021_f16_f32_cuda(src0_ddq, src1_ddf, dst_ddf, ne00, ne01, ne02, ne12, cudaStream_main);
}

void ggml_cuda_mul_mat_vec_nc(const ggml_tensor * src0, const ggml_tensor * src1, ggml_tensor * dst){
    GGML_ASSERT(!ggml_is_contiguous(src0) && ggml_is_contiguous(src1));
    GGML_ASSERT(!ggml_is_permuted(src0));
    GGML_ASSERT(src0->backend != GGML_BACKEND_GPU_SPLIT);
    GGML_ASSERT(src0->type == GGML_TYPE_F16);
    GGML_ASSERT(src1->type == GGML_TYPE_F32);

    const int64_t ne00 = src0->ne[0];
    const int64_t ne01 = src0->ne[1];
    const int64_t ne02 = src0->ne[2];

    const int64_t ne12 = src1->ne[2];

    const int64_t nb01 = src0->nb[1];
    const int64_t nb02 = src0->nb[2];

    CUDA_CHECK(cudaSetDevice(g_main_device));
    cudaStream_t cudaStream_main = g_cudaStreams_main[g_main_device];

    struct ggml_tensor_extra_gpu * src0_extra = (ggml_tensor_extra_gpu *) src0->extra;
    void * src0_ddq = src0_extra->data_device[g_main_device];

    struct ggml_tensor_extra_gpu * src1_extra = (ggml_tensor_extra_gpu *) src1->extra;
    float * src1_ddf = (float *) src1_extra->data_device[g_main_device];

    struct ggml_tensor_extra_gpu * dst_extra = (ggml_tensor_extra_gpu *) dst->extra;
    float * dst_ddf = (float *) dst_extra->data_device[g_main_device];

    const int row_stride_x = nb01 / sizeof(half);
    const int channel_stride_x = nb02 / sizeof(half);

    ggml_mul_mat_vec_nc_f16_f32_cuda(src0_ddq, src1_ddf, dst_ddf, ne00, ne01, row_stride_x, ne02, ne12, channel_stride_x, cudaStream_main);
}

void ggml_cuda_mul_mat(const ggml_tensor * src0, const ggml_tensor * src1, ggml_tensor * dst) {
    bool all_on_device = (src0->backend == GGML_BACKEND_GPU || src0->backend == GGML_BACKEND_GPU_SPLIT) &&
        src1->backend == GGML_BACKEND_GPU && dst->backend == GGML_BACKEND_GPU;

    if (all_on_device && ggml_is_permuted(src0) && ggml_is_permuted(src1) && src1->ne[1] == 1) {
        ggml_cuda_mul_mat_vec_p021(src0, src1, dst);
    } else if (all_on_device && !ggml_is_contiguous(src0) && ggml_is_contiguous(src1) && src1->ne[1] == 1) {
        ggml_cuda_mul_mat_vec_nc(src0, src1, dst);
    }else if (src0->type == GGML_TYPE_F32) {
        ggml_cuda_op(src0, src1, dst, ggml_cuda_op_mul_mat_cublas, true, false);
    } else if (ggml_is_quantized(src0->type) || src0->type == GGML_TYPE_F16) {
        if (src1->ne[1] == 1 && src0->ne[0] % GGML_CUDA_DMMV_X == 0) {
            ggml_cuda_op(src0, src1, dst, ggml_cuda_op_mul_mat_vec, false, false);
        } else {
            int min_compute_capability = INT_MAX;
            for (int id = 0; id < g_device_count; ++id) {
                if (min_compute_capability > g_compute_capabilities[id]
                        && g_tensor_split[id] < (id + 1 < g_device_count ? g_tensor_split[id + 1] : 1.0f)) {
                    min_compute_capability = g_compute_capabilities[id];
                }
            }

            if (g_mul_mat_q && ggml_is_quantized(src0->type) && min_compute_capability >= MIN_CC_DP4A) {
                ggml_cuda_op(src0, src1, dst, ggml_cuda_op_mul_mat_q, false, false);
            } else {
                ggml_cuda_op(src0, src1, dst, ggml_cuda_op_mul_mat_cublas, true, false);
            }
        }
    } else {
        GGML_ASSERT(false);
    }
}

void ggml_cuda_scale(const ggml_tensor * src0, const ggml_tensor * src1, ggml_tensor * dst) {
    GGML_ASSERT(src0->type == GGML_TYPE_F32 && dst->type == GGML_TYPE_F32);
    ggml_cuda_op(src0, src1, dst, ggml_cuda_op_scale, true, true);
}

void ggml_cuda_cpy(const ggml_tensor * src0, const ggml_tensor * src1, ggml_tensor * dst) {
    const int64_t ne = ggml_nelements(src0);
    GGML_ASSERT(ne == ggml_nelements(src1));

    GGML_ASSERT(src0->backend == GGML_BACKEND_GPU);
    GGML_ASSERT(src1->backend == GGML_BACKEND_GPU);

    GGML_ASSERT(ggml_nbytes(src0) <= INT_MAX);
    GGML_ASSERT(ggml_nbytes(src1) <= INT_MAX);

    const int64_t ne00 = src0->ne[0];
    const int64_t ne01 = src0->ne[1];
    GGML_ASSERT(src0->ne[3] == 1);

    const int64_t nb00 = src0->nb[0];
    const int64_t nb01 = src0->nb[1];
    const int64_t nb02 = src0->nb[2];

    const int64_t ne10 = src1->ne[0];
    const int64_t ne11 = src1->ne[1];
    GGML_ASSERT(src1->ne[3] == 1);

    const int64_t nb10 = src1->nb[0];
    const int64_t nb11 = src1->nb[1];
    const int64_t nb12 = src1->nb[2];

    CUDA_CHECK(cudaSetDevice(g_main_device));
    cudaStream_t cudaStream_main = g_cudaStreams_main[g_main_device];

    const struct ggml_tensor_extra_gpu * src0_extra = (ggml_tensor_extra_gpu *) src0->extra;
    const struct ggml_tensor_extra_gpu * src1_extra = (ggml_tensor_extra_gpu *) src1->extra;

    char * src0_ddc = (char *) src0_extra->data_device[g_main_device];
    char * src1_ddc = (char *) src1_extra->data_device[g_main_device];

    if (src0->type == GGML_TYPE_F32 && src1->type == GGML_TYPE_F32) {
        ggml_cpy_f32_f32_cuda(src0_ddc, src1_ddc, ne, ne00, ne01, nb00, nb01, nb02,
                              ne10, ne11, nb10, nb11, nb12, cudaStream_main);
    } else if (src0->type == GGML_TYPE_F32 && src1->type == GGML_TYPE_F16) {
        ggml_cpy_f32_f16_cuda(src0_ddc, src1_ddc, ne, ne00, ne01, nb00, nb01, nb02,
                              ne10, ne11, nb10, nb11, nb12, cudaStream_main);
    } else {
        GGML_ASSERT(false);
    }

    (void) dst;
}

void ggml_cuda_dup(const ggml_tensor * src0, const ggml_tensor * src1, ggml_tensor * dst) {
    ggml_cuda_cpy(src0, dst, nullptr);
    (void) src1;
}

void ggml_cuda_diag_mask_inf(const ggml_tensor * src0, const ggml_tensor * src1, ggml_tensor * dst) {
    GGML_ASSERT(src0->type == GGML_TYPE_F32 && dst->type == GGML_TYPE_F32);
    ggml_cuda_op(src0, src1, dst, ggml_cuda_op_diag_mask_inf, true, true);
}

void ggml_cuda_soft_max(const ggml_tensor * src0, const ggml_tensor * src1, ggml_tensor * dst) {
    GGML_ASSERT(src0->type == GGML_TYPE_F32 && dst->type == GGML_TYPE_F32);
    ggml_cuda_op(src0, src1, dst, ggml_cuda_op_soft_max, true, true);
}

void ggml_cuda_rope(const ggml_tensor * src0, const ggml_tensor * src1, ggml_tensor * dst) {
    GGML_ASSERT(src0->type == GGML_TYPE_F32 && dst->type == GGML_TYPE_F32);

    const int mode = ((int32_t *) dst->op_params)[2];
    const bool is_glm = mode & 4;
    ggml_cuda_op(src0, src1, dst, ggml_cuda_op_rope, true, !is_glm); // flatten support not implemented for glm
}

void ggml_cuda_nop(const ggml_tensor * src0, const ggml_tensor * src1, ggml_tensor * dst) {
    (void) src0;
    (void) src1;
    (void) dst;
}

void ggml_cuda_transform_tensor(void * data, struct ggml_tensor * tensor) {
    int nrows = ggml_nrows(tensor);

    const int64_t ne0 = tensor->ne[0];

    const size_t nb1 = tensor->nb[1];

    ggml_backend backend = tensor->backend;
    struct ggml_tensor_extra_gpu * extra = new struct ggml_tensor_extra_gpu;
    memset(extra, 0, sizeof(*extra));

    for (int id = 0; id < g_device_count; ++id) {
        if (backend == GGML_BACKEND_GPU && id != g_main_device) {
            continue;
        }

        cudaSetDevice(id);

        int row_low, row_high;
        if (backend == GGML_BACKEND_GPU) {
            row_low = 0;
            row_high = nrows;
        } else if (backend == GGML_BACKEND_GPU_SPLIT) {
            const int64_t rounding = get_row_rounding(tensor->type);

            row_low = id == 0 ? 0 : nrows*g_tensor_split[id];
            row_low -= row_low % rounding;

            if (id == g_device_count - 1) {
                row_high = nrows;
            } else {
                row_high = nrows*g_tensor_split[id + 1];
                row_high -= row_high % rounding;
            }
        } else {
            GGML_ASSERT(false);
        }
        if (row_low == row_high) {
            continue;
        }

        int64_t nrows_split = row_high - row_low;

        const size_t offset_split = row_low*nb1;
        size_t size = ggml_nbytes_split(tensor, nrows_split);
        const size_t original_size = size;

        // pad last row to a multiple of 512 elements to avoid out-of-bounds memory accesses
        if (ne0 % MATRIX_ROW_PADDING != 0) {
            size += (MATRIX_ROW_PADDING - ne0 % MATRIX_ROW_PADDING)
                * ggml_type_size(tensor->type)/ggml_blck_size(tensor->type);
        }

        char * buf;
        CUDA_CHECK(cudaMalloc(&buf, size));
        char * buf_host = (char*)data + offset_split;

        // set padding to 0 to avoid possible NaN values
        if (size > original_size) {
            CUDA_CHECK(cudaMemset(buf + original_size, 0, size - original_size));
        }


        CUDA_CHECK(cudaMemcpy(buf, buf_host, original_size, cudaMemcpyHostToDevice));

        extra->data_device[id] = buf;

        if (backend == GGML_BACKEND_GPU_SPLIT) {
            CUDA_CHECK(cudaEventCreateWithFlags(&extra->events[id], cudaEventDisableTiming));
        }
    }

    tensor->extra = extra;
}

void ggml_cuda_free_data(struct ggml_tensor * tensor) {
    if (!tensor || (tensor->backend != GGML_BACKEND_GPU && tensor->backend != GGML_BACKEND_GPU_SPLIT) ) {
        return;
    }

    ggml_tensor_extra_gpu * extra = (ggml_tensor_extra_gpu *) tensor->extra;

    for (int id = 0; id < g_device_count; ++id) {
        if (extra->data_device[id] != nullptr) {
            CUDA_CHECK(cudaSetDevice(id));
            CUDA_CHECK(cudaFree(extra->data_device[id]));
        }

        if (extra->events[id] != nullptr) {
            CUDA_CHECK(cudaSetDevice(id));
            CUDA_CHECK(cudaEventDestroy(extra->events[id]));
        }
    }

    delete extra;
}

static struct ggml_tensor_extra_gpu * g_temp_tensor_extras = nullptr;
static size_t g_temp_tensor_extra_index = 0;

static struct ggml_tensor_extra_gpu * ggml_cuda_alloc_temp_tensor_extra() {
    if (g_temp_tensor_extras == nullptr) {
        g_temp_tensor_extras = new ggml_tensor_extra_gpu[GGML_MAX_NODES];
    }

    size_t alloc_index = g_temp_tensor_extra_index;
    g_temp_tensor_extra_index = (g_temp_tensor_extra_index + 1) % GGML_MAX_NODES;
    struct ggml_tensor_extra_gpu * extra = &g_temp_tensor_extras[alloc_index];
    memset(extra, 0, sizeof(*extra));

    return extra;
}

void ggml_cuda_assign_buffers_impl(struct ggml_tensor * tensor, bool scratch, bool force_inplace) {
    if (scratch && g_scratch_size == 0) {
        return;
    }

    // recursively assign CUDA buffers until a compute tensor is found
    if (tensor->src[0] != nullptr && tensor->src[0]->backend == GGML_BACKEND_CPU) {
        const ggml_op src0_op = tensor->src[0]->op;
        if (src0_op == GGML_OP_RESHAPE || src0_op == GGML_OP_TRANSPOSE || src0_op == GGML_OP_VIEW || src0_op == GGML_OP_PERMUTE) {
            ggml_cuda_assign_buffers_impl(tensor->src[0], scratch, force_inplace);
        }
    }
    if (tensor->op == GGML_OP_CPY && tensor->src[1]->backend == GGML_BACKEND_CPU) {
        ggml_cuda_assign_buffers_impl(tensor->src[1], scratch, force_inplace);
    }

    tensor->backend = GGML_BACKEND_GPU;
    struct ggml_tensor_extra_gpu * extra;

    const bool inplace = (tensor->src[0] != nullptr && tensor->src[0]->data == tensor->data) ||
        tensor->op == GGML_OP_VIEW ||
        force_inplace;
    const size_t size = ggml_nbytes(tensor);

    CUDA_CHECK(cudaSetDevice(g_main_device));
    if (inplace && (tensor->src[0]->backend == GGML_BACKEND_GPU || tensor->src[0]->backend == GGML_BACKEND_GPU_SPLIT)) {
        struct ggml_tensor_extra_gpu * src0_extra = (ggml_tensor_extra_gpu * ) tensor->src[0]->extra;
        char * src0_ddc = (char *) src0_extra->data_device[g_main_device];
        size_t offset = 0;
        if (tensor->op == GGML_OP_VIEW) {
            memcpy(&offset, tensor->op_params, sizeof(size_t));
        }
        extra = ggml_cuda_alloc_temp_tensor_extra();
        extra->data_device[g_main_device] = src0_ddc + offset;
    } else if (tensor->op == GGML_OP_CPY) {
        struct ggml_tensor_extra_gpu * src1_extra = (ggml_tensor_extra_gpu * ) tensor->src[1]->extra;
        void * src1_ddv = src1_extra->data_device[g_main_device];
        extra = ggml_cuda_alloc_temp_tensor_extra();
        extra->data_device[g_main_device] = src1_ddv;
    } else if (scratch) {
        GGML_ASSERT(size <= g_scratch_size);
        if (g_scratch_offset + size > g_scratch_size) {
            g_scratch_offset = 0;
        }

        char * data = (char *) g_scratch_buffer;
        if (data == nullptr) {
            CUDA_CHECK(cudaMalloc(&data, g_scratch_size));
            g_scratch_buffer = data;
        }
        extra = ggml_cuda_alloc_temp_tensor_extra();
        extra->data_device[g_main_device] = data + g_scratch_offset;

        g_scratch_offset += size;

        GGML_ASSERT(g_scratch_offset <= g_scratch_size);
    } else { // allocate new buffers outside of scratch
        void * data;
        CUDA_CHECK(cudaMalloc(&data, size));
        CUDA_CHECK(cudaMemset(data, 0, size));
        extra = new ggml_tensor_extra_gpu;
        memset(extra, 0, sizeof(*extra));
        extra->data_device[g_main_device] = data;
    }

    tensor->extra = extra;
}

void ggml_cuda_assign_buffers(struct ggml_tensor * tensor) {
    ggml_cuda_assign_buffers_impl(tensor, true, false);
}

void ggml_cuda_assign_buffers_no_scratch(struct ggml_tensor * tensor) {
    ggml_cuda_assign_buffers_impl(tensor, false, false);
}

void ggml_cuda_assign_buffers_force_inplace(struct ggml_tensor * tensor) {
    ggml_cuda_assign_buffers_impl(tensor, false, true);
}

void ggml_cuda_set_main_device(int main_device) {
    if (main_device >= g_device_count) {
        fprintf(stderr, "warning: cannot set main_device=%d because there are only %d devices. Using device %d instead.\n",
                main_device, g_device_count, g_main_device);
        return;
    }
    g_main_device = main_device;
    if (g_device_count > 1) {
        cudaDeviceProp prop;
        CUDA_CHECK(cudaGetDeviceProperties(&prop, g_main_device));
        fprintf(stderr, "%s: using device %d (%s) as main device\n", __func__, g_main_device, prop.name);
    }
}

void ggml_cuda_set_mul_mat_q(bool mul_mat_q) {
    g_mul_mat_q = mul_mat_q;
}

void ggml_cuda_set_scratch_size(size_t scratch_size) {
    g_scratch_size = scratch_size;
}

void ggml_cuda_free_scratch() {
    if (g_scratch_buffer == nullptr) {
        return;
    }

    CUDA_CHECK(cudaFree(g_scratch_buffer));
    g_scratch_buffer = nullptr;
}

bool ggml_cuda_compute_forward(struct ggml_compute_params * params, struct ggml_tensor * tensor){
    ggml_cuda_func_t func;
    const bool any_on_device = tensor->backend == GGML_BACKEND_GPU
        || (tensor->src[0] != nullptr && (tensor->src[0]->backend == GGML_BACKEND_GPU || tensor->src[0]->backend == GGML_BACKEND_GPU_SPLIT))
        || (tensor->src[1] != nullptr && tensor->src[1]->backend == GGML_BACKEND_GPU);

    switch (tensor->op) {
        case GGML_OP_DUP:
            if (!any_on_device) {
                return false;
            }
            func = ggml_cuda_dup;
            break;
        case GGML_OP_ADD:
            if (!any_on_device) {
                return false;
            }
            func = ggml_cuda_add;
            break;
        case GGML_OP_MUL:
            if (!any_on_device) {
                return false;
            }
            func = ggml_cuda_mul;
            break;
        case GGML_OP_UNARY:
            switch (ggml_get_unary_op(tensor)) {
                case GGML_UNARY_OP_GELU:
                    if (!any_on_device) {
                        return false;
                    }
                    func = ggml_cuda_gelu;
                    break;
                case GGML_UNARY_OP_SILU:
                    if (!any_on_device) {
                        return false;
                    }
                    func = ggml_cuda_silu;
                    break;
                default:
                    return false;
            } break;
        case GGML_OP_NORM:
            if (!any_on_device) {
                return false;
            }
            func = ggml_cuda_norm;
            break;
        case GGML_OP_RMS_NORM:
            if (!any_on_device) {
                return false;
            }
            func = ggml_cuda_rms_norm;
            break;
        case GGML_OP_MUL_MAT:
            if (!any_on_device && !ggml_cuda_can_mul_mat(tensor->src[0], tensor->src[1], tensor)) {
                return false;
            }
            func = ggml_cuda_mul_mat;
            break;
        case GGML_OP_SCALE:
            if (!any_on_device) {
                return false;
            }
            func = ggml_cuda_scale;
            break;
        case GGML_OP_CPY:
            if (!any_on_device) {
                return false;
            }
            func = ggml_cuda_cpy;
            break;
        case GGML_OP_CONT:
            if (!any_on_device) {
                return false;
            }
            func = ggml_cuda_dup;
            break;
        case GGML_OP_RESHAPE:
        case GGML_OP_VIEW:
        case GGML_OP_PERMUTE:
        case GGML_OP_TRANSPOSE:
            if (!any_on_device) {
                return false;
            }
            func = ggml_cuda_nop;
            break;
        case GGML_OP_DIAG_MASK_INF:
            if (!any_on_device) {
                return false;
            }
            func = ggml_cuda_diag_mask_inf;
            break;
        case GGML_OP_SOFT_MAX:
            if (!any_on_device) {
                return false;
            }
            func = ggml_cuda_soft_max;
            break;
        case GGML_OP_ROPE:
            if (!any_on_device) {
                return false;
            }
            func = ggml_cuda_rope;
            break;
        default:
            return false;
    }

    if (params->ith != 0) {
        return true;
    }
    if (params->type == GGML_TASK_INIT || params->type == GGML_TASK_FINALIZE) {
        return true;
    }
    func(tensor->src[0], tensor->src[1], tensor);
    return true;
}<|MERGE_RESOLUTION|>--- conflicted
+++ resolved
@@ -4633,22 +4633,6 @@
 }
 
 
-<<<<<<< HEAD
-static void * g_scratch_buffer = nullptr;
-static size_t g_scratch_size = 1024*1024*1024; // 1 GB by default
-static size_t g_scratch_offset = 0;
-
-static int g_device_count = -1;
-static int g_main_device = 0;
-static int g_compute_capabilities[GGML_CUDA_MAX_DEVICES];
-static float g_tensor_split[GGML_CUDA_MAX_DEVICES] = {0};
-
-static cublasHandle_t g_cublas_handles[GGML_CUDA_MAX_DEVICES] = {nullptr};
-
-static cudaStream_t g_cudaStreams_main[GGML_CUDA_MAX_DEVICES] = { nullptr };
-
-=======
->>>>>>> 25d43e0e
 void ggml_init_cublas() {
     static bool initialized = false;
 
