--- conflicted
+++ resolved
@@ -5,22 +5,14 @@
 #include <stdio.h>
 #include <atomic>
 #include <assert.h>
-<<<<<<< HEAD
-=======
-
->>>>>>> 8f8ab6c4
 #if defined(GGML_USE_HIPBLAS)
 #include <hip/hip_runtime.h>
 #include <hipblas/hipblas.h>
 #include <hip/hip_fp16.h>
-<<<<<<< HEAD
-#include "rocblas/rocblas.h"
-=======
 #ifdef __HIP_PLATFORM_AMD__
 // for rocblas_initialize()
 #include "rocblas/rocblas.h"
 #endif
->>>>>>> 8f8ab6c4
 #define CUBLAS_COMPUTE_32F HIPBLAS_R_32F
 #define CUBLAS_COMPUTE_32F_FAST_16F HIPBLAS_R_32F
 #define CUBLAS_GEMM_DEFAULT HIPBLAS_GEMM_DEFAULT
@@ -76,10 +68,6 @@
 #include <cublas_v2.h>
 #include <cuda_fp16.h>
 #endif
-<<<<<<< HEAD
-=======
-
->>>>>>> 8f8ab6c4
 #include "ggml-cuda.h"
 #include "ggml.h"
 
@@ -4726,33 +4714,10 @@
 }
 
 
-<<<<<<< HEAD
-static void * g_scratch_buffer = nullptr;
-static size_t g_scratch_size = 1024*1024*1024; // 1 GB by default
-static size_t g_scratch_offset = 0;
-
-static int g_device_count = -1;
-static int g_main_device = 0;
-static int g_compute_capabilities[GGML_CUDA_MAX_DEVICES];
-static float g_tensor_split[GGML_CUDA_MAX_DEVICES] = {0};
-
-static cublasHandle_t g_cublas_handles[GGML_CUDA_MAX_DEVICES] = {nullptr};
-
-static cudaStream_t g_cudaStreams_main[GGML_CUDA_MAX_DEVICES] = { nullptr };
-
-=======
->>>>>>> 8f8ab6c4
 void ggml_init_cublas() {
     static bool initialized = false;
 
     if (!initialized) {
-<<<<<<< HEAD
-#ifdef GGML_USE_HIPBLAS
-    rocblas_initialize();
-    hipDeviceSynchronize();
-    fprintf(stderr, "hipBLAS INITIALIZED\n");
-#endif
-=======
 
 #ifdef __HIP_PLATFORM_AMD__
         // Workaround for a rocBLAS bug when using multiple graphics cards:
@@ -4761,7 +4726,6 @@
         CUDA_CHECK(cudaDeviceSynchronize());
 #endif
 
->>>>>>> 8f8ab6c4
         CUDA_CHECK(cudaGetDeviceCount(&g_device_count));
         GGML_ASSERT(g_device_count <= GGML_CUDA_MAX_DEVICES);
         int64_t total_vram = 0;
