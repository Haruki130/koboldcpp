--- conflicted
+++ resolved
@@ -365,11 +365,7 @@
 modelbusy = threading.Lock()
 requestsinqueue = 0
 defaultport = 5001
-<<<<<<< HEAD
-KcppVersion = "1.44.2.yr1-ROCm"
-=======
-KcppVersion = "1.45"
->>>>>>> bc841ec3
+KcppVersion = "1.45.yr0-ROCm"
 showdebug = True
 showsamplerwarning = True
 showmaxctxwarning = True
@@ -1268,11 +1264,6 @@
         args.stream = stream.get()==1
         args.smartcontext = smartcontext.get()==1
         args.unbantokens = unbantokens.get()==1
-<<<<<<< HEAD
-=======
-        args.foreground = keepforeground.get()==1
-
->>>>>>> bc841ec3
         gpuchoiceidx = 0
         if gpu_choice_var.get()!="All":
             if runopts_var.get() == "Use CLBlast": #if CLBlast selected
