#!/usr/bin/env python3
#-*- coding: utf-8 -*-

# A hacky little script from Concedo that exposes llama.cpp function bindings
# allowing it to be used via a simulated kobold api endpoint
# generation delay scales linearly with original prompt length.

import ctypes
import os
import argparse
import json, sys, http.server, time, asyncio, socket, threading
import re
from concurrent.futures import ThreadPoolExecutor

stop_token_max = 10
sampler_order_max = 7
ban_token_max = 10
tensor_split_max = 16

class load_model_inputs(ctypes.Structure):
    _fields_ = [("threads", ctypes.c_int),
                ("blasthreads", ctypes.c_int),
                ("max_context_length", ctypes.c_int),
                ("batch_size", ctypes.c_int),
                ("f16_kv", ctypes.c_bool),
                ("low_vram", ctypes.c_bool),
                ("use_mmq", ctypes.c_bool),
                ("executable_path", ctypes.c_char_p),
                ("model_filename", ctypes.c_char_p),
                ("lora_filename", ctypes.c_char_p),
                ("lora_base", ctypes.c_char_p),
                ("use_mmap", ctypes.c_bool),
                ("use_mlock", ctypes.c_bool),
                ("use_smartcontext", ctypes.c_bool),
                ("unban_tokens", ctypes.c_bool),
                ("clblast_info", ctypes.c_int),
                ("cublas_info", ctypes.c_int),
                ("blasbatchsize", ctypes.c_int),
                ("debugmode", ctypes.c_int),
                ("forceversion", ctypes.c_int),
                ("gpulayers", ctypes.c_int),
                ("rope_freq_scale", ctypes.c_float),
                ("rope_freq_base", ctypes.c_float),
                ("banned_tokens", ctypes.c_char_p * ban_token_max),
                ("tensor_split", ctypes.c_float * tensor_split_max)]

class generation_inputs(ctypes.Structure):
    _fields_ = [("seed", ctypes.c_int),
                ("prompt", ctypes.c_char_p),
                ("max_context_length", ctypes.c_int),
                ("max_length", ctypes.c_int),
                ("temperature", ctypes.c_float),
                ("top_k", ctypes.c_int),
                ("top_a", ctypes.c_float),
                ("top_p", ctypes.c_float),
                ("typical_p", ctypes.c_float),
                ("tfs", ctypes.c_float),
                ("rep_pen", ctypes.c_float),
                ("rep_pen_range", ctypes.c_int),
                ("mirostat", ctypes.c_int),
                ("mirostat_tau", ctypes.c_float),
                ("mirostat_eta", ctypes.c_float),
                ("sampler_order", ctypes.c_int * sampler_order_max),
                ("sampler_len", ctypes.c_int),
                ("stop_sequence", ctypes.c_char_p * stop_token_max),
                ("stream_sse", ctypes.c_bool)]

class generation_outputs(ctypes.Structure):
    _fields_ = [("status", ctypes.c_int),
                ("text", ctypes.c_char * 24576)]

handle = None

def getdirpath():
    return os.path.dirname(os.path.realpath(__file__))
def file_exists(filename):
    return os.path.exists(os.path.join(getdirpath(), filename))

def pick_existant_file(ntoption,nonntoption):
    ntexist = file_exists(ntoption)
    nonntexist = file_exists(nonntoption)
    if os.name == 'nt':
        if nonntexist and not ntexist:
            return nonntoption
        return ntoption
    else:
        if ntexist and not nonntexist:
            return ntoption
        return nonntoption

lib_default = pick_existant_file("koboldcpp.dll","koboldcpp.so")
lib_failsafe = pick_existant_file("koboldcpp_failsafe.dll","koboldcpp_failsafe.so")
lib_openblas = pick_existant_file("koboldcpp_openblas.dll","koboldcpp_openblas.so")
lib_noavx2 = pick_existant_file("koboldcpp_noavx2.dll","koboldcpp_noavx2.so")
lib_clblast = pick_existant_file("koboldcpp_clblast.dll","koboldcpp_clblast.so")
lib_cublas = pick_existant_file("koboldcpp_cublas.dll","koboldcpp_cublas.so")


def init_library():
    global handle
    global lib_default,lib_failsafe,lib_openblas,lib_noavx2,lib_clblast,lib_cublas

    libname = ""
    use_openblas = False # if true, uses OpenBLAS for acceleration. libopenblas.dll must exist in the same dir.
    use_clblast = False #uses CLBlast instead
    use_cublas = False #uses cublas instead
    use_noavx2 = False #uses no avx2 instructions
    use_failsafe = False #uses no intrinsics, failsafe mode
    if args.noavx2:
        use_noavx2 = True
        if not file_exists(lib_noavx2):
            print("Warning: NoAVX2 library file not found. Failsafe library will be used.")
        elif (args.noblas and args.nommap):
            use_failsafe = True
            print("!!! Attempting to use FAILSAFE MODE !!!")
        else:
            print("Attempting to use non-avx2 compatibility library.")
    elif args.useclblast:
        if not file_exists(lib_clblast) or (os.name=='nt' and not file_exists("clblast.dll")):
            print("Warning: CLBlast library file not found. Non-BLAS library will be used.")
        else:
            print("Attempting to use CLBlast library for faster prompt ingestion. A compatible clblast will be required.")
            use_clblast = True
    elif (args.usecublas is not None):
        if not file_exists(lib_cublas):
            print("Warning: CuBLAS library file not found. Non-BLAS library will be used.")
        else:
            print("Attempting to use CuBLAS library for faster prompt ingestion. A compatible CuBLAS will be required.")
            use_cublas = True
    else:
        if not file_exists(lib_openblas) or (os.name=='nt' and not file_exists("libopenblas.dll")):
            print("Warning: OpenBLAS library file not found. Non-BLAS library will be used.")
        elif args.noblas:
            print("Attempting to library without OpenBLAS.")
        else:
            use_openblas = True
            print("Attempting to use OpenBLAS library for faster prompt ingestion. A compatible libopenblas will be required.")
            if sys.platform=="darwin":
                print("Mac OSX note: Some people have found Accelerate actually faster than OpenBLAS. To compare, run Koboldcpp with --noblas instead.")

    if use_noavx2:
        if use_failsafe:
            libname = lib_failsafe
        else:
            libname = lib_noavx2
    else:
        if use_clblast:
            libname = lib_clblast
        elif use_cublas:
            libname = lib_cublas
        elif use_openblas:
            libname = lib_openblas
        else:
            libname = lib_default

    print("Initializing dynamic library: " + libname)
    dir_path = getdirpath()

    #OpenBLAS should provide about a 2x speedup on prompt ingestion if compatible.
    handle = ctypes.CDLL(os.path.join(dir_path, libname))

    handle.load_model.argtypes = [load_model_inputs]
    handle.load_model.restype = ctypes.c_bool
    handle.generate.argtypes = [generation_inputs, ctypes.c_wchar_p] #apparently needed for osx to work. i duno why they need to interpret it that way but whatever
    handle.generate.restype = generation_outputs
    handle.new_token.restype = ctypes.c_char_p
    handle.new_token.argtypes = [ctypes.c_int]
    handle.get_stream_count.restype = ctypes.c_int
    handle.has_finished.restype = ctypes.c_bool
    handle.get_last_eval_time.restype = ctypes.c_float
    handle.get_last_process_time.restype = ctypes.c_float
    handle.get_last_token_count.restype = ctypes.c_int
    handle.get_last_stop_reason.restype = ctypes.c_int
    handle.abort_generate.restype = ctypes.c_bool
    handle.get_pending_output.restype = ctypes.c_char_p

def load_model(model_filename):
    inputs = load_model_inputs()
    inputs.model_filename = model_filename.encode("UTF-8")
    inputs.batch_size = 8
    inputs.max_context_length = maxctx #initial value to use for ctx, can be overwritten
    inputs.threads = args.threads
    inputs.low_vram = (True if (args.usecublas and "lowvram" in args.usecublas) else False)
    inputs.use_mmq = (True if (args.usecublas and "mmq" in args.usecublas) else False)
    inputs.blasthreads = args.blasthreads
    inputs.f16_kv = True
    inputs.use_mmap = (not args.nommap)
    inputs.use_mlock = args.usemlock
    inputs.lora_filename = "".encode("UTF-8")
    inputs.lora_base = "".encode("UTF-8")
    if args.lora:
        inputs.lora_filename = args.lora[0].encode("UTF-8")
        inputs.use_mmap = False
        if len(args.lora) > 1:
            inputs.lora_base = args.lora[1].encode("UTF-8")
    inputs.use_smartcontext = args.smartcontext
    inputs.unban_tokens = args.unbantokens
    inputs.blasbatchsize = args.blasbatchsize
    inputs.forceversion = args.forceversion
    inputs.gpulayers = args.gpulayers
    inputs.rope_freq_scale = args.ropeconfig[0]
    if len(args.ropeconfig)>1:
        inputs.rope_freq_base = args.ropeconfig[1]
    else:
        inputs.rope_freq_base = 10000
    clblastids = 0
    if args.useclblast:
        clblastids = 100 + int(args.useclblast[0])*10 + int(args.useclblast[1])
    inputs.clblast_info = clblastids
    inputs.cublas_info = 0
    if (args.usecublas and "0" in args.usecublas):
        os.environ["CUDA_VISIBLE_DEVICES"] = "0"
    elif (args.usecublas and "1" in args.usecublas):
        os.environ["CUDA_VISIBLE_DEVICES"] = "1"
    elif (args.usecublas and "2" in args.usecublas):
        os.environ["CUDA_VISIBLE_DEVICES"] = "2"

    for n in range(tensor_split_max):
        if args.tensor_split and n < len(args.tensor_split):
            inputs.tensor_split[n] = float(args.tensor_split[n])
        else:
            inputs.tensor_split[n] = 0

    inputs.executable_path = (getdirpath()+"/").encode("UTF-8")
    inputs.debugmode = args.debugmode
    banned_tokens = args.bantokens
    for n in range(ban_token_max):
        if not banned_tokens or n >= len(banned_tokens):
            inputs.banned_tokens[n] = "".encode("UTF-8")
        else:
            inputs.banned_tokens[n] = banned_tokens[n].encode("UTF-8")
    ret = handle.load_model(inputs)
    return ret

def generate(prompt,max_length=20, max_context_length=512, temperature=0.8, top_k=120, top_a=0.0, top_p=0.85, typical_p=1.0, tfs=1.0, rep_pen=1.1, rep_pen_range=128, mirostat=0, mirostat_tau=5.0, mirostat_eta=0.1, sampler_order=[6,0,1,3,4,2,5], seed=-1, stop_sequence=[], stream_sse=False):
    global maxctx
    inputs = generation_inputs()
    outputs = ctypes.create_unicode_buffer(ctypes.sizeof(generation_outputs))
    inputs.prompt = prompt.encode("UTF-8")
    if max_length >= max_context_length:
        max_length = max_context_length-1
    inputs.max_context_length = max_context_length   # this will resize the context buffer if changed
    global showmaxctxwarning
    if showmaxctxwarning and max_context_length > maxctx:
        print(f"\n(Warning! Request max_context_length={max_context_length} exceeds allocated context size of {maxctx}. Consider launching with increased --contextsize to avoid errors. This message will only show once per session.)")
        showmaxctxwarning = False
    inputs.max_length = max_length
    inputs.temperature = temperature
    inputs.top_k = top_k
    inputs.top_a = top_a
    inputs.top_p = top_p
    inputs.typical_p = typical_p
    inputs.tfs = tfs
    inputs.rep_pen = rep_pen
    inputs.rep_pen_range = rep_pen_range
    inputs.stream_sse = stream_sse
    if args.usemirostat and args.usemirostat[0]>0:
        inputs.mirostat = int(args.usemirostat[0])
        inputs.mirostat_tau = float(args.usemirostat[1])
        inputs.mirostat_eta = float(args.usemirostat[2])
    elif mirostat in (1, 2):
        inputs.mirostat = mirostat
        inputs.mirostat_tau = mirostat_tau
        inputs.mirostat_eta = mirostat_eta
    else:
        inputs.mirostat = inputs.mirostat_tau = inputs.mirostat_eta = 0
    if sampler_order and 0 < len(sampler_order) <= sampler_order_max:
        try:
            for i, sampler in enumerate(sampler_order):
                inputs.sampler_order[i] = sampler
            inputs.sampler_len = len(sampler_order)
            global showsamplerwarning
            if showsamplerwarning and inputs.mirostat==0 and inputs.sampler_len>0 and (inputs.sampler_order[0]!=6 or inputs.sampler_order[inputs.sampler_len-1]!=5):
                print("\n(Note: Sub-optimal sampler_order detected. You may have reduced quality. Recommended sampler values are [6,0,1,3,4,2,5]. This message will only show once per session.)")
                showsamplerwarning = False
        except TypeError as e:
            print("ERROR: sampler_order must be a list of integers: " + str(e))
    inputs.seed = seed
    for n in range(stop_token_max):
        if not stop_sequence or n >= len(stop_sequence):
            inputs.stop_sequence[n] = "".encode("UTF-8")
        else:
            inputs.stop_sequence[n] = stop_sequence[n].encode("UTF-8")
    ret = handle.generate(inputs,outputs)
    if(ret.status==1):
        return ret.text.decode("UTF-8","ignore")
    return ""

def utfprint(str):
    try:
        print(str)
    except UnicodeEncodeError:
        # Replace or omit the problematic character
        utf_string = str.encode('ascii', 'ignore').decode('ascii')
        print(utf_string)

#################################################################
### A hacky simple HTTP server simulating a kobold api by Concedo
### we are intentionally NOT using flask, because we want MINIMAL dependencies
#################################################################
friendlymodelname = "concedo/koboldcpp"  # local kobold api apparently needs a hardcoded known HF model name
maxctx = 2048
maxhordectx = 1024
maxhordelen = 256
modelbusy = threading.Lock()
defaultport = 5001
KcppVersion = "1.39.1"
showdebug = True
showsamplerwarning = True
showmaxctxwarning = True
exitcounter = 0

class ServerRequestHandler(http.server.SimpleHTTPRequestHandler):
    sys_version = ""
    server_version = "ConcedoLlamaForKoboldServer"

    def __init__(self, addr, port, embedded_kailite):
        self.addr = addr
        self.port = port
        self.embedded_kailite = embedded_kailite

    def __call__(self, *args, **kwargs):
        super().__init__(*args, **kwargs)

    def log_message(self, format, *args):
        global showdebug
        if showdebug:
            super().log_message(format, *args)
        pass

    async def generate_text(self, newprompt, genparams, basic_api_flag, stream_flag):

        def run_blocking():
            if basic_api_flag:
                return generate(
                    prompt=newprompt,
                    max_length=genparams.get('max', 50),
                    temperature=genparams.get('temperature', 0.8),
                    top_k=int(genparams.get('top_k', 120)),
                    top_a=genparams.get('top_a', 0.0),
                    top_p=genparams.get('top_p', 0.85),
                    typical_p=genparams.get('typical', 1.0),
                    tfs=genparams.get('tfs', 1.0),
                    rep_pen=genparams.get('rep_pen', 1.1),
                    rep_pen_range=genparams.get('rep_pen_range', 128),
                    mirostat=genparams.get('mirostat', 0),
                    mirostat_tau=genparams.get('mirostat_tau', 5.0),
                    mirostat_eta=genparams.get('mirostat_eta', 0.1),
                    sampler_order=genparams.get('sampler_order', [6,0,1,3,4,2,5]),
                    seed=genparams.get('sampler_seed', -1),
                    stop_sequence=genparams.get('stop_sequence', []),
                    stream_sse=stream_flag)

            else:
                return generate(prompt=newprompt,
                    max_context_length=genparams.get('max_context_length', maxctx),
                    max_length=genparams.get('max_length', 50),
                    temperature=genparams.get('temperature', 0.8),
                    top_k=genparams.get('top_k', 120),
                    top_a=genparams.get('top_a', 0.0),
                    top_p=genparams.get('top_p', 0.85),
                    typical_p=genparams.get('typical', 1.0),
                    tfs=genparams.get('tfs', 1.0),
                    rep_pen=genparams.get('rep_pen', 1.1),
                    rep_pen_range=genparams.get('rep_pen_range', 128),
                    mirostat=genparams.get('mirostat', 0),
                    mirostat_tau=genparams.get('mirostat_tau', 5.0),
                    mirostat_eta=genparams.get('mirostat_eta', 0.1),
                    sampler_order=genparams.get('sampler_order', [6,0,1,3,4,2,5]),
                    seed=genparams.get('sampler_seed', -1),
                    stop_sequence=genparams.get('stop_sequence', []),
                    stream_sse=stream_flag)

        recvtxt = ""
        if stream_flag:
            loop = asyncio.get_event_loop()
            executor = ThreadPoolExecutor()
            recvtxt = await loop.run_in_executor(executor, run_blocking)
        else:
            recvtxt = run_blocking()

        if args.debugmode!=-1:
            utfprint("\nOutput: " + recvtxt)

        res = {"data": {"seqs":[recvtxt]}} if basic_api_flag else {"results": [{"text": recvtxt}]}

        try:
            return res
        except Exception as e:
            print(f"Generate: Error while generating: {e}")


    async def send_sse_event(self, event, data):
        self.wfile.write(f'event: {event}\n'.encode())
        self.wfile.write(f'data: {data}\n\n'.encode())


    async def handle_sse_stream(self):
        self.send_response(200)
        self.send_header("Cache-Control", "no-cache")
        self.send_header("Connection", "keep-alive")
        self.end_headers()

        current_token = 0

        incomplete_token_buffer = bytearray()
        while not handle.has_finished():
            if current_token < handle.get_stream_count():
                token = handle.new_token(current_token)

                if token is None: # Token isnt ready yet, received nullpointer
                    continue

                current_token += 1

                newbyte = ctypes.string_at(token)
                incomplete_token_buffer += bytearray(newbyte)
                tokenStr = incomplete_token_buffer.decode("UTF-8","ignore")
                if tokenStr!="":
                    incomplete_token_buffer.clear()
                    event_data = {"token": tokenStr}
                    event_str = json.dumps(event_data)
                    await self.send_sse_event("message", event_str)

            await asyncio.sleep(0)

        # flush buffers, sleep a bit to make sure all data sent, and then force close the connection
        self.wfile.flush()
        await asyncio.sleep(0.1)
        self.close_connection = True


    async def handle_request(self, genparams, newprompt, basic_api_flag, stream_flag):
        tasks = []

        if stream_flag:
            tasks.append(self.handle_sse_stream())

        generate_task = asyncio.create_task(self.generate_text(newprompt, genparams, basic_api_flag, stream_flag))
        tasks.append(generate_task)

        try:
            await asyncio.gather(*tasks)
            generate_result = generate_task.result()
            return generate_result
        except Exception as e:
            print(e)


    def do_GET(self):
        global maxctx, maxhordelen, friendlymodelname, KcppVersion, streamLock
        self.path = self.path.rstrip('/')
        response_body = None

        if self.path in ["", "/?"] or self.path.startswith(('/?','?')): #it's possible for the root url to have ?params without /
            if args.stream and not "streaming=1" in self.path:
                self.path = self.path.replace("streaming=0","")
                if self.path.startswith(('/?','?')):
                    self.path += "&streaming=1"
                else:
                    self.path = self.path + "?streaming=1"
                self.send_response(302)
                self.send_header("Location", self.path)
                self.end_headers()
                print("Force redirect to streaming mode, as --stream is set.")
                return None

            if self.embedded_kailite is None:
                response_body = (f"Embedded Kobold Lite is not found.<br>You will have to connect via the main KoboldAI client, or <a href='https://lite.koboldai.net?local=1&port={self.port}'>use this URL</a> to connect.").encode()
            else:
                response_body = self.embedded_kailite

        elif self.path.endswith(('/api/v1/model', '/api/latest/model')):
            response_body = (json.dumps({'result': friendlymodelname }).encode())

        elif self.path.endswith(('/api/v1/config/max_length', '/api/latest/config/max_length')):
            response_body = (json.dumps({"value": maxhordelen}).encode())

        elif self.path.endswith(('/api/v1/config/max_context_length', '/api/latest/config/max_context_length')):
            response_body = (json.dumps({"value": min(maxctx,maxhordectx)}).encode())

        elif self.path.endswith(('/api/v1/config/soft_prompt', '/api/latest/config/soft_prompt')):
            response_body = (json.dumps({"value":""}).encode())

        elif self.path.endswith(('/api/v1/config/soft_prompts_list', '/api/latest/config/soft_prompts_list')):
            response_body = (json.dumps({"values": []}).encode())

        elif self.path.endswith(('/api/v1/info/version', '/api/latest/info/version')):
            response_body = (json.dumps({"result":"1.2.2"}).encode())

        elif self.path.endswith(('/api/extra/version')):
            response_body = (json.dumps({"result":"KoboldCpp","version":KcppVersion}).encode())

        elif self.path.endswith(('/api/extra/perf')):
            lastp = handle.get_last_process_time()
            laste = handle.get_last_eval_time()
            lastc = handle.get_last_token_count()
            stopreason = handle.get_last_stop_reason()
            response_body = (json.dumps({"last_process":lastp,"last_eval":laste,"last_token_count":lastc, "stop_reason":stopreason}).encode())

        if response_body is None:
            self.send_response(404)
            self.end_headers()
            rp = 'Error: HTTP Server is running, but this endpoint does not exist. Please check the URL.'
            self.wfile.write(rp.encode())
        else:
            self.send_response(200)
            self.send_header('Content-Length', str(len(response_body)))
            self.end_headers()
            self.wfile.write(response_body)
        return

    def do_POST(self):
        global modelbusy
        content_length = int(self.headers['Content-Length'])
        body = self.rfile.read(content_length)
        basic_api_flag = False
        kai_api_flag = False
        kai_sse_stream_flag = False
        self.path = self.path.rstrip('/')

        if self.path.endswith('/api/extra/abort'):
            ag = handle.abort_generate()
            self.send_response(200)
            self.end_headers()
            self.wfile.write(json.dumps({"success": ("true" if ag else "false")}).encode())
            print("\nGeneration Aborted")
            return

        if self.path.endswith('/api/extra/generate/check'):
            pendtxt = handle.get_pending_output()
            pendtxtStr = ctypes.string_at(pendtxt).decode("UTF-8","ignore")
            self.send_response(200)
            self.end_headers()
            self.wfile.write(json.dumps({"results": [{"text": pendtxtStr}]}).encode())
            return

        if not modelbusy.acquire(blocking=False):
            self.send_response(503)
            self.end_headers()
            self.wfile.write(json.dumps({"detail": {
                    "msg": "Server is busy; please try again later.",
                    "type": "service_unavailable",
                }}).encode())
            return

        try:
            if self.path.endswith('/request'):
                basic_api_flag = True

            if self.path.endswith(('/api/v1/generate', '/api/latest/generate')):
                kai_api_flag = True

            if self.path.endswith('/api/extra/generate/stream'):
                kai_api_flag = True
                kai_sse_stream_flag = True

            if basic_api_flag or kai_api_flag:
                genparams = None
                try:
                    genparams = json.loads(body)
                except ValueError as e:
                    utfprint("Body Err: " + str(body))
                    return self.send_response(503)

                if args.debugmode!=-1:
                    utfprint("\nInput: " + json.dumps(genparams))

                if kai_api_flag:
                    fullprompt = genparams.get('prompt', "")
                else:
                    fullprompt = genparams.get('text', "")
                newprompt = fullprompt

                gen = asyncio.run(self.handle_request(genparams, newprompt, basic_api_flag, kai_sse_stream_flag))

                try:
                    # Headers are already sent when streaming
                    if not kai_sse_stream_flag:
                        self.send_response(200)
                        self.end_headers()
                    self.wfile.write(json.dumps(gen).encode())
                except:
                    print("Generate: The response could not be sent, maybe connection was terminated?")

                return
        finally:
            modelbusy.release()

        self.send_response(404)
        self.end_headers()


    def do_OPTIONS(self):
        self.send_response(200)
        self.end_headers()

    def do_HEAD(self):
        self.send_response(200)
        self.end_headers()

    def end_headers(self):
        self.send_header('Access-Control-Allow-Origin', '*')
        self.send_header('Access-Control-Allow-Methods', '*')
        self.send_header('Access-Control-Allow-Headers', '*')
        if "/api" in self.path:
            if self.path.endswith("/stream"):
                self.send_header('Content-type', 'text/event-stream')
            self.send_header('Content-type', 'application/json')
        else:
            self.send_header('Content-type', 'text/html')
        return super(ServerRequestHandler, self).end_headers()


def RunServerMultiThreaded(addr, port, embedded_kailite = None):
    global exitcounter
    sock = socket.socket(socket.AF_INET, socket.SOCK_STREAM)
    sock.setsockopt(socket.SOL_SOCKET, socket.SO_REUSEADDR, 1)
    sock.bind((addr, port))
    sock.listen(5)

    class Thread(threading.Thread):
        def __init__(self, i):
            threading.Thread.__init__(self)
            self.i = i
            self.daemon = True
            self.start()

        def run(self):
            global exitcounter
            handler = ServerRequestHandler(addr, port, embedded_kailite)
            with http.server.HTTPServer((addr, port), handler, False) as self.httpd:
                try:
                    self.httpd.socket = sock
                    self.httpd.server_bind = self.server_close = lambda self: None
                    self.httpd.serve_forever()
                except (KeyboardInterrupt,SystemExit):
                    exitcounter = 999
                    self.httpd.server_close()
                    sys.exit(0)
                finally:
                    exitcounter = 999
                    self.httpd.server_close()
                    sys.exit(0)
        def stop(self):
            global exitcounter
            exitcounter = 999
            self.httpd.server_close()

    numThreads = 8
    threadArr = []
    for i in range(numThreads):
        threadArr.append(Thread(i))
    while 1:
        try:
            time.sleep(10)
        except KeyboardInterrupt:
            exitcounter = 999
            for i in range(numThreads):
                threadArr[i].stop()
            sys.exit(0)

# note: customtkinter-5.2.0
def show_new_gui():
    from tkinter.filedialog import askopenfilename
    from tkinter.filedialog import asksaveasfile

    # if args received, launch
    if len(sys.argv) != 1:
        import tkinter as tk
        root = tk.Tk() #we dont want the useless window to be visible, but we want it in taskbar
        root.attributes("-alpha", 0)
        args.model_param = askopenfilename(title="Select ggml model .bin files")
        root.destroy()
        if not args.model_param:
            print("\nNo ggml model file was selected. Exiting.")
            time.sleep(2)
            sys.exit(2)
        return

    import customtkinter as ctk
    nextstate = 0 #0=exit, 1=launch, 2=oldgui
    windowwidth = 530
    windowheight = 500
    ctk.set_appearance_mode("dark")
    root = ctk.CTk()
    root.geometry(str(windowwidth) + "x" + str(windowheight))
    root.title("KoboldCpp v"+KcppVersion)
    root.resizable(False,False)

    tabs = ctk.CTkFrame(root, corner_radius = 0, width=windowwidth, height=windowheight-50)
    tabs.grid(row=0, stick="nsew")
    tabnames= ["Quick Launch", "Hardware", "Tokens", "Model", "Network"]
    navbuttons = {}
    navbuttonframe = ctk.CTkFrame(tabs, width=100, height=int(tabs.cget("height")))
    navbuttonframe.grid(row=0, column=0, padx=2,pady=2)
    navbuttonframe.grid_propagate(False)

    tabcontentframe = ctk.CTkFrame(tabs, width=windowwidth - int(navbuttonframe.cget("width")), height=int(tabs.cget("height")))
    tabcontentframe.grid(row=0, column=1, sticky="nsew", padx=2, pady=2)
    tabcontentframe.grid_propagate(False)

    tabcontent = {}
<<<<<<< HEAD

    lib_option_pairs = [
        (lib_openblas, "Use OpenBLAS"),
        (lib_clblast, "Use CLBlast"),
        (lib_cublas, "Use CuBLAS/hipBLAS"),
        (lib_default, "Use No BLAS"),
        (lib_openblas_noavx2, "Use OpenBLAS (Old CPU, noavx2)"),
        (lib_failsafe, "Failsafe Mode (Old CPU, noavx)")]
    openblas_option, clblast_option, cublas_option, default_option, openblas_noavx2_option, failsafe_option = (opt if file_exists(lib) or (os.name == 'nt' and file_exists(opt + ".dll")) else None for lib, opt in lib_option_pairs)
    # slider data
    blasbatchsize_values = ["-1", "32", "64", "128", "256", "512", "1024"]
    blasbatchsize_text = ["Don't Batch BLAS","32","64","128","256","512","1024"]
    contextsize_text = ["512", "1024", "2048", "3072", "4096", "6144", "8192"]
    runopts = [opt for lib, opt in lib_option_pairs if file_exists(lib) or os.name == 'nt' and file_exists(opt + ".dll")] 
=======
    lib_option_pairs = [
        (lib_openblas, "Use OpenBLAS"),
        (lib_clblast, "Use CLBlast"),
        (lib_cublas, "Use CuBLAS"),
        (lib_default, "Use No BLAS"),
        (lib_noavx2, "NoAVX2 Mode (Old CPU)"),
        (lib_failsafe, "Failsafe Mode (Old CPU)")]
    openblas_option, clblast_option, cublas_option, default_option, noavx2_option, failsafe_option = (opt if file_exists(lib) or (os.name == 'nt' and file_exists(opt + ".dll")) else None for lib, opt in lib_option_pairs)
    # slider data
    blasbatchsize_values = ["-1", "32", "64", "128", "256", "512", "1024", "2048"]
    blasbatchsize_text = ["Don't Batch BLAS","32","64","128","256","512","1024","2048"]
    contextsize_text = ["512", "1024", "2048", "3072", "4096", "6144", "8192", "12288", "16384"]
    runopts = [opt for lib, opt in lib_option_pairs if file_exists(lib) or os.name == 'nt' and file_exists(opt + ".dll")]
>>>>>>> cae6a847
    antirunopts = [opt.replace("Use ", "") for lib, opt in lib_option_pairs if not file_exists(lib) or os.name == 'nt' and not file_exists(opt + ".dll")]
    if not any(runopts):
        show_gui_warning("No Backend Available")
    def tabbuttonaction(name):
        for t in tabcontent:
            if name == t:
                tabcontent[t].grid(row=0, column=0)
                navbuttons[t].configure(fg_color="#6f727b")
            else:
                tabcontent[t].grid_forget()
                navbuttons[t].configure(fg_color="transparent")

    # Dynamically create tabs + buttons based on values of [tabnames]
    for idx, name in enumerate(tabnames):
        tabcontent[name] = ctk.CTkFrame(tabcontentframe, width=int(tabcontentframe.cget("width")), height=int(tabcontentframe.cget("height")), fg_color="transparent")
        tabcontent[name].grid_propagate(False)
        if idx == 0:
            tabcontent[name].grid(row=idx, sticky="nsew")
        ctk.CTkLabel(tabcontent[name], text= name, font=ctk.CTkFont(None, 14, 'bold')).grid(row=0, padx=12, pady = 5, stick='nw')

        navbuttons[name] = ctk.CTkButton(navbuttonframe, text=name, width = 100, corner_radius=0 , command = lambda d=name:tabbuttonaction(d), hover_color="#868a94" )
        navbuttons[name].grid(row=idx)

    tabbuttonaction(tabnames[0])

    # helper functions
    def makecheckbox(parent, text, variable=None, row=0, column=0, command=None, onvalue=1, offvalue=0):
        temp = ctk.CTkCheckBox(parent, text=text,variable=variable, onvalue=onvalue, offvalue=offvalue)
        if command is not None and variable is not None:
            variable.trace("w", command)
        temp.grid(row=row,column=column, padx=8, pady=1, stick="nw")
        return temp

    def makelabel(parent, text, row, column=0):
        temp = ctk.CTkLabel(parent, text=text)
        temp.grid(row=row, column=column, padx=8, pady=1, stick="nw")
        return temp

    def makeslider(parent, label, options, var, from_ , to,  row=0, width=160, height=10, set=0):
        sliderLabel = makelabel(parent, options[set], row + 1, 1)
        makelabel(parent, label, row)

        def sliderUpdate(a,b,c):
            sliderLabel.configure(text = options[int(var.get())])
        var.trace("w", sliderUpdate)
        slider = ctk.CTkSlider(parent, from_=from_, to=to, variable = var, width = width, height=height, border_width=5,number_of_steps=len(options) - 1)
        slider.grid(row=row+1,  column=0, padx = 8, stick="w")
        slider.set(set)
        return slider


    def makelabelentry(parent, text, var, row=0, width= 50):
        label = makelabel(parent, text, row)
        entry = ctk.CTkEntry(parent, width=width, textvariable=var) #you cannot set placeholder text for SHARED variables
        entry.grid(row=row, column=1, padx= 8, stick="nw")
        return entry, label


    def makefileentry(parent, text, searchtext, var, row=0, width=250):
        makelabel(parent, text, row)
        def getfilename(var, text):
            var.set(askopenfilename(title=text))
        entry = ctk.CTkEntry(parent, width, textvariable=var)
        entry.grid(row=row+1, column=0, padx=8, stick="nw")
        button = ctk.CTkButton(parent, 50, text="Browse", command= lambda a=var,b=searchtext:getfilename(a,b))
        button.grid(row=row+1, column=1, stick="nw")
        return
    
    from subprocess import run, CalledProcessError
    def get_device_names():
        CUdevices = []
        CLdevices = []
        try: # Get OpenCL GPU names
            output = run(['clinfo'], capture_output=True, text=True, check=True, encoding='utf-8').stdout
            CLdevices = [line.split(":", 1)[1].strip() for line in output.splitlines() if line.strip().startswith("Board name:")]
        except Exception as e:
            pass
        try: # Get AMD ROCm GPU names
            output = run(['rocminfo'], capture_output=True, text=True, check=True, encoding='utf-8').stdout
            device_name = None
            for line in output.splitlines():
                line = line.strip()
                if line.startswith("Marketing Name:"): device_name = line.split(":", 1)[1].strip()
                elif line.startswith("Device Type:") and "GPU" in line and device_name is not None: CUdevices.append(device_name)
                elif line.startswith("Device Type:") and "GPU" not in line: device_name = None
        except Exception as e:
            pass
        # try: # Get NVIDIA GPU names , Couldn't test so probably not working yet.
        #     output = run(['nvidia-smi', '-L'], capture_output=True, text=True, check=True, encoding='utf-8').stdout
        #     CUdevices = [line.split(":", 1)[1].strip() for line in output.splitlines() if line.startswith("GPU:")]
        # except FileNotFoundError: pass
        CUdevices.append('All') if CUdevices else CUdevices.extend(['1', '2', '3', 'All'])
        if not CLdevices: CLdevices.extend(['1', '2', '3'])
        return CUdevices, CLdevices

    def show_tooltip(event, tooltip_text=None):
        if hasattr(show_tooltip, "_tooltip"):
            tooltip = show_tooltip._tooltip
        else:
            tooltip = ctk.CTkToplevel(root)
            tooltip.configure(fg_color="#ffffe0")
            tooltip.withdraw()
            tooltip.overrideredirect(True)
            tooltip_label = ctk.CTkLabel(tooltip, text=tooltip_text, text_color="#000000", fg_color="#ffffe0")
            tooltip_label.pack(expand=True, padx=2, pady=1)
            show_tooltip._tooltip = tooltip
        x, y = root.winfo_pointerxy()
        tooltip.wm_geometry(f"+{x + 10}+{y + 10}")
        tooltip.deiconify()
    def hide_tooltip(event):
        if hasattr(show_tooltip, "_tooltip"):
            tooltip = show_tooltip._tooltip
            tooltip.withdraw()

    def show_tooltip(event, tooltip_text=None):
        if hasattr(show_tooltip, "_tooltip"):
            tooltip = show_tooltip._tooltip
        else:
            tooltip = ctk.CTkToplevel(root)
            tooltip.configure(fg_color="#ffffe0")
            tooltip.withdraw()
            tooltip.overrideredirect(True)
            tooltip_label = ctk.CTkLabel(tooltip, text=tooltip_text, text_color="#000000", fg_color="#ffffe0")
            tooltip_label.pack(expand=True, padx=2, pady=1)
            show_tooltip._tooltip = tooltip
        x, y = root.winfo_pointerxy()
        tooltip.wm_geometry(f"+{x + 10}+{y + 10}")
        tooltip.deiconify()
    def hide_tooltip(event):
        if hasattr(show_tooltip, "_tooltip"):
            tooltip = show_tooltip._tooltip
            tooltip.withdraw()
    def setup_backend_tooltip(parent):
        num_backends_built = makelabel(parent, str(len(runopts)) + "/6", 5, 2)
        num_backends_built.grid(row=1, column=2, padx=0, pady=0)
        num_backends_built.configure(text_color="#00ff00")
        # Bind the backend count label with the tooltip function
        num_backends_built.bind("<Enter>", lambda event: show_tooltip(event, f"This is the number of backends you have built and available." + (f"\nMissing: {', '.join(antirunopts)}" if len(runopts) != 6 else "")))
        num_backends_built.bind("<Leave>", hide_tooltip)

    # Vars - should be in scope to be used by multiple widgets
    CUdevices, CLdevices = get_device_names()
    gpulayers_var = ctk.StringVar(value="0")
    threads_var = ctk.StringVar(value=str(default_threads))
    runopts_var = ctk.StringVar()
    gpu_choice_var = ctk.StringVar(value=CLdevices[0] if not None else CUdevices[0] if not None else "1")

    launchbrowser = ctk.IntVar(value=1)
    highpriority = ctk.IntVar()
    disablemmap = ctk.IntVar()
    psutil = ctk.IntVar()
    usemlock = ctk.IntVar()
    debugmode = ctk.IntVar()

    lowvram_var = ctk.IntVar()
    mmq_var = ctk.IntVar()

    blas_threads_var = ctk.StringVar()
    blas_size_var = ctk.IntVar()
    version_var =ctk.StringVar(value="0")

    stream = ctk.IntVar()
    smartcontext = ctk.IntVar()
    unbantokens = ctk.IntVar()
    usemirostat = ctk.IntVar()
    mirostat_var = ctk.StringVar(value="2")
    mirostat_tau = ctk.StringVar(value="5.0")
    mirostat_eta = ctk.StringVar(value="0.1")

    context_var = ctk.IntVar()

    customrope_var = ctk.IntVar()
    customrope_scale = ctk.StringVar(value="1.0")
    customrope_base = ctk.StringVar(value="10000")

    model_var = ctk.StringVar()
    lora_var = ctk.StringVar()
    lora_base_var  = ctk.StringVar()

    port_var = ctk.StringVar(value=defaultport)
    host_var = ctk.StringVar(value="")
    horde_name_var = ctk.StringVar(value="koboldcpp")
    horde_gen_var = ctk.StringVar(value=maxhordelen)
    horde_context_var = ctk.StringVar(value=maxhordectx)
    horde_apikey_var = ctk.StringVar(value="")
    horde_workername_var = ctk.StringVar(value="")
    usehorde_var = ctk.IntVar()

    # Quick Launch Tab
    quick_tab = tabcontent["Quick Launch"]

    # gpu options
<<<<<<< HEAD

    quick_gpu_layers_entry, quick_gpu_layers_label = makelabelentry(quick_tab, "GPU Layers:", gpulayers_var, 4, 50)
    quick_gpu_selector_label = makelabel(quick_tab, "GPU ID:", 3)
    quick_gpu_selector_box = ctk.CTkComboBox(quick_tab, values=CLdevices, width=180, variable=gpu_choice_var, state="readonly")
    CUDA_quick_gpu_selector_box = ctk.CTkComboBox(quick_tab, values=CUdevices, width=180, variable=gpu_choice_var, state="readonly")
    quick_lowvram_box = makecheckbox(quick_tab, "Low VRAM", lowvram_var, 5)
=======
    quick_gpu_layers_entry,quick_gpu_layers_label = makelabelentry(quick_tab,"GPU Layers:", gpulayers_var, 5, 50)
    quick_gpu_selector_label = makelabel(quick_tab, "GPU ID:", 3)
    quick_gpu_selector_box = ctk.CTkComboBox(quick_tab, values=["1","2","3"], width=60, variable=gpu_choice_var, state="readonly")
    CUDA_quick_gpu_selector_box = ctk.CTkComboBox(quick_tab, values=["1","2","3","All"], width=60, variable=gpu_choice_var, state="readonly")
    quick_lowvram_box = makecheckbox(quick_tab,  "Low VRAM", lowvram_var, 4,0)
    quick_mmq_box = makecheckbox(quick_tab,  "Use QuantMatMul (mmq)", mmq_var, 4,1)

>>>>>>> cae6a847

    def changerunmode(a,b,c):
        index = runopts_var.get()
        if index == "Use CLBlast" or index == "Use CuBLAS/hipBLAS":
            gpu_selector_label.grid(row=3, column=0, padx = 8, pady=1, stick="nw")
            quick_gpu_selector_label.grid(row=3, column=0, padx = 8, pady=1, stick="nw")
            if index == "Use CLBlast":
                gpu_selector_box.grid(row=3, column=1, padx=8, pady=1, stick="nw")
                quick_gpu_selector_box.grid(row=3, column=1, padx=8, pady=1, stick="nw")
            elif index == "Use CuBLAS/hipBLAS":
                CUDA_gpu_selector_box.grid(row=3, column=1, padx=8, pady=1, stick="nw")
                CUDA_quick_gpu_selector_box.grid(row=3, column=1, padx=8, pady=1, stick="nw")
        else:
            gpu_selector_label.grid_forget()
            gpu_selector_box.grid_forget()
            CUDA_gpu_selector_box.grid_forget()
            quick_gpu_selector_label.grid_forget()
            quick_gpu_selector_box.grid_forget()
            CUDA_quick_gpu_selector_box.grid_forget()

        if index == "Use CuBLAS/hipBLAS":
            lowvram_box.grid(row=4, column=0, padx=8, pady=1,  stick="nw")
            quick_lowvram_box.grid(row=4, column=0, padx=8, pady=1,  stick="nw")
            mmq_box.grid(row=4, column=1, padx=8, pady=1,  stick="nw")
            quick_mmq_box.grid(row=4, column=1, padx=8, pady=1,  stick="nw")
        else:
            lowvram_box.grid_forget()
            quick_lowvram_box.grid_forget()
            mmq_box.grid_forget()
            quick_mmq_box.grid_forget()

        if index == "Use CLBlast" or index == "Use CuBLAS/hipBLAS":
            gpu_layers_label.grid(row=5, column=0, padx = 8, pady=1, stick="nw")
            gpu_layers_entry.grid(row=5, column=1, padx=8, pady=1, stick="nw")
            quick_gpu_layers_label.grid(row=5, column=0, padx = 8, pady=1, stick="nw")
            quick_gpu_layers_entry.grid(row=5, column=1, padx=8, pady=1, stick="nw")
        else:
            gpu_layers_label.grid_forget()
            gpu_layers_entry.grid_forget()
            quick_gpu_layers_label.grid_forget()
            quick_gpu_layers_entry.grid_forget()

    # presets selector
    makelabel(quick_tab, "Presets:", 1)

    runoptbox = ctk.CTkComboBox(quick_tab, values=runopts, width=180,variable=runopts_var, state="readonly")
    runoptbox.grid(row=1, column=1,padx=8, stick="nw")
    runoptbox.set(runopts[0]) # Set to first available option
<<<<<<< HEAD
    # Tell user how many backends are available
    num_backends_built = makelabel(quick_tab, str(len(runopts)) + "/6", 5, 2)
    num_backends_built.grid(row=1, column=2, padx=0, pady=0)
    num_backends_built.configure(text_color="#00ff00")
    # Bind the backend count label with the tooltip function
    num_backends_built.bind("<Enter>", lambda event: show_tooltip(event, f"This is the number of backends you have built and available." + (f"\nMissing: {', '.join(antirunopts)}" if len(runopts) != 6 else "")))
    num_backends_built.bind("<Leave>", hide_tooltip)
=======

    # Tell user how many backends are available
    setup_backend_tooltip(quick_tab)

>>>>>>> cae6a847
    # threads
    makelabelentry(quick_tab, "Threads:" , threads_var, 8, 50)

    # blas batch size
    makeslider(quick_tab, "BLAS Batch Size:", blasbatchsize_text, blas_size_var, 0, 7, 12, set=5)

    # quick boxes
    quick_boxes = {"Launch Browser": launchbrowser , "High Priority" : highpriority, "Streaming Mode":stream, "Use SmartContext":smartcontext, "Unban Tokens":unbantokens, "Disable MMAP":disablemmap,}
    for idx, name, in enumerate(quick_boxes):
        makecheckbox(quick_tab, name, quick_boxes[name], int(idx/2) +20, idx%2)
    # context size
    makeslider(quick_tab, "Context Size:", contextsize_text, context_var, 0, len(contextsize_text)-1, 30, set=2)

    # load model
    makefileentry(quick_tab, "Model:", "Select GGML Model File", model_var, 40, 170)

    # Hardware Tab
    hardware_tab = tabcontent["Hardware"]

    # gpu options
    gpu_layers_entry,gpu_layers_label = makelabelentry(hardware_tab,"GPU Layers:", gpulayers_var, 5, 50)
    gpu_selector_label = makelabel(hardware_tab, "GPU ID:", 3)
<<<<<<< HEAD
    gpu_selector_box = ctk.CTkComboBox(hardware_tab, values=CLdevices, width=180, variable=gpu_choice_var, state="readonly")
    CUDA_gpu_selector_box = ctk.CTkComboBox(hardware_tab, values=CUdevices, width=180, variable=gpu_choice_var, state="readonly")
    lowvram_box = makecheckbox(hardware_tab,  "Low VRAM", lowvram_var, 5)
=======
    gpu_selector_box = ctk.CTkComboBox(hardware_tab, values=["1","2","3"], width=60, variable=gpu_choice_var, state="readonly")
    CUDA_gpu_selector_box = ctk.CTkComboBox(hardware_tab, values=["1","2","3", "All"], width=60, variable=gpu_choice_var, state="readonly")
    lowvram_box = makecheckbox(hardware_tab,  "Low VRAM", lowvram_var, 4,0)
    mmq_box = makecheckbox(hardware_tab,  "Use QuantMatMul (mmq)", mmq_var, 4,1)
>>>>>>> cae6a847

    # presets selector
    makelabel(hardware_tab, "Presets:", 1)
    runoptbox = ctk.CTkComboBox(hardware_tab, values=runopts,  width=180,variable=runopts_var, state="readonly")
    runoptbox.grid(row=1, column=1,padx=8, stick="nw")
    runoptbox.set(runopts[0]) # Set to first available option
    runopts_var.trace('w', changerunmode)
    changerunmode(1,1,1)

    # Tell user how many backends are available
<<<<<<< HEAD
    num_backends_built = makelabel(hardware_tab, str(len(runopts)) + "/6", 5, 2)
    num_backends_built.grid(row=1, column=2, padx=0, pady=0)
    num_backends_built.configure(text_color="#00ff00")
    # Bind the backend count label with the tooltip function
    num_backends_built.bind("<Enter>", lambda event: show_tooltip(event, f"This is the number of backends you have built and available." + (f"\nMissing: {', '.join(antirunopts)}" if len(runopts) != 6 else "")))
    num_backends_built.bind("<Leave>", hide_tooltip)
=======
    setup_backend_tooltip(hardware_tab)

>>>>>>> cae6a847
    # threads
    makelabelentry(hardware_tab, "Threads:" , threads_var, 8, 50)

    # hardware checkboxes
    hardware_boxes = {"Launch Browser": launchbrowser , "High Priority" : highpriority, "Disable MMAP":disablemmap, "Use mlock":usemlock, "PSUtil Set Threads":psutil, "Debug Mode":debugmode,}

    for idx, name, in enumerate(hardware_boxes):
        makecheckbox(hardware_tab, name, hardware_boxes[name], int(idx/2) +30, idx%2)

    # blas thread specifier
    makelabelentry(hardware_tab, "BLAS threads:" , blas_threads_var, 11, 50)
    # blas batch size
    makeslider(hardware_tab, "BLAS Batch Size:", blasbatchsize_text, blas_size_var, 0, 7, 12, set=5)
    # force version
    makelabelentry(hardware_tab, "Force Version:" , version_var, 100, 50)

    # Tokens Tab
    tokens_tab = tabcontent["Tokens"]
    # tokens checkboxes
    token_boxes = {"Streaming Mode":stream, "Use SmartContext":smartcontext, "Unban Tokens":unbantokens}
    for idx, name, in enumerate(token_boxes):
        makecheckbox(tokens_tab, name, token_boxes[name], idx + 1)

    mirostat_entry, mirostate_label = makelabelentry(tokens_tab, "Mirostat:", mirostat_var)
    mirostat_tau_entry, mirostat_tau_label = makelabelentry(tokens_tab, "Mirostat Tau:", mirostat_tau)
    mirostat_eta_entry, mirostat_eta_label = makelabelentry(tokens_tab, "Mirostat Eta:", mirostat_eta)
    def togglemiro(a,b,c):
        items = [mirostate_label, mirostat_entry, mirostat_tau_label, mirostat_tau_entry, mirostat_eta_label, mirostat_eta_entry]
        for idx, item in enumerate(items):
            if usemirostat.get() == 1:
                item.grid(row=11 + int(idx/2), column=idx%2, padx=8, stick="nw")
            else:
                item.grid_forget()


    makecheckbox(tokens_tab, "Use Mirostat", row=10, variable=usemirostat, command=togglemiro)
    togglemiro(1,1,1)

    # context size
    makeslider(tokens_tab, "Context Size:",contextsize_text, context_var, 0, len(contextsize_text)-1, 20, set=2)


    customrope_scale_entry, customrope_scale_label = makelabelentry(tokens_tab, "RoPE Scale:", customrope_scale)
    customrope_base_entry, customrope_base_label = makelabelentry(tokens_tab, "RoPE Base:", customrope_base)
    def togglerope(a,b,c):
        items = [customrope_scale_label, customrope_scale_entry,customrope_base_label, customrope_base_entry]
        for idx, item in enumerate(items):
            if customrope_var.get() == 1:
                item.grid(row=23 + int(idx/2), column=idx%2, padx=8, stick="nw")
            else:
                item.grid_forget()
    makecheckbox(tokens_tab,  "Custom RoPE Config", variable=customrope_var, row=22, command=togglerope)
    togglerope(1,1,1)

    # Model Tab
    model_tab = tabcontent["Model"]

    makefileentry(model_tab, "Model:", "Select GGML Model File", model_var, 1)
    makefileentry(model_tab, "Lora:", "Select Lora File",lora_var, 3)
    makefileentry(model_tab, "Lora Base:", "Select Lora Base File", lora_base_var, 5)

    # Network Tab
    network_tab = tabcontent["Network"]

    # interfaces
    makelabelentry(network_tab, "Port: ", port_var, 1, 150)
    makelabelentry(network_tab, "Host: ", host_var, 2, 150)

    # horde
    makelabel(network_tab, "Horde:", 3).grid(pady=10)

    horde_name_entry,  horde_name_label = makelabelentry(network_tab, "Horde Model Name:", horde_name_var, 5, 180)
    horde_gen_entry,  horde_gen_label = makelabelentry(network_tab, "Gen. Length:", horde_gen_var, 6, 50)
    horde_context_entry,  horde_context_label = makelabelentry(network_tab, "Max Context:",horde_context_var, 7, 50)
    horde_apikey_entry,  horde_apikey_label = makelabelentry(network_tab, "API Key (If Embedded Worker):",horde_apikey_var, 8, 180)
    horde_workername_entry,  horde_workername_label = makelabelentry(network_tab, "Horde Worker Name:",horde_workername_var, 9, 180)

    def togglehorde(a,b,c):
        labels = [horde_name_label, horde_gen_label, horde_context_label, horde_apikey_label, horde_workername_label]
        for idx, item in enumerate([horde_name_entry, horde_gen_entry, horde_context_entry, horde_apikey_entry, horde_workername_entry]):
            if usehorde_var.get() == 1:
                item.grid(row=5 + idx, column = 1, padx=8, pady=1, stick="nw")
                labels[idx].grid(row=5 + idx, padx=8, pady=1, stick="nw")
            else:
                item.grid_forget()
                labels[idx].grid_forget()
        if usehorde_var.get()==1 and (horde_name_var.get()=="koboldcpp" or horde_name_var.get()=="") and model_var.get()!="":
            basefile = os.path.basename(model_var.get())
            horde_name_var.set(os.path.splitext(basefile)[0])

    makecheckbox(network_tab, "Configure for Horde", usehorde_var, 4, command=togglehorde)
    togglehorde(1,1,1)

    # launch
    def guilaunch():
        if model_var.get() == "":
            tmp = askopenfilename(title="Select ggml model .bin files")
            model_var.set(tmp)
        nonlocal nextstate
        nextstate = 1
        root.destroy()
        pass

    def switch_old_gui():
        nonlocal nextstate
        nextstate = 2
        root.destroy()
        pass

    def export_vars():
        args.threads = int(threads_var.get())

        args.usemlock   = usemlock.get() == 1
        args.debugmode  = debugmode.get() == 1
        args.launch     = launchbrowser.get()==1
        args.highpriority = highpriority.get()==1
        args.nommap = disablemmap.get()==1
        args.psutil_set_threads = psutil.get()==1
        args.stream = stream.get()==1
        args.smartcontext = smartcontext.get()==1
        args.unbantokens = unbantokens.get()==1
        gpuchoiceidx = 0
        if gpu_choice_var.get()!="All":
<<<<<<< HEAD
            if runopts_var.get() == "Use CLBlast": #if CLBlast selected
                if (gpu_choice_var.get()) in CLdevices:
                    gpuchoiceidx = CLdevices.index((gpu_choice_var.get())) 
            elif runopts_var.get() == "Use CuBLAS/hipBLAS":
                if (gpu_choice_var.get()) in CUdevices:
                    gpuchoiceidx = CUdevices.index((gpu_choice_var.get()))
        if runopts_var.get() == "Use CLBlast":
            args.useclblast = [[0,0], [1,0], [0,1]][gpuchoiceidx]
        if runopts_var.get() == "Use CuBLAS/hipBLAS":
=======
            gpuchoiceidx = int(gpu_choice_var.get())-1
        if runopts_var.get() == "Use CLBlast":
            args.useclblast = [[0,0], [1,0], [0,1]][gpuchoiceidx]
        if runopts_var.get() == "Use CuBLAS":
>>>>>>> cae6a847
            if gpu_choice_var.get()=="All":
                args.usecublas = ["lowvram"] if lowvram_var.get() == 1 else ["normal"]
            else:
                args.usecublas = ["lowvram",str(gpuchoiceidx)] if lowvram_var.get() == 1 else ["normal",str(gpuchoiceidx)]
            if mmq_var.get()==1:
                args.usecublas.append("mmq")
        if gpulayers_var.get():
            args.gpulayers = int(gpulayers_var.get())
        if runopts_var.get()=="Use No BLAS":
            args.noblas = True
<<<<<<< HEAD
        if runopts_var.get()=="Use OpenBLAS (Old CPU, noavx2)":
            args.noavx2 = True
        if runopts_var.get()=="Failsafe Mode (Old CPU, noavx)":
=======
        if runopts_var.get()=="NoAVX2 Mode (Old CPU)":
            args.noavx2 = True
        if runopts_var.get()=="Failsafe Mode (Old CPU)":
>>>>>>> cae6a847
            args.noavx2 = True
            args.noblas = True
            args.nommap = True

        args.blasthreads = None if blas_threads_var.get()=="" else int(blas_threads_var.get())

        args.blasbatchsize = int(blasbatchsize_values[int(blas_size_var.get())])
        args.forceversion = 0 if version_var.get()=="" else int(version_var.get())

        args.usemirostat = [int(mirostat_var.get()), float(mirostat_tau.get()), float(mirostat_eta.get())] if usemirostat.get()==1 else None
        args.contextsize = int(contextsize_text[context_var.get()])

        if customrope_var.get()==1:
            args.ropeconfig = [float(customrope_scale.get()),float(customrope_base.get())]

        args.model_param = None if model_var.get() == "" else model_var.get()
        args.lora = None if lora_var.get() == "" else ([lora_var.get()] if lora_base_var.get()=="" else [lora_var.get(), lora_base_var.get()])

        args.port_param = defaultport if port_var.get()=="" else int(port_var.get())
        args.host = host_var.get()

        if horde_apikey_var.get()=="" or horde_workername_var.get()=="":
            args.hordeconfig = None if usehorde_var.get() == 0 else [horde_name_var.get(), horde_gen_var.get(), horde_context_var.get()]
        else:
            args.hordeconfig = None if usehorde_var.get() == 0 else [horde_name_var.get(), horde_gen_var.get(), horde_context_var.get(), horde_apikey_var.get(), horde_workername_var.get()]

    def import_vars(dict):
        if "threads" in dict:
            threads_var.set(dict["threads"])
        usemlock.set(1 if "usemlock" in dict and dict["usemlock"] else 0)
        debugmode.set(1 if "debugmode" in dict and dict["debugmode"] else 0)
        launchbrowser.set(1 if "launch" in dict and dict["launch"] else 0)
        highpriority.set(1 if "highpriority" in dict and dict["highpriority"] else 0)
        disablemmap.set(1 if "nommap" in dict and dict["nommap"] else 0)
        psutil.set(1 if "psutil_set_threads" in dict and dict["psutil_set_threads"] else 0)
        stream.set(1 if "stream" in dict and dict["stream"] else 0)
        smartcontext.set(1 if "smartcontext" in dict and dict["smartcontext"] else 0)
        unbantokens.set(1 if "unbantokens" in dict and dict["unbantokens"] else 0)
        if "useclblast" in dict and dict["useclblast"]:
            if clblast_option is not None:
                runopts_var.set(clblast_option)
                gpu_choice_var.set(str(["0 0", "1 0", "0 1"].index(str(dict["useclblast"][0]) + " " + str(dict["useclblast"][1])) + 1))
        elif "usecublas" in dict and dict["usecublas"]:
            if cublas_option is not None:
                runopts_var.set(cublas_option)
<<<<<<< HEAD
                if len(dict["usecublas"])==1:
                    lowvram_var.set(1 if dict["usecublas"][0]=="lowvram" else 0)
                else:
                    lowvram_var.set(1 if "lowvram" in dict["usecublas"] else 0)
                    gpu_choice_var.set("1")
                    for g in range(3):
                        if str(g) in dict["usecublas"]:
                            gpu_choice_var.set(str(g+1))
                            break
=======
                lowvram_var.set(1 if "lowvram" in dict["usecublas"] else 0)
                mmq_var.set(1 if "mmq" in dict["usecublas"] else 0)
                gpu_choice_var.set("All")
                for g in range(3):
                    if str(g) in dict["usecublas"]:
                        gpu_choice_var.set(str(g+1))
                        break
>>>>>>> cae6a847
        elif  "noavx2" in dict and "noblas" in dict and dict["noblas"] and dict["noavx2"]:
            if failsafe_option is not None:
                runopts_var.set(failsafe_option)
        elif "noavx2" in dict and dict["noavx2"]:
<<<<<<< HEAD
            if openblas_noavx2_option is not None:
                runopts_var.set(openblas_noavx2_option)
=======
            if noavx2_option is not None:
                runopts_var.set(noavx2_option)
>>>>>>> cae6a847
        elif "noblas" in dict and dict["noblas"]:
            if default_option is not None:
                runopts_var.set(default_option)
        elif openblas_option is not None:
                runopts_var.set(openblas_option)
        if "gpulayers" in dict and dict["gpulayers"]:
            gpulayers_var.set(dict["gpulayers"])
        if "blasthreads" in dict and dict["blasthreads"]:
            blas_threads_var.set(str(dict["blasthreads"]))
        else:
            blas_threads_var.set("")
        if "contextsize" in dict and dict["contextsize"]:
            context_var.set(contextsize_text.index(str(dict["contextsize"])))
        if "ropeconfig" in dict and dict["ropeconfig"] and len(dict["ropeconfig"])>1:
            if dict["ropeconfig"][0]>0:
                customrope_var.set(1)
                customrope_scale.set(str(dict["ropeconfig"][0]))
                customrope_base.set(str(dict["ropeconfig"][1]))
            else:
                customrope_var.set(0)

        if "blasbatchsize" in dict and dict["blasbatchsize"]:
            blas_size_var.set(blasbatchsize_values.index(str(dict["blasbatchsize"])))
        if "forceversion" in dict and dict["forceversion"]:
            version_var.set(str(dict["forceversion"]))

        if "usemirostat" in dict and dict["usemirostat"] and len(dict["usemirostat"])>1:
            usemirostat.set(0 if str(dict["usemirostat"][0])=="0" else 1)
            mirostat_var.set(str(dict["usemirostat"][0]))
            mirostat_tau.set(str(dict["usemirostat"][1]))
            mirostat_eta.set(str(dict["usemirostat"][2]))

        if "model_param" in dict and dict["model_param"]:
            model_var.set(dict["model_param"])

        if "lora" in dict and dict["lora"]:
            if len(dict["lora"]) > 1:
                lora_var.set(dict["lora"][0])
                lora_base_var.set(dict["lora"][1])
            else:
                lora_var.set(dict["lora"][0])

        if "port_param" in dict and dict["port_param"]:
            port_var.set(dict["port_param"])

        if "host" in dict and dict["host"]:
            host_var.set(dict["host"])

        if "hordeconfig" in dict and dict["hordeconfig"] and len(dict["hordeconfig"]) > 1:
            horde_name_var.set(dict["hordeconfig"][0])
            horde_gen_var.set(dict["hordeconfig"][1])
            horde_context_var.set(dict["hordeconfig"][2])
            if len(dict["hordeconfig"]) > 4:
                horde_apikey_var.set(dict["hordeconfig"][3])
                horde_workername_var.set(dict["hordeconfig"][4])
                usehorde_var.set("1")

        
    def save_config():
        file_type = [("KoboldCpp Settings", "*.kcpps")]
        filename = asksaveasfile(filetypes=file_type, defaultextension=file_type)
        if filename == None: return
        export_vars()
        file = open(str(filename.name), 'a')
        file.write(json.dumps(args.__dict__))
        file.close()
        pass

    def load_config():
        file_type = [("KoboldCpp Settings", "*.kcpps")]
        filename = askopenfilename(filetypes=file_type, defaultextension=file_type)
        if not filename or filename=="":
            return
        with open(filename, 'r') as f:
            dict = json.load(f)
            import_vars(dict)
        pass

    def display_help():
        try:
            import webbrowser as wb
            wb.open("https://github.com/LostRuins/koboldcpp/wiki")
        except:
            print("Cannot launch help browser.")

    ctk.CTkButton(tabs , text = "Launch", fg_color="#2f8d3c", hover_color="#2faa3c", command = guilaunch, width=80, height = 35 ).grid(row=1,column=1, stick="se", padx= 25, pady=5)

    ctk.CTkButton(tabs , text = "Save", fg_color="#084a66", hover_color="#085a88", command = save_config, width=60, height = 35 ).grid(row=1,column=1, stick="sw", padx= 5, pady=5)
    ctk.CTkButton(tabs , text = "Load", fg_color="#084a66", hover_color="#085a88", command = load_config, width=60, height = 35 ).grid(row=1,column=1, stick="sw", padx= 70, pady=5)
    ctk.CTkButton(tabs , text = "Help", fg_color="#992222", hover_color="#bb3333", command = display_help, width=60, height = 35 ).grid(row=1,column=1, stick="sw", padx= 135, pady=5)

    ctk.CTkButton(tabs , text = "Old GUI", fg_color="#084a66", hover_color="#085a88", command = switch_old_gui, width=100, height = 35 ).grid(row=1,column=0, stick="sw", padx= 5, pady=5)
    # runs main loop until closed or launch clicked
    root.mainloop()

    if nextstate==0:
        print("Exiting by user request.")
        time.sleep(2)
        sys.exit()
    elif nextstate==2:
        time.sleep(0.1)
        show_old_gui()
    else:
        # processing vars
        export_vars()

        if not args.model_param:
            print("\nNo ggml model file was selected. Exiting.")
            time.sleep(2)
            sys.exit(2)

def show_gui_warning(issue=None):
    from tkinter import messagebox
    import tkinter as tk
    root = tk.Tk()
    root.attributes("-alpha", 0)
    if issue == "No Backend Available":
        messagebox.showerror(title="No Backends Available!", message="KoboldCPP couldn't locate any backends to use.\n\nTo use the program, please run the 'make' command from the directory.")
        root.destroy()
        print("No Backend Available (i.e Default, OpenBLAS, CLBlast, CuBLAS). To use the program, please run the 'make' command from the directory.")
        time.sleep(2)
        sys.exit(2)
    else:
        messagebox.showerror(title="New GUI failed, using Old GUI", message="The new GUI failed to load.\n\nTo use new GUI, please install the customtkinter python module.")
        root.destroy()

def show_old_gui():
    import tkinter as tk
    from tkinter.filedialog import askopenfilename
    from tkinter import messagebox

    if len(sys.argv) == 1:
        #no args passed at all. Show nooby gui
        root = tk.Tk()
        launchclicked = False

        def guilaunch():
            nonlocal launchclicked
            launchclicked = True
            root.destroy()
            pass

        # Adjust size
        root.geometry("480x360")
        root.title("KoboldCpp v"+KcppVersion)
        root.grid_columnconfigure(0, weight=1)
        tk.Label(root, text = "KoboldCpp Easy Launcher",
                font = ("Arial", 12)).grid(row=0,column=0)
        tk.Label(root, text = "(Note: KoboldCpp only works with GGML model formats!)",
                font = ("Arial", 9)).grid(row=1,column=0)

        blasbatchopts = ["Don't Batch BLAS","BLAS = 32","BLAS = 64","BLAS = 128","BLAS = 256","BLAS = 512","BLAS = 1024","BLAS = 2048"]
        blaschoice = tk.StringVar()
        blaschoice.set("BLAS = 512")

<<<<<<< HEAD
        runopts = ["Use OpenBLAS","Use CLBLast GPU #1","Use CLBLast GPU #2","Use CLBLast GPU #3","Use CuBLAS/hipBLAS GPU","Use No BLAS","Use OpenBLAS (Old CPU, noavx2)","Failsafe Mode (Old CPU, noavx)"]
=======
        runopts = ["Use OpenBLAS","Use CLBLast GPU #1","Use CLBLast GPU #2","Use CLBLast GPU #3","Use CuBLAS GPU","Use No BLAS","NoAVX2 Mode (Old CPU)","Failsafe Mode (Old CPU)"]
>>>>>>> cae6a847
        runchoice = tk.StringVar()
        runchoice.set("Use OpenBLAS")

        def onDropdownChange(event):
            sel = runchoice.get()
            if sel==runopts[1] or sel==runopts[2] or sel==runopts[3] or sel==runopts[4]:
                frameC.grid(row=4,column=0,pady=4)
            else:
                frameC.grid_forget()

        frameA = tk.Frame(root)
        tk.OptionMenu( frameA , runchoice , command = onDropdownChange ,*runopts ).grid(row=0,column=0)
        tk.OptionMenu( frameA , blaschoice ,*blasbatchopts ).grid(row=0,column=1)
        frameA.grid(row=2,column=0)

        frameB = tk.Frame(root)
        threads_var=tk.StringVar()
        threads_var.set(str(default_threads))
        threads_lbl = tk.Label(frameB, text = 'Threads: ', font=('calibre',10, 'bold'))
        threads_input = tk.Entry(frameB,textvariable = threads_var, font=('calibre',10,'normal'))
        threads_lbl.grid(row=0,column=0)
        threads_input.grid(row=0,column=1)
        frameB.grid(row=3,column=0,pady=4)

        frameC = tk.Frame(root)
        gpu_layers_var=tk.StringVar()
        gpu_layers_var.set("0")
        gpu_lbl = tk.Label(frameC, text = 'GPU Layers: ', font=('calibre',10, 'bold'))
        gpu_layers_input = tk.Entry(frameC,textvariable = gpu_layers_var, font=('calibre',10,'normal'))
        gpu_lbl.grid(row=0,column=0)
        gpu_layers_input.grid(row=0,column=1)
        frameC.grid(row=4,column=0,pady=4)
        onDropdownChange(None)

        stream = tk.IntVar()
        smartcontext = tk.IntVar()
        launchbrowser = tk.IntVar(value=1)
        unbantokens = tk.IntVar()
        highpriority = tk.IntVar()
        disablemmap = tk.IntVar()
        frameD = tk.Frame(root)
        tk.Checkbutton(frameD, text='Streaming Mode',variable=stream, onvalue=1, offvalue=0).grid(row=0,column=0)
        tk.Checkbutton(frameD, text='Use SmartContext',variable=smartcontext, onvalue=1, offvalue=0).grid(row=0,column=1)
        tk.Checkbutton(frameD, text='High Priority',variable=highpriority, onvalue=1, offvalue=0).grid(row=1,column=0)
        tk.Checkbutton(frameD, text='Disable MMAP',variable=disablemmap, onvalue=1, offvalue=0).grid(row=1,column=1)
        tk.Checkbutton(frameD, text='Unban Tokens',variable=unbantokens, onvalue=1, offvalue=0).grid(row=2,column=0)
        tk.Checkbutton(frameD, text='Launch Browser',variable=launchbrowser, onvalue=1, offvalue=0).grid(row=2,column=1)
        frameD.grid(row=5,column=0,pady=4)

        # Create button, it will change label text
        tk.Button(root , text = "Launch", font = ("Impact", 18), bg='#54FA9B', command = guilaunch ).grid(row=6,column=0)
        tk.Label(root, text = "(Please use the Command Line for more advanced options)\nThis GUI is deprecated. Please install customtkinter.",
                font = ("Arial", 9)).grid(row=7,column=0)

        root.mainloop()

        if launchclicked==False:
            print("Exiting by user request.")
            time.sleep(2)
            sys.exit()

        #load all the vars
        args.threads = int(threads_var.get())
        args.gpulayers = int(gpu_layers_var.get())
    
        args.stream = (stream.get()==1)
        args.smartcontext = (smartcontext.get()==1)
        args.launch = (launchbrowser.get()==1)
        args.unbantokens = (unbantokens.get()==1)
        args.highpriority = (highpriority.get()==1)
        args.nommap = (disablemmap.get()==1)
        selrunchoice = runchoice.get()
        selblaschoice = blaschoice.get()

        if selrunchoice==runopts[1]:
            args.useclblast = [0,0]
        if selrunchoice==runopts[2]:
            args.useclblast = [1,0]
        if selrunchoice==runopts[3]:
            args.useclblast = [0,1]
        if selrunchoice==runopts[4]:
            args.usecublas = ["normal"]
        if selrunchoice==runopts[5]:
            args.noblas = True
        if selrunchoice==runopts[6]:
            args.noavx2 = True
        if selrunchoice==runopts[7]:
            args.noavx2 = True
            args.noblas = True
            args.nommap = True

        if selblaschoice==blasbatchopts[0]:
            args.blasbatchsize = -1
        if selblaschoice==blasbatchopts[1]:
            args.blasbatchsize = 32
        if selblaschoice==blasbatchopts[2]:
            args.blasbatchsize = 64
        if selblaschoice==blasbatchopts[3]:
            args.blasbatchsize = 128
        if selblaschoice==blasbatchopts[4]:
            args.blasbatchsize = 256
        if selblaschoice==blasbatchopts[5]:
            args.blasbatchsize = 512
        if selblaschoice==blasbatchopts[6]:
            args.blasbatchsize = 1024
        if selblaschoice==blasbatchopts[7]:
            args.blasbatchsize = 2048

        root = tk.Tk()
        root.attributes("-alpha", 0)
        args.model_param = askopenfilename(title="Select ggml model .bin files")
        root.destroy()
        if not args.model_param:
            print("\nNo ggml model file was selected. Exiting.")
            time.sleep(2)
            sys.exit(2)

    else:
        root = tk.Tk() #we dont want the useless window to be visible, but we want it in taskbar
        root.attributes("-alpha", 0)
        args.model_param = askopenfilename(title="Select ggml model .bin files")
        root.destroy()
        if not args.model_param:
            print("\nNo ggml model file was selected. Exiting.")
            time.sleep(2)
            sys.exit(2)

#A very simple and stripped down embedded horde worker with no dependencies
def run_horde_worker(args, api_key, worker_name):
    import urllib.request
    global friendlymodelname, maxhordectx, maxhordelen, exitcounter, modelbusy
    epurl = f"http://localhost:{args.port}"
    if args.host!="":
        epurl = f"http://{args.host}:{args.port}"

    def make_url_request(url, data, method='POST'):
        try:
            request = None
            headers = {"apikey": api_key,'User-Agent':'KoboldCpp Embedded Worker v1','Client-Agent':'KoboldCppEmbedWorker:1'}
            if method=='POST':
                json_payload = json.dumps(data).encode('utf-8')
                request = urllib.request.Request(url, data=json_payload, headers=headers, method=method)
                request.add_header('Content-Type', 'application/json')
            else:
                request = urllib.request.Request(url, headers=headers, method=method)
            response_data = ""
            with urllib.request.urlopen(request) as response:
                response_data = response.read().decode('utf-8')
                json_response = json.loads(response_data)
                return json_response
        except urllib.error.HTTPError as e:
            try:
                errmsg = e.read().decode('utf-8')
                print(f"Error: {e} - {errmsg}, Make sure your Horde API key and worker name is valid.")
            except Exception as e:
                print(f"Error: {e}, Make sure your Horde API key and worker name is valid.")
            return None
        except Exception as e:
            print(f"Error: {e} - {response_data}, Make sure your Horde API key and worker name is valid.")
            return None

    current_id = None
    current_payload = None
    current_generation = None
    sleepy_counter = 0 #if this exceeds a value, worker becomes sleepy (slower)
    print("===\nEmbedded Horde Worker '"+worker_name+"' Starting...\n(To use your own KAI Bridge/Scribe worker instead, don't set your API key)")
    BRIDGE_AGENT = f"KoboldCppEmbedWorker:1:https://github.com/LostRuins/koboldcpp"
    cluster = "https://horde.koboldai.net"
    while exitcounter < 10:
        time.sleep(2)
        readygo = make_url_request(f'{epurl}/api/v1/info/version', None,'GET')
        if readygo:
            print("Embedded Horde Worker is started.")
            break

    while exitcounter < 10:
        currentjob_attempts = 0
        current_generation = None

        #first, make sure we are not generating
        if modelbusy.locked():
            time.sleep(0.5)
            continue

        #pop new request
        gen_dict = {
            "name": worker_name,
            "models": [friendlymodelname],
            "max_length": maxhordelen,
            "max_context_length": maxhordectx,
            "priority_usernames": [],
            "softprompts": [],
            "bridge_agent": BRIDGE_AGENT,
        }
        pop = make_url_request(f'{cluster}/api/v2/generate/text/pop',gen_dict)
        if not pop:
            exitcounter += 1
            print(f"Failed to fetch job from {cluster}. Waiting 5 seconds...")
            time.sleep(5)
            continue
        if not pop["id"]:
            slp = (2 if sleepy_counter<10 else (3 if sleepy_counter<20 else 4))
            #print(f"Server {cluster} has no valid generations for us. Sleep for {slp}s")
            time.sleep(slp)
            sleepy_counter += 1
            continue

        sleepy_counter = 0
        current_id = pop['id']
        current_payload = pop['payload']
        print(f"\nJob received from {cluster} for {current_payload.get('max_length',80)} tokens and {current_payload.get('max_context_length',1024)} max context. Starting generation...")

        #do gen
        while exitcounter < 10:
            if not modelbusy.locked():
                current_generation = make_url_request(f'{epurl}/api/v1/generate', current_payload)
                if current_generation:
                    break
                else:
                    currentjob_attempts += 1
                    if currentjob_attempts>5:
                        break
            print("Server Busy - Not ready to generate...")
            time.sleep(5)

        #submit reply
        if current_generation:
            submit_dict = {
                "id": current_id,
                "generation": current_generation["results"][0]["text"],
                "state": "ok"
            }
            reply = make_url_request(cluster + '/api/v2/generate/text/submit', submit_dict)
            if not reply:
                exitcounter += 1
                print("\nError: Job submit failed.")
            else:
                print(f'\nSubmitted generation to {cluster} with id {current_id} and contributed for {reply["reward"]}')
        else:
            print("\nError: Abandoned current job due to errors. Getting new job.")
        current_id = None
        current_payload = None
        time.sleep(1)
    if exitcounter<100:
        print("Horde Worker Shutdown - Too many errors.")
        time.sleep(2)
    else:
        print("Horde Worker Shutdown - Server Closing.")
        time.sleep(1)
    sys.exit(2)

def main(args):
    embedded_kailite = None
    if not args.model_param:
        args.model_param = args.model
    if not args.model_param:
        #give them a chance to pick a file
        print("For command line arguments, please refer to --help")
        print("***")
        try:
            show_new_gui()
        except Exception as ex:
            print("Failed to use new GUI. Reason: " + str(ex))
            print("Make sure customtkinter is installed!!!")
            print("Attempting to use old GUI...")
            if not args.model_param:
                try:
                    show_gui_warning()
                    show_old_gui()
                except Exception as ex2:
                    print("File selection GUI unsupported. Please check command line: script.py --help")
                    print("Reason for no GUI: " + str(ex2))
                    time.sleep(2)
                    sys.exit(2)

    if args.hordeconfig and args.hordeconfig[0]!="":
        global friendlymodelname, maxhordelen, maxhordectx, showdebug
        friendlymodelname = "koboldcpp/"+args.hordeconfig[0]
        if len(args.hordeconfig) > 1:
            maxhordelen = int(args.hordeconfig[1])
        if len(args.hordeconfig) > 2:
            maxhordectx = int(args.hordeconfig[2])
        if args.debugmode == 0:
            args.debugmode = -1

    if args.debugmode != 1:
        showdebug = False

    if args.highpriority:
        print("Setting process to Higher Priority - Use Caution")
        try:
            import psutil
            os_used = sys.platform
            process = psutil.Process(os.getpid())  # Set high priority for the python script for the CPU
            oldprio = process.nice()
            if os_used == "win32":  # Windows (either 32-bit or 64-bit)
                process.nice(psutil.REALTIME_PRIORITY_CLASS)
                print("High Priority for Windows Set: " + str(oldprio) + " to " + str(process.nice()))
            elif os_used == "linux":  # linux
                process.nice(psutil.IOPRIO_CLASS_RT)
                print("High Priority for Linux Set: " + str(oldprio) + " to " + str(process.nice()))
            else:  # MAC OS X or other
                process.nice(-18)
                print("High Priority for Other OS Set :" + str(oldprio) + " to " + str(process.nice()))
        except Exception as ex:
             print("Error, Could not change process priority: " + str(ex))

    if args.contextsize:
        global maxctx
        maxctx = args.contextsize

    init_library() # Note: if blas does not exist and is enabled, program will crash.
    print("==========")
    time.sleep(1)
    if not os.path.exists(args.model_param):
        print(f"Cannot find model file: {args.model_param}")
        time.sleep(2)
        sys.exit(2)

    if args.lora and args.lora[0]!="":
        if not os.path.exists(args.lora[0]):
            print(f"Cannot find lora file: {args.lora[0]}")
            time.sleep(2)
            sys.exit(2)
        else:
            args.lora[0] = os.path.abspath(args.lora[0])
            if len(args.lora) > 1:
                if not os.path.exists(args.lora[1]):
                    print(f"Cannot find lora base: {args.lora[1]}")
                    time.sleep(2)
                    sys.exit(2)
                else:
                    args.lora[1] = os.path.abspath(args.lora[1])

    if args.psutil_set_threads:
        import psutil
        args.threads = psutil.cpu_count(logical=False)
        print("Overriding thread count, using " + str(args.threads) + " threads instead.")

    if not args.blasthreads or args.blasthreads <= 0:
        args.blasthreads = args.threads

    modelname = os.path.abspath(args.model_param)
    print(args)
    print(f"==========\nLoading model: {modelname} \n[Threads: {args.threads}, BlasThreads: {args.blasthreads}, SmartContext: {args.smartcontext}]")
    loadok = load_model(modelname)
    print("Load Model OK: " + str(loadok))

    if not loadok:
        print("Could not load model: " + modelname)
        time.sleep(2)
        sys.exit(3)
    try:
        basepath = os.path.abspath(os.path.dirname(__file__))
        with open(os.path.join(basepath, "klite.embd"), mode='rb') as f:
            embedded_kailite = f.read()
            print("Embedded Kobold Lite loaded.")
    except:
        print("Could not find Kobold Lite. Embedded Kobold Lite will not be available.")

    if args.port_param!=defaultport:
        args.port = args.port_param
    print(f"Starting Kobold HTTP Server on port {args.port}")
    epurl = ""
    if args.host=="":
        epurl = f"http://localhost:{args.port}"
    else:
        epurl = f"http://{args.host}:{args.port}"

    if args.launch:
        try:
            import webbrowser as wb
            wb.open(epurl)
        except:
            print("--launch was set, but could not launch web browser automatically.")

    if args.hordeconfig and len(args.hordeconfig)>4:
        horde_thread = threading.Thread(target=run_horde_worker,args=(args,args.hordeconfig[3],args.hordeconfig[4]))
        horde_thread.start()

    print(f"Please connect to custom endpoint at {epurl}")
    asyncio.run(RunServerMultiThreaded(args.host, args.port, embedded_kailite))

if __name__ == '__main__':
    print("***\nWelcome to KoboldCpp - Version " + KcppVersion) # just update version manually
    # print("Python version: " + sys.version)
    parser = argparse.ArgumentParser(description='KoboldCpp Server')
    modelgroup = parser.add_mutually_exclusive_group() #we want to be backwards compatible with the unnamed positional args
    modelgroup.add_argument("--model", help="Model file to load", nargs="?")
    modelgroup.add_argument("model_param", help="Model file to load (positional)", nargs="?")
    portgroup = parser.add_mutually_exclusive_group() #we want to be backwards compatible with the unnamed positional args
    portgroup.add_argument("--port", help="Port to listen on", default=defaultport, type=int, action='store')
    portgroup.add_argument("port_param", help="Port to listen on (positional)", default=defaultport, nargs="?", type=int, action='store')
    parser.add_argument("--host", help="Host IP to listen on. If empty, all routable interfaces are accepted.", default="")
    parser.add_argument("--launch", help="Launches a web browser when load is completed.", action='store_true')
    parser.add_argument("--lora", help="LLAMA models only, applies a lora file on top of model. Experimental.", metavar=('[lora_filename]', '[lora_base]'), nargs='+')
    physical_core_limit = 1
    if os.cpu_count()!=None and os.cpu_count()>1:
        physical_core_limit = int(os.cpu_count()/2)
    default_threads = (physical_core_limit if physical_core_limit<=3 else max(3,physical_core_limit-1))
    parser.add_argument("--threads", help="Use a custom number of threads if specified. Otherwise, uses an amount based on CPU cores", type=int, default=default_threads)
    parser.add_argument("--blasthreads", help="Use a different number of threads during BLAS if specified. Otherwise, has the same value as --threads",metavar=('[threads]'), type=int, default=0)
    parser.add_argument("--psutil_set_threads", help="Experimental flag. If set, uses psutils to determine thread count based on physical cores.", action='store_true')
    parser.add_argument("--highpriority", help="Experimental flag. If set, increases the process CPU priority, potentially speeding up generation. Use caution.", action='store_true')
    parser.add_argument("--contextsize", help="Controls the memory allocated for maximum context size, only change if you need more RAM for big contexts. (default 2048)", type=int,choices=[512,1024,2048,3072,4096,6144,8192,12288,16384], default=2048)
    parser.add_argument("--blasbatchsize", help="Sets the batch size used in BLAS processing (default 512). Setting it to -1 disables BLAS mode, but keeps other benefits like GPU offload.", type=int,choices=[-1,32,64,128,256,512,1024,2048], default=512)
    parser.add_argument("--ropeconfig", help="If set, uses customized RoPE scaling from configured frequency scale and frequency base (e.g. --ropeconfig 0.25 10000). Otherwise, uses NTK-Aware scaling set automatically based on context size. For linear rope, simply set the freq-scale and ignore the freq-base",metavar=('[rope-freq-scale]', '[rope-freq-base]'), default=[0.0, 10000.0], type=float, nargs='+')
    parser.add_argument("--stream", help="Uses streaming when generating tokens. Only for the Kobold Lite UI.", action='store_true')
    parser.add_argument("--smartcontext", help="Reserving a portion of context to try processing less frequently.", action='store_true')
    parser.add_argument("--unbantokens", help="Normally, KoboldAI prevents the EOS token from being generated. This flag unbans it.", action='store_true')
    parser.add_argument("--bantokens", help="You can manually specify a list of token SUBSTRINGS that the AI cannot use. This bans ALL instances of that substring.", metavar=('[token_substrings]'), nargs='+')
    parser.add_argument("--usemirostat", help="Experimental! Replaces your samplers with mirostat. Takes 3 params = [type(0/1/2), tau(5.0), eta(0.1)].",metavar=('[type]', '[tau]', '[eta]'), type=float, nargs=3)
    parser.add_argument("--forceversion", help="If the model file format detection fails (e.g. rogue modified model) you can set this to override the detected format (enter desired version, e.g. 401 for GPTNeoX-Type2).",metavar=('[version]'), type=int, default=0)
    parser.add_argument("--nommap", help="If set, do not use mmap to load newer models", action='store_true')
    parser.add_argument("--usemlock", help="For Apple Systems. Force system to keep model in RAM rather than swapping or compressing", action='store_true')
    parser.add_argument("--noavx2", help="Do not use AVX2 instructions, a slower compatibility mode for older devices. Does not work with --clblast.", action='store_true')
    parser.add_argument("--debugmode", help="Shows additional debug info in the terminal.", action='store_const', const=1, default=0)
    parser.add_argument("--skiplauncher", help="Doesn't display or use the new GUI launcher.", action='store_true')
    parser.add_argument("--hordeconfig", help="Sets the display model name to something else, for easy use on AI Horde. Optional additional parameters set the horde max genlength, max ctxlen, API key and worker name.",metavar=('[hordemodelname]', '[hordegenlength] [hordemaxctx] [hordeapikey] [hordeworkername]'), nargs='+')
    compatgroup = parser.add_mutually_exclusive_group()
    compatgroup.add_argument("--noblas", help="Do not use OpenBLAS for accelerated prompt ingestion", action='store_true')
    compatgroup.add_argument("--useclblast", help="Use CLBlast for GPU Acceleration. Must specify exactly 2 arguments, platform ID and device ID (e.g. --useclblast 1 0).", type=int, choices=range(0,9), nargs=2)
<<<<<<< HEAD
    compatgroup.add_argument("--usecublas", help="Use CuBLAS/hipBLAS for GPU Acceleration. Requires CUDA. Select lowvram to not allocate VRAM scratch buffer. Enter a number afterwards to select and use 1 GPU. Leaving no number will use all GPUs.", nargs='*',metavar=('[lowvram|normal] [main GPU ID]'), choices=['normal', 'lowvram', '0', '1', '2'])
=======
    compatgroup.add_argument("--usecublas", help="Use CuBLAS for GPU Acceleration. Requires CUDA. Select lowvram to not allocate VRAM scratch buffer. Enter a number afterwards to select and use 1 GPU. Leaving no number will use all GPUs.", nargs='*',metavar=('[lowvram|normal] [main GPU ID] [mmq]'), choices=['normal', 'lowvram', '0', '1', '2', 'mmq'])
>>>>>>> cae6a847
    parser.add_argument("--gpulayers", help="Set number of layers to offload to GPU when using GPU. Requires GPU.",metavar=('[GPU layers]'), type=int, default=0)
    parser.add_argument("--tensor_split", help="For CUDA with ALL GPU set only, ratio to split tensors across multiple GPUs, space-separated list of proportions, e.g. 7 3", metavar=('[Ratios]'), type=float, nargs='+')

    args = parser.parse_args()

    main(args)<|MERGE_RESOLUTION|>--- conflicted
+++ resolved
@@ -701,26 +701,11 @@
     tabcontentframe.grid_propagate(False)
 
     tabcontent = {}
-<<<<<<< HEAD
 
     lib_option_pairs = [
         (lib_openblas, "Use OpenBLAS"),
         (lib_clblast, "Use CLBlast"),
         (lib_cublas, "Use CuBLAS/hipBLAS"),
-        (lib_default, "Use No BLAS"),
-        (lib_openblas_noavx2, "Use OpenBLAS (Old CPU, noavx2)"),
-        (lib_failsafe, "Failsafe Mode (Old CPU, noavx)")]
-    openblas_option, clblast_option, cublas_option, default_option, openblas_noavx2_option, failsafe_option = (opt if file_exists(lib) or (os.name == 'nt' and file_exists(opt + ".dll")) else None for lib, opt in lib_option_pairs)
-    # slider data
-    blasbatchsize_values = ["-1", "32", "64", "128", "256", "512", "1024"]
-    blasbatchsize_text = ["Don't Batch BLAS","32","64","128","256","512","1024"]
-    contextsize_text = ["512", "1024", "2048", "3072", "4096", "6144", "8192"]
-    runopts = [opt for lib, opt in lib_option_pairs if file_exists(lib) or os.name == 'nt' and file_exists(opt + ".dll")] 
-=======
-    lib_option_pairs = [
-        (lib_openblas, "Use OpenBLAS"),
-        (lib_clblast, "Use CLBlast"),
-        (lib_cublas, "Use CuBLAS"),
         (lib_default, "Use No BLAS"),
         (lib_noavx2, "NoAVX2 Mode (Old CPU)"),
         (lib_failsafe, "Failsafe Mode (Old CPU)")]
@@ -730,7 +715,6 @@
     blasbatchsize_text = ["Don't Batch BLAS","32","64","128","256","512","1024","2048"]
     contextsize_text = ["512", "1024", "2048", "3072", "4096", "6144", "8192", "12288", "16384"]
     runopts = [opt for lib, opt in lib_option_pairs if file_exists(lib) or os.name == 'nt' and file_exists(opt + ".dll")]
->>>>>>> cae6a847
     antirunopts = [opt.replace("Use ", "") for lib, opt in lib_option_pairs if not file_exists(lib) or os.name == 'nt' and not file_exists(opt + ".dll")]
     if not any(runopts):
         show_gui_warning("No Backend Available")
@@ -923,22 +907,13 @@
     quick_tab = tabcontent["Quick Launch"]
 
     # gpu options
-<<<<<<< HEAD
-
-    quick_gpu_layers_entry, quick_gpu_layers_label = makelabelentry(quick_tab, "GPU Layers:", gpulayers_var, 4, 50)
+
+    quick_gpu_layers_entry, quick_gpu_layers_label = makelabelentry(quick_tab, "GPU Layers:", gpulayers_var, 5, 50)
     quick_gpu_selector_label = makelabel(quick_tab, "GPU ID:", 3)
     quick_gpu_selector_box = ctk.CTkComboBox(quick_tab, values=CLdevices, width=180, variable=gpu_choice_var, state="readonly")
     CUDA_quick_gpu_selector_box = ctk.CTkComboBox(quick_tab, values=CUdevices, width=180, variable=gpu_choice_var, state="readonly")
-    quick_lowvram_box = makecheckbox(quick_tab, "Low VRAM", lowvram_var, 5)
-=======
-    quick_gpu_layers_entry,quick_gpu_layers_label = makelabelentry(quick_tab,"GPU Layers:", gpulayers_var, 5, 50)
-    quick_gpu_selector_label = makelabel(quick_tab, "GPU ID:", 3)
-    quick_gpu_selector_box = ctk.CTkComboBox(quick_tab, values=["1","2","3"], width=60, variable=gpu_choice_var, state="readonly")
-    CUDA_quick_gpu_selector_box = ctk.CTkComboBox(quick_tab, values=["1","2","3","All"], width=60, variable=gpu_choice_var, state="readonly")
-    quick_lowvram_box = makecheckbox(quick_tab,  "Low VRAM", lowvram_var, 4,0)
+    quick_lowvram_box = makecheckbox(quick_tab, "Low VRAM", lowvram_var, 4,0)
     quick_mmq_box = makecheckbox(quick_tab,  "Use QuantMatMul (mmq)", mmq_var, 4,1)
-
->>>>>>> cae6a847
 
     def changerunmode(a,b,c):
         index = runopts_var.get()
@@ -987,20 +962,10 @@
     runoptbox = ctk.CTkComboBox(quick_tab, values=runopts, width=180,variable=runopts_var, state="readonly")
     runoptbox.grid(row=1, column=1,padx=8, stick="nw")
     runoptbox.set(runopts[0]) # Set to first available option
-<<<<<<< HEAD
-    # Tell user how many backends are available
-    num_backends_built = makelabel(quick_tab, str(len(runopts)) + "/6", 5, 2)
-    num_backends_built.grid(row=1, column=2, padx=0, pady=0)
-    num_backends_built.configure(text_color="#00ff00")
-    # Bind the backend count label with the tooltip function
-    num_backends_built.bind("<Enter>", lambda event: show_tooltip(event, f"This is the number of backends you have built and available." + (f"\nMissing: {', '.join(antirunopts)}" if len(runopts) != 6 else "")))
-    num_backends_built.bind("<Leave>", hide_tooltip)
-=======
 
     # Tell user how many backends are available
     setup_backend_tooltip(quick_tab)
 
->>>>>>> cae6a847
     # threads
     makelabelentry(quick_tab, "Threads:" , threads_var, 8, 50)
 
@@ -1023,16 +988,10 @@
     # gpu options
     gpu_layers_entry,gpu_layers_label = makelabelentry(hardware_tab,"GPU Layers:", gpulayers_var, 5, 50)
     gpu_selector_label = makelabel(hardware_tab, "GPU ID:", 3)
-<<<<<<< HEAD
     gpu_selector_box = ctk.CTkComboBox(hardware_tab, values=CLdevices, width=180, variable=gpu_choice_var, state="readonly")
     CUDA_gpu_selector_box = ctk.CTkComboBox(hardware_tab, values=CUdevices, width=180, variable=gpu_choice_var, state="readonly")
-    lowvram_box = makecheckbox(hardware_tab,  "Low VRAM", lowvram_var, 5)
-=======
-    gpu_selector_box = ctk.CTkComboBox(hardware_tab, values=["1","2","3"], width=60, variable=gpu_choice_var, state="readonly")
-    CUDA_gpu_selector_box = ctk.CTkComboBox(hardware_tab, values=["1","2","3", "All"], width=60, variable=gpu_choice_var, state="readonly")
-    lowvram_box = makecheckbox(hardware_tab,  "Low VRAM", lowvram_var, 4,0)
+    lowvram_box = makecheckbox(hardware_tab, "Low VRAM", lowvram_var, 4,0)
     mmq_box = makecheckbox(hardware_tab,  "Use QuantMatMul (mmq)", mmq_var, 4,1)
->>>>>>> cae6a847
 
     # presets selector
     makelabel(hardware_tab, "Presets:", 1)
@@ -1043,17 +1002,8 @@
     changerunmode(1,1,1)
 
     # Tell user how many backends are available
-<<<<<<< HEAD
-    num_backends_built = makelabel(hardware_tab, str(len(runopts)) + "/6", 5, 2)
-    num_backends_built.grid(row=1, column=2, padx=0, pady=0)
-    num_backends_built.configure(text_color="#00ff00")
-    # Bind the backend count label with the tooltip function
-    num_backends_built.bind("<Enter>", lambda event: show_tooltip(event, f"This is the number of backends you have built and available." + (f"\nMissing: {', '.join(antirunopts)}" if len(runopts) != 6 else "")))
-    num_backends_built.bind("<Leave>", hide_tooltip)
-=======
     setup_backend_tooltip(hardware_tab)
 
->>>>>>> cae6a847
     # threads
     makelabelentry(hardware_tab, "Threads:" , threads_var, 8, 50)
 
@@ -1177,7 +1127,6 @@
         args.unbantokens = unbantokens.get()==1
         gpuchoiceidx = 0
         if gpu_choice_var.get()!="All":
-<<<<<<< HEAD
             if runopts_var.get() == "Use CLBlast": #if CLBlast selected
                 if (gpu_choice_var.get()) in CLdevices:
                     gpuchoiceidx = CLdevices.index((gpu_choice_var.get())) 
@@ -1187,12 +1136,6 @@
         if runopts_var.get() == "Use CLBlast":
             args.useclblast = [[0,0], [1,0], [0,1]][gpuchoiceidx]
         if runopts_var.get() == "Use CuBLAS/hipBLAS":
-=======
-            gpuchoiceidx = int(gpu_choice_var.get())-1
-        if runopts_var.get() == "Use CLBlast":
-            args.useclblast = [[0,0], [1,0], [0,1]][gpuchoiceidx]
-        if runopts_var.get() == "Use CuBLAS":
->>>>>>> cae6a847
             if gpu_choice_var.get()=="All":
                 args.usecublas = ["lowvram"] if lowvram_var.get() == 1 else ["normal"]
             else:
@@ -1203,15 +1146,9 @@
             args.gpulayers = int(gpulayers_var.get())
         if runopts_var.get()=="Use No BLAS":
             args.noblas = True
-<<<<<<< HEAD
-        if runopts_var.get()=="Use OpenBLAS (Old CPU, noavx2)":
-            args.noavx2 = True
-        if runopts_var.get()=="Failsafe Mode (Old CPU, noavx)":
-=======
         if runopts_var.get()=="NoAVX2 Mode (Old CPU)":
             args.noavx2 = True
         if runopts_var.get()=="Failsafe Mode (Old CPU)":
->>>>>>> cae6a847
             args.noavx2 = True
             args.noblas = True
             args.nommap = True
@@ -1257,7 +1194,6 @@
         elif "usecublas" in dict and dict["usecublas"]:
             if cublas_option is not None:
                 runopts_var.set(cublas_option)
-<<<<<<< HEAD
                 if len(dict["usecublas"])==1:
                     lowvram_var.set(1 if dict["usecublas"][0]=="lowvram" else 0)
                 else:
@@ -1267,26 +1203,12 @@
                         if str(g) in dict["usecublas"]:
                             gpu_choice_var.set(str(g+1))
                             break
-=======
-                lowvram_var.set(1 if "lowvram" in dict["usecublas"] else 0)
-                mmq_var.set(1 if "mmq" in dict["usecublas"] else 0)
-                gpu_choice_var.set("All")
-                for g in range(3):
-                    if str(g) in dict["usecublas"]:
-                        gpu_choice_var.set(str(g+1))
-                        break
->>>>>>> cae6a847
         elif  "noavx2" in dict and "noblas" in dict and dict["noblas"] and dict["noavx2"]:
             if failsafe_option is not None:
                 runopts_var.set(failsafe_option)
         elif "noavx2" in dict and dict["noavx2"]:
-<<<<<<< HEAD
-            if openblas_noavx2_option is not None:
-                runopts_var.set(openblas_noavx2_option)
-=======
             if noavx2_option is not None:
                 runopts_var.set(noavx2_option)
->>>>>>> cae6a847
         elif "noblas" in dict and dict["noblas"]:
             if default_option is not None:
                 runopts_var.set(default_option)
@@ -1442,11 +1364,7 @@
         blaschoice = tk.StringVar()
         blaschoice.set("BLAS = 512")
 
-<<<<<<< HEAD
-        runopts = ["Use OpenBLAS","Use CLBLast GPU #1","Use CLBLast GPU #2","Use CLBLast GPU #3","Use CuBLAS/hipBLAS GPU","Use No BLAS","Use OpenBLAS (Old CPU, noavx2)","Failsafe Mode (Old CPU, noavx)"]
-=======
-        runopts = ["Use OpenBLAS","Use CLBLast GPU #1","Use CLBLast GPU #2","Use CLBLast GPU #3","Use CuBLAS GPU","Use No BLAS","NoAVX2 Mode (Old CPU)","Failsafe Mode (Old CPU)"]
->>>>>>> cae6a847
+        runopts = ["Use OpenBLAS","Use CLBLast GPU #1","Use CLBLast GPU #2","Use CLBLast GPU #3","Use CuBLAS/hipBLAS GPU","Use No BLAS","NoAVX2 Mode (Old CPU)","Failsafe Mode (Old CPU)"]
         runchoice = tk.StringVar()
         runchoice.set("Use OpenBLAS")
 
@@ -1869,11 +1787,7 @@
     compatgroup = parser.add_mutually_exclusive_group()
     compatgroup.add_argument("--noblas", help="Do not use OpenBLAS for accelerated prompt ingestion", action='store_true')
     compatgroup.add_argument("--useclblast", help="Use CLBlast for GPU Acceleration. Must specify exactly 2 arguments, platform ID and device ID (e.g. --useclblast 1 0).", type=int, choices=range(0,9), nargs=2)
-<<<<<<< HEAD
-    compatgroup.add_argument("--usecublas", help="Use CuBLAS/hipBLAS for GPU Acceleration. Requires CUDA. Select lowvram to not allocate VRAM scratch buffer. Enter a number afterwards to select and use 1 GPU. Leaving no number will use all GPUs.", nargs='*',metavar=('[lowvram|normal] [main GPU ID]'), choices=['normal', 'lowvram', '0', '1', '2'])
-=======
-    compatgroup.add_argument("--usecublas", help="Use CuBLAS for GPU Acceleration. Requires CUDA. Select lowvram to not allocate VRAM scratch buffer. Enter a number afterwards to select and use 1 GPU. Leaving no number will use all GPUs.", nargs='*',metavar=('[lowvram|normal] [main GPU ID] [mmq]'), choices=['normal', 'lowvram', '0', '1', '2', 'mmq'])
->>>>>>> cae6a847
+    compatgroup.add_argument("--usecublas", help="Use CuBLAS/hipBLAS for GPU Acceleration. Requires CUDA. Select lowvram to not allocate VRAM scratch buffer. Enter a number afterwards to select and use 1 GPU. Leaving no number will use all GPUs.", nargs='*',metavar=('[lowvram|normal] [main GPU ID] [mmq]'), choices=['normal', 'lowvram', '0', '1', '2', 'mmq'])
     parser.add_argument("--gpulayers", help="Set number of layers to offload to GPU when using GPU. Requires GPU.",metavar=('[GPU layers]'), type=int, default=0)
     parser.add_argument("--tensor_split", help="For CUDA with ALL GPU set only, ratio to split tensors across multiple GPUs, space-separated list of proportions, e.g. 7 3", metavar=('[Ratios]'), type=float, nargs='+')
 
