--- conflicted
+++ resolved
@@ -160,11 +160,7 @@
     inputs.batch_size = 8
     inputs.max_context_length = maxctx #initial value to use for ctx, can be overwritten
     inputs.threads = args.threads
-<<<<<<< HEAD
-    inputs.low_vram = args.lowvram
-=======
     inputs.low_vram = (True if args.usecublas=="lowvram" else False)
->>>>>>> 1347d3ac
     inputs.blasthreads = args.blasthreads
     inputs.f16_kv = True
     inputs.use_mmap = (not args.nommap)
@@ -878,14 +874,8 @@
     parser.add_argument("--hordeconfig", help="Sets the display model name to something else, for easy use on AI Horde. Optional additional parameters set the horde max genlength and max ctxlen.",metavar=('[hordename]', '[hordelength] [hordectx]'), nargs='+')
     compatgroup = parser.add_mutually_exclusive_group()
     compatgroup.add_argument("--noblas", help="Do not use OpenBLAS for accelerated prompt ingestion", action='store_true')
-<<<<<<< HEAD
-    parser.add_argument("--lowvram", help="Do not allocate a VRAM scratch buffer for holding temporary results. Reduces VRAM usage at the cost of performance, particularly prompt processing speed. Requires CUDA.", action='store_true')
-    compatgroup.add_argument("--useclblast", help="Use CLBlast instead of OpenBLAS for prompt ingestion. Must specify exactly 2 arguments, platform ID and device ID (e.g. --useclblast 1 0).", type=int, choices=range(0,9), nargs=2)
-    parser.add_argument("--gpulayers", help="Set number of layers to offload to GPU when using CLBlast. Requires CLBlast.",metavar=('[GPU layers]'), type=int, default=0)
-=======
     compatgroup.add_argument("--useclblast", help="Use CLBlast for GPU Acceleration. Must specify exactly 2 arguments, platform ID and device ID (e.g. --useclblast 1 0).", type=int, choices=range(0,9), nargs=2)
     compatgroup.add_argument("--usecublas", help="Use CuBLAS for GPU Acceleration. Requires Nvidia GPU. Select lowvram to not allocate VRAM scratch buffer.", default='', const='normal', nargs='?', choices=['normal', 'lowvram'])
     parser.add_argument("--gpulayers", help="Set number of layers to offload to GPU when using GPU. Requires GPU.",metavar=('[GPU layers]'), type=int, default=0)
->>>>>>> 1347d3ac
     args = parser.parse_args()
     main(args)