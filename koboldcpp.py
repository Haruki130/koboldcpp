--- conflicted
+++ resolved
@@ -768,12 +768,8 @@
     # gpu options
     quick_gpu_layers_entry,quick_gpu_layers_label = makelabelentry(quick_tab,"GPU Layers:", gpulayers_var, 4, 50)
     quick_gpu_selector_label = makelabel(quick_tab, "GPU ID:", 3)
-<<<<<<< HEAD
-    quick_gpu_selector_box = ctk.CTkComboBox(quick_tab, values=["1","2","3","All"], width=60, variable=gpu_choice_var, state="readonly")
-=======
     quick_gpu_selector_box = ctk.CTkComboBox(quick_tab, values=["1","2","3"], width=60, variable=gpu_choice_var, state="readonly")
     CUDA_quick_gpu_selector_box = ctk.CTkComboBox(quick_tab, values=["1","2","3","All"], width=60, variable=gpu_choice_var, state="readonly")
->>>>>>> f1014f3c
     quick_lowvram_box = makecheckbox(quick_tab,  "Low VRAM", lowvram_var, 5)
 
     def changerunmode(a,b,c):
@@ -843,12 +839,8 @@
     # gpu options
     gpu_layers_entry,gpu_layers_label = makelabelentry(hardware_tab,"GPU Layers:", gpulayers_var, 4, 50)
     gpu_selector_label = makelabel(hardware_tab, "GPU ID:", 3)
-<<<<<<< HEAD
-    gpu_selector_box = ctk.CTkComboBox(hardware_tab, values=["1","2","3","All"], width=60, variable=gpu_choice_var, state="readonly")
-=======
     gpu_selector_box = ctk.CTkComboBox(hardware_tab, values=["1","2","3"], width=60, variable=gpu_choice_var, state="readonly")
     CUDA_gpu_selector_box = ctk.CTkComboBox(hardware_tab, values=["1","2","3", "All"], width=60, variable=gpu_choice_var, state="readonly")
->>>>>>> f1014f3c
     lowvram_box = makecheckbox(hardware_tab,  "Low VRAM", lowvram_var, 5)
 
     # presets selector
@@ -961,11 +953,7 @@
         args.stream = stream.get()==1
         args.smartcontext = smartcontext.get()==1
         args.unbantokens = unbantokens.get()==1
-        gpu_choice_str = gpu_choice_var.get()
-        if gpu_choice_str.isdigit():
-            gpuchoiceidx = int(gpu_choice_var.get())-1
-
-<<<<<<< HEAD
+
         gpuchoiceidx = 0
         if gpu_choice_var.get()!="All":
             gpuchoiceidx = int(gpu_choice_var.get())-1
@@ -976,16 +964,6 @@
                 args.usecublas = ["lowvram"] if lowvram_var.get() == 1 else ["normal"]
             else:
                 args.usecublas = ["lowvram",str(gpuchoiceidx)] if lowvram_var.get() == 1 else ["normal",str(gpuchoiceidx)]
-=======
-        if runopts_var.get() == runopts[1]:
-            args.useclblast = [[0,0], [1,0], [0,1]][gpuchoiceidx]
-        if runopts_var.get() == runopts[2]:
-            if gpu_choice_str.lower() == "all":
-                args.usecublas = ["lowvram"] if lowvram_var.get() == 1 else ["normal"]
-            else:
-                args.usecublas = ["lowvram",str(gpuchoiceidx)] if lowvram_var.get() == 1 else ["normal",str(gpuchoiceidx)]
-
->>>>>>> f1014f3c
         if gpulayers_var.get():
             args.gpulayers = int(gpulayers_var.get())
         if runopts_var.get()==runopts[3]:
