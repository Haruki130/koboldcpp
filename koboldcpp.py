#!/usr/bin/env python3
#-*- coding: utf-8 -*-

# A hacky little script from Concedo that exposes llama.cpp function bindings
# allowing it to be used via a simulated kobold api endpoint
# generation delay scales linearly with original prompt length.

import ctypes
import os
import argparse
import json, sys, http.server, time, asyncio, socket, threading
import re
from concurrent.futures import ThreadPoolExecutor

stop_token_max = 10
sampler_order_max = 7
ban_token_max = 10
tensor_split_max = 16

class load_model_inputs(ctypes.Structure):
    _fields_ = [("threads", ctypes.c_int),
                ("blasthreads", ctypes.c_int),
                ("max_context_length", ctypes.c_int),
                ("batch_size", ctypes.c_int),
                ("f16_kv", ctypes.c_bool),
                ("low_vram", ctypes.c_bool),
                ("use_mmq", ctypes.c_bool),
                ("executable_path", ctypes.c_char_p),
                ("model_filename", ctypes.c_char_p),
                ("lora_filename", ctypes.c_char_p),
                ("lora_base", ctypes.c_char_p),
                ("use_mmap", ctypes.c_bool),
                ("use_mlock", ctypes.c_bool),
                ("use_smartcontext", ctypes.c_bool),
                ("unban_tokens", ctypes.c_bool),
                ("clblast_info", ctypes.c_int),
                ("cublas_info", ctypes.c_int),
                ("blasbatchsize", ctypes.c_int),
                ("debugmode", ctypes.c_int),
                ("forceversion", ctypes.c_int),
                ("gpulayers", ctypes.c_int),
                ("rope_freq_scale", ctypes.c_float),
                ("rope_freq_base", ctypes.c_float),
                ("banned_tokens", ctypes.c_char_p * ban_token_max),
                ("tensor_split", ctypes.c_float * tensor_split_max)]

class generation_inputs(ctypes.Structure):
    _fields_ = [("seed", ctypes.c_int),
                ("prompt", ctypes.c_char_p),
                ("max_context_length", ctypes.c_int),
                ("max_length", ctypes.c_int),
                ("temperature", ctypes.c_float),
                ("top_k", ctypes.c_int),
                ("top_a", ctypes.c_float),
                ("top_p", ctypes.c_float),
                ("typical_p", ctypes.c_float),
                ("tfs", ctypes.c_float),
                ("rep_pen", ctypes.c_float),
                ("rep_pen_range", ctypes.c_int),
                ("mirostat", ctypes.c_int),
                ("mirostat_tau", ctypes.c_float),
                ("mirostat_eta", ctypes.c_float),
                ("sampler_order", ctypes.c_int * sampler_order_max),
                ("sampler_len", ctypes.c_int),
                ("unban_tokens_rt", ctypes.c_bool),
                ("stop_sequence", ctypes.c_char_p * stop_token_max),
                ("stream_sse", ctypes.c_bool),
                ("grammar", ctypes.c_char_p)]

class generation_outputs(ctypes.Structure):
    _fields_ = [("status", ctypes.c_int),
                ("text", ctypes.c_char * 24576)]

handle = None

def getdirpath():
    return os.path.dirname(os.path.realpath(__file__))
def getabspath():
    return os.path.dirname(os.path.abspath(__file__))
def file_exists(filename):
    return os.path.exists(os.path.join(getdirpath(), filename))

def pick_existant_file(ntoption,nonntoption):
    precompiled_prefix = "precompiled_"
    ntexist = file_exists(ntoption)
    nonntexist = file_exists(nonntoption)
    precompiled_ntexist = file_exists(precompiled_prefix+ntoption)
    precompiled_nonntexist = file_exists(precompiled_prefix+nonntoption)
    if os.name == 'nt':
        if not ntexist and precompiled_ntexist:
            return (precompiled_prefix+ntoption)
        if nonntexist and not ntexist:
            return nonntoption
        return ntoption
    else:
        if not nonntexist and precompiled_nonntexist:
            return (precompiled_prefix+nonntoption)
        if ntexist and not nonntexist:
            return ntoption
        return nonntoption

lib_default = pick_existant_file("koboldcpp_default.dll","koboldcpp_default.so")
lib_failsafe = pick_existant_file("koboldcpp_failsafe.dll","koboldcpp_failsafe.so")
lib_openblas = pick_existant_file("koboldcpp_openblas.dll","koboldcpp_openblas.so")
lib_noavx2 = pick_existant_file("koboldcpp_noavx2.dll","koboldcpp_noavx2.so")
lib_clblast = pick_existant_file("koboldcpp_clblast.dll","koboldcpp_clblast.so")
lib_cublas = pick_existant_file("koboldcpp_cublas.dll","koboldcpp_cublas.so")
lib_hipblas = pick_existant_file("koboldcpp_hipblas.dll","koboldcpp_hipblas.so")


def init_library():
    global handle, args
    global lib_default,lib_failsafe,lib_openblas,lib_noavx2,lib_clblast,lib_cublas

    libname = ""
    use_openblas = False # if true, uses OpenBLAS for acceleration. libopenblas.dll must exist in the same dir.
    use_clblast = False #uses CLBlast instead
    use_cublas = False #uses cublas instead
    use_hipblas = False #uses hipblas instead
    use_noavx2 = False #uses no avx2 instructions
    use_failsafe = False #uses no intrinsics, failsafe mode
    if args.noavx2:
        use_noavx2 = True
        if not file_exists(lib_noavx2):
            print("Warning: NoAVX2 library file not found. Failsafe library will be used.")
        elif (args.noblas and args.nommap):
            use_failsafe = True
            print("!!! Attempting to use FAILSAFE MODE !!!")
        else:
            print("Attempting to use non-avx2 compatibility library.")
    elif args.useclblast:
        if not file_exists(lib_clblast) or (os.name=='nt' and not file_exists("clblast.dll")):
            print("Warning: CLBlast library file not found. Non-BLAS library will be used.")
        else:
            print("Attempting to use CLBlast library for faster prompt ingestion. A compatible clblast will be required.")
            use_clblast = True
    elif (args.usecublas is not None):
        if not file_exists(lib_cublas) and not file_exists(lib_hipblas):
            print("Warning: CuBLAS library file not found. Non-BLAS library will be used.")
        else:
            if file_exists(lib_cublas):
                print("Attempting to use CuBLAS library for faster prompt ingestion. A compatible CuBLAS will be required.")
                use_cublas = True
            elif file_exists(lib_hipblas):
                print("Attempting to use hipBLAS library for faster prompt ingestion. A compatible AMD GPU will be required.")
                use_hipblas = True

    else:
        if not file_exists(lib_openblas) or (os.name=='nt' and not file_exists("libopenblas.dll")):
            print("Warning: OpenBLAS library file not found. Non-BLAS library will be used.")
        elif args.noblas:
            print("Attempting to library without OpenBLAS.")
        else:
            use_openblas = True
            print("Attempting to use OpenBLAS library for faster prompt ingestion. A compatible libopenblas will be required.")
            if sys.platform=="darwin":
                print("Mac OSX note: Some people have found Accelerate actually faster than OpenBLAS. To compare, run Koboldcpp with --noblas instead.")

    if use_noavx2:
        if use_failsafe:
            libname = lib_failsafe
        else:
            libname = lib_noavx2
    else:
        if use_clblast:
            libname = lib_clblast
        elif use_cublas:
            libname = lib_cublas
        elif use_hipblas:
            libname = lib_hipblas
        elif use_openblas:
            libname = lib_openblas
        else:
            libname = lib_default

    print("Initializing dynamic library: " + libname)
    dir_path = getdirpath()
    abs_path = getabspath()

<<<<<<< HEAD
    handle = ctypes.CDLL(os.path.join(dir_path, libname), winmode=0)
=======
    #add all potential paths
    if os.name=='nt':
        os.add_dll_directory(dir_path)
        os.add_dll_directory(abs_path)
        os.add_dll_directory(os.getcwd())
    handle = ctypes.CDLL(os.path.join(dir_path, libname))
>>>>>>> 712b8423

    handle.load_model.argtypes = [load_model_inputs]
    handle.load_model.restype = ctypes.c_bool
    handle.generate.argtypes = [generation_inputs, ctypes.c_wchar_p] #apparently needed for osx to work. i duno why they need to interpret it that way but whatever
    handle.generate.restype = generation_outputs
    handle.new_token.restype = ctypes.c_char_p
    handle.new_token.argtypes = [ctypes.c_int]
    handle.get_stream_count.restype = ctypes.c_int
    handle.has_finished.restype = ctypes.c_bool
    handle.get_last_eval_time.restype = ctypes.c_float
    handle.get_last_process_time.restype = ctypes.c_float
    handle.get_last_token_count.restype = ctypes.c_int
    handle.get_last_stop_reason.restype = ctypes.c_int
    handle.abort_generate.restype = ctypes.c_bool
    handle.token_count.restype = ctypes.c_int
    handle.get_pending_output.restype = ctypes.c_char_p

def load_model(model_filename):
    global args
    inputs = load_model_inputs()
    inputs.model_filename = model_filename.encode("UTF-8")
    inputs.batch_size = 8
    inputs.max_context_length = maxctx #initial value to use for ctx, can be overwritten
    inputs.threads = args.threads
    inputs.low_vram = (True if (args.usecublas and "lowvram" in args.usecublas) else False)
    inputs.use_mmq = (True if (args.usecublas and "mmq" in args.usecublas) else False)
    inputs.blasthreads = args.blasthreads
    inputs.f16_kv = True
    inputs.use_mmap = (not args.nommap)
    inputs.use_mlock = args.usemlock
    inputs.lora_filename = "".encode("UTF-8")
    inputs.lora_base = "".encode("UTF-8")
    if args.lora:
        inputs.lora_filename = args.lora[0].encode("UTF-8")
        inputs.use_mmap = False
        if len(args.lora) > 1:
            inputs.lora_base = args.lora[1].encode("UTF-8")
    inputs.use_smartcontext = args.smartcontext
    inputs.unban_tokens = args.unbantokens
    inputs.blasbatchsize = args.blasbatchsize
    inputs.forceversion = args.forceversion
    inputs.gpulayers = args.gpulayers
    inputs.rope_freq_scale = args.ropeconfig[0]
    if len(args.ropeconfig)>1:
        inputs.rope_freq_base = args.ropeconfig[1]
    else:
        inputs.rope_freq_base = 10000
    clblastids = 0
    if args.useclblast:
        clblastids = 100 + int(args.useclblast[0])*10 + int(args.useclblast[1])
    inputs.clblast_info = clblastids

    for n in range(tensor_split_max):
        if args.tensor_split and n < len(args.tensor_split):
            inputs.tensor_split[n] = float(args.tensor_split[n])
        else:
            inputs.tensor_split[n] = 0

    # we must force an explicit tensor split
    # otherwise the default will divide equally and multigpu crap will slow it down badly
    inputs.cublas_info = 0

    if not args.tensor_split:
        if (args.usecublas and "0" in args.usecublas):
            os.environ["CUDA_VISIBLE_DEVICES"] = "0"
            os.environ["HIP_VISIBLE_DEVICES"] = "0"
        elif (args.usecublas and "1" in args.usecublas):
            os.environ["CUDA_VISIBLE_DEVICES"] = "1"
            os.environ["HIP_VISIBLE_DEVICES"] = "1"
        elif (args.usecublas and "2" in args.usecublas):
            os.environ["CUDA_VISIBLE_DEVICES"] = "2"
            os.environ["HIP_VISIBLE_DEVICES"] = "2"
        elif (args.usecublas and "3" in args.usecublas):
            os.environ["CUDA_VISIBLE_DEVICES"] = "3"
            os.environ["HIP_VISIBLE_DEVICES"] = "3"
    else:
        if (args.usecublas and "0" in args.usecublas):
            inputs.cublas_info = 0
        elif (args.usecublas and "1" in args.usecublas):
            inputs.cublas_info = 1
        elif (args.usecublas and "2" in args.usecublas):
            inputs.cublas_info = 2
        elif (args.usecublas and "3" in args.usecublas):
            inputs.cublas_info = 3

    inputs.executable_path = (getdirpath()+"/").encode("UTF-8")
    inputs.debugmode = args.debugmode
    banned_tokens = args.bantokens
    for n in range(ban_token_max):
        if not banned_tokens or n >= len(banned_tokens):
            inputs.banned_tokens[n] = "".encode("UTF-8")
        else:
            inputs.banned_tokens[n] = banned_tokens[n].encode("UTF-8")
    ret = handle.load_model(inputs)
    return ret

def generate(prompt,max_length=20, max_context_length=512, temperature=0.8, top_k=120, top_a=0.0, top_p=0.85, typical_p=1.0, tfs=1.0, rep_pen=1.1, rep_pen_range=128, mirostat=0, mirostat_tau=5.0, mirostat_eta=0.1, sampler_order=[6,0,1,3,4,2,5], seed=-1, stop_sequence=[], use_default_badwordsids=True, stream_sse=False, grammar=''):
    global maxctx, args
    inputs = generation_inputs()
    outputs = ctypes.create_unicode_buffer(ctypes.sizeof(generation_outputs))
    inputs.prompt = prompt.encode("UTF-8")
    if max_length >= max_context_length:
        max_length = max_context_length-1
    inputs.max_context_length = max_context_length   # this will resize the context buffer if changed
    global showmaxctxwarning
    if showmaxctxwarning and max_context_length > maxctx:
        print(f"\n(Warning! Request max_context_length={max_context_length} exceeds allocated context size of {maxctx}. Consider launching with increased --contextsize to avoid errors. This message will only show once per session.)")
        showmaxctxwarning = False
    inputs.max_length = max_length
    inputs.temperature = temperature
    inputs.top_k = top_k
    inputs.top_a = top_a
    inputs.top_p = top_p
    inputs.typical_p = typical_p
    inputs.tfs = tfs
    inputs.rep_pen = rep_pen
    inputs.rep_pen_range = rep_pen_range
    inputs.stream_sse = stream_sse
    inputs.grammar = grammar.encode("UTF-8")
    inputs.unban_tokens_rt = not use_default_badwordsids
    if args.usemirostat and args.usemirostat[0]>0:
        inputs.mirostat = int(args.usemirostat[0])
        inputs.mirostat_tau = float(args.usemirostat[1])
        inputs.mirostat_eta = float(args.usemirostat[2])
    elif mirostat in (1, 2):
        inputs.mirostat = mirostat
        inputs.mirostat_tau = mirostat_tau
        inputs.mirostat_eta = mirostat_eta
    else:
        inputs.mirostat = inputs.mirostat_tau = inputs.mirostat_eta = 0
    if sampler_order and 0 < len(sampler_order) <= sampler_order_max:
        try:
            for i, sampler in enumerate(sampler_order):
                inputs.sampler_order[i] = sampler
            inputs.sampler_len = len(sampler_order)
            global showsamplerwarning
            if showsamplerwarning and inputs.mirostat==0 and inputs.sampler_len>0 and (inputs.sampler_order[0]!=6 or inputs.sampler_order[inputs.sampler_len-1]!=5):
                print("\n(Note: Sub-optimal sampler_order detected. You may have reduced quality. Recommended sampler values are [6,0,1,3,4,2,5]. This message will only show once per session.)")
                showsamplerwarning = False
        except TypeError as e:
            print("ERROR: sampler_order must be a list of integers: " + str(e))
    inputs.seed = seed
    for n in range(stop_token_max):
        if not stop_sequence or n >= len(stop_sequence):
            inputs.stop_sequence[n] = "".encode("UTF-8")
        else:
            inputs.stop_sequence[n] = stop_sequence[n].encode("UTF-8")
    ret = handle.generate(inputs,outputs)
    if(ret.status==1):
        return ret.text.decode("UTF-8","ignore")
    return ""

def utfprint(str):
    try:
        print(str)
    except UnicodeEncodeError:
        # Replace or omit the problematic character
        utf_string = str.encode('ascii', 'ignore').decode('ascii')
        utf_string = utf_string.replace('\a', '') #remove bell characters
        print(utf_string)

#################################################################
### A hacky simple HTTP server simulating a kobold api by Concedo
### we are intentionally NOT using flask, because we want MINIMAL dependencies
#################################################################
friendlymodelname = "concedo/koboldcpp"  # local kobold api apparently needs a hardcoded known HF model name
maxctx = 2048
maxhordectx = 1024
maxhordelen = 256
modelbusy = threading.Lock()
requestsinqueue = 0
defaultport = 5001
<<<<<<< HEAD
KcppVersion = "1.43.2-ROCm"
=======
KcppVersion = "1.44"
>>>>>>> 712b8423
showdebug = True
showsamplerwarning = True
showmaxctxwarning = True
exitcounter = 0
args = None #global args

class ServerRequestHandler(http.server.SimpleHTTPRequestHandler):
    sys_version = ""
    server_version = "ConcedoLlamaForKoboldServer"

    def __init__(self, addr, port, embedded_kailite):
        self.addr = addr
        self.port = port
        self.embedded_kailite = embedded_kailite

    def __call__(self, *args, **kwargs):
        super().__init__(*args, **kwargs)

    def log_message(self, format, *args):
        global showdebug
        if showdebug:
            super().log_message(format, *args)
        pass

    async def generate_text(self, newprompt, genparams, basic_api_flag, stream_flag):

        def run_blocking():
            if basic_api_flag:
                return generate(
                    prompt=newprompt,
                    max_length=genparams.get('max', 50),
                    temperature=genparams.get('temperature', 0.8),
                    top_k=int(genparams.get('top_k', 120)),
                    top_a=genparams.get('top_a', 0.0),
                    top_p=genparams.get('top_p', 0.85),
                    typical_p=genparams.get('typical', 1.0),
                    tfs=genparams.get('tfs', 1.0),
                    rep_pen=genparams.get('rep_pen', 1.1),
                    rep_pen_range=genparams.get('rep_pen_range', 128),
                    mirostat=genparams.get('mirostat', 0),
                    mirostat_tau=genparams.get('mirostat_tau', 5.0),
                    mirostat_eta=genparams.get('mirostat_eta', 0.1),
                    sampler_order=genparams.get('sampler_order', [6,0,1,3,4,2,5]),
                    seed=genparams.get('sampler_seed', -1),
                    stop_sequence=genparams.get('stop_sequence', []),
                    use_default_badwordsids=genparams.get('use_default_badwordsids', True),
                    stream_sse=stream_flag,
                    grammar=genparams.get('grammar', ''))

            else:
                return generate(prompt=newprompt,
                    max_context_length=genparams.get('max_context_length', maxctx),
                    max_length=genparams.get('max_length', 50),
                    temperature=genparams.get('temperature', 0.8),
                    top_k=genparams.get('top_k', 120),
                    top_a=genparams.get('top_a', 0.0),
                    top_p=genparams.get('top_p', 0.85),
                    typical_p=genparams.get('typical', 1.0),
                    tfs=genparams.get('tfs', 1.0),
                    rep_pen=genparams.get('rep_pen', 1.1),
                    rep_pen_range=genparams.get('rep_pen_range', 128),
                    mirostat=genparams.get('mirostat', 0),
                    mirostat_tau=genparams.get('mirostat_tau', 5.0),
                    mirostat_eta=genparams.get('mirostat_eta', 0.1),
                    sampler_order=genparams.get('sampler_order', [6,0,1,3,4,2,5]),
                    seed=genparams.get('sampler_seed', -1),
                    stop_sequence=genparams.get('stop_sequence', []),
                    use_default_badwordsids=genparams.get('use_default_badwordsids', True),
                    stream_sse=stream_flag,
                    grammar=genparams.get('grammar', ''))

        recvtxt = ""
        if stream_flag:
            loop = asyncio.get_event_loop()
            executor = ThreadPoolExecutor()
            recvtxt = await loop.run_in_executor(executor, run_blocking)
        else:
            recvtxt = run_blocking()

        if args.debugmode!=-1:
            utfprint("\nOutput: " + recvtxt)

        res = {"data": {"seqs":[recvtxt]}} if basic_api_flag else {"results": [{"text": recvtxt}]}

        try:
            return res
        except Exception as e:
            print(f"Generate: Error while generating: {e}")


    async def send_sse_event(self, event, data):
        self.wfile.write(f'event: {event}\n'.encode())
        self.wfile.write(f'data: {data}\n\n'.encode())


    async def handle_sse_stream(self):
        self.send_response(200)
        self.send_header("Cache-Control", "no-cache")
        self.send_header("Connection", "keep-alive")
        self.end_headers()

        current_token = 0

        incomplete_token_buffer = bytearray()
        while not handle.has_finished():
            streamcount = handle.get_stream_count()
            while current_token < streamcount:
                token = handle.new_token(current_token)

                if token is None: # Token isnt ready yet, received nullpointer
                    break

                current_token += 1

                newbyte = ctypes.string_at(token)
                incomplete_token_buffer += bytearray(newbyte)
                tokenStr = incomplete_token_buffer.decode("UTF-8","ignore")
                if tokenStr!="":
                    incomplete_token_buffer.clear()
                    event_data = {"token": tokenStr}
                    event_str = json.dumps(event_data)
                    await self.send_sse_event("message", event_str)

            await asyncio.sleep(0.02) #this should keep things responsive

        # flush buffers, sleep a bit to make sure all data sent, and then force close the connection
        self.wfile.flush()
        await asyncio.sleep(0.1)
        self.close_connection = True


    async def handle_request(self, genparams, newprompt, basic_api_flag, stream_flag):
        tasks = []

        if stream_flag:
            tasks.append(self.handle_sse_stream())

        generate_task = asyncio.create_task(self.generate_text(newprompt, genparams, basic_api_flag, stream_flag))
        tasks.append(generate_task)

        try:
            await asyncio.gather(*tasks)
            generate_result = generate_task.result()
            return generate_result
        except Exception as e:
            print(e)


    def do_GET(self):
        global maxctx, maxhordelen, friendlymodelname, KcppVersion, streamLock
        self.path = self.path.rstrip('/')
        response_body = None

        if self.path in ["", "/?"] or self.path.startswith(('/?','?')): #it's possible for the root url to have ?params without /
            if args.stream and not "streaming=1" in self.path:
                self.path = self.path.replace("streaming=0","")
                if self.path.startswith(('/?','?')):
                    self.path += "&streaming=1"
                else:
                    self.path = self.path + "?streaming=1"
                self.send_response(302)
                self.send_header("Location", self.path)
                self.end_headers()
                print("Force redirect to streaming mode, as --stream is set.")
                return None

            if self.embedded_kailite is None:
                response_body = (f"Embedded Kobold Lite is not found.<br>You will have to connect via the main KoboldAI client, or <a href='https://lite.koboldai.net?local=1&port={self.port}'>use this URL</a> to connect.").encode()
            else:
                response_body = self.embedded_kailite

        elif self.path.endswith(('/api/v1/model', '/api/latest/model')):
            response_body = (json.dumps({'result': friendlymodelname }).encode())

        elif self.path.endswith(('/api/v1/config/max_length', '/api/latest/config/max_length')):
            response_body = (json.dumps({"value": maxhordelen}).encode())

        elif self.path.endswith(('/api/v1/config/max_context_length', '/api/latest/config/max_context_length')):
            response_body = (json.dumps({"value": min(maxctx,maxhordectx)}).encode())

        elif self.path.endswith(('/api/v1/config/soft_prompt', '/api/latest/config/soft_prompt')):
            response_body = (json.dumps({"value":""}).encode())

        elif self.path.endswith(('/api/v1/config/soft_prompts_list', '/api/latest/config/soft_prompts_list')):
            response_body = (json.dumps({"values": []}).encode())

        elif self.path.endswith(('/api/v1/info/version', '/api/latest/info/version')):
            response_body = (json.dumps({"result":"1.2.4"}).encode())

        elif self.path.endswith(('/api/extra/true_max_context_length')): #do not advertise this to horde
            response_body = (json.dumps({"value": maxctx}).encode())

        elif self.path.endswith(('/api/extra/version')):
            response_body = (json.dumps({"result":"KoboldCpp","version":KcppVersion}).encode())

        elif self.path.endswith(('/api/extra/perf')):
            lastp = handle.get_last_process_time()
            laste = handle.get_last_eval_time()
            lastc = handle.get_last_token_count()
            stopreason = handle.get_last_stop_reason()
            response_body = (json.dumps({"last_process":lastp,"last_eval":laste,"last_token_count":lastc, "stop_reason":stopreason, "queue":requestsinqueue, "idle":(0 if modelbusy.locked() else 1)}).encode())

        if response_body is None:
            self.send_response(404)
            self.end_headers()
            rp = 'Error: HTTP Server is running, but this endpoint does not exist. Please check the URL.'
            self.wfile.write(rp.encode())
        else:
            self.send_response(200)
            self.send_header('Content-Length', str(len(response_body)))
            self.end_headers()
            self.wfile.write(response_body)
        return

    def do_POST(self):
        global modelbusy, requestsinqueue
        content_length = int(self.headers['Content-Length'])
        body = self.rfile.read(content_length)
        basic_api_flag = False
        kai_api_flag = False
        kai_sse_stream_flag = False
        self.path = self.path.rstrip('/')

        if self.path.endswith(('/api/extra/tokencount')):
            try:
                genparams = json.loads(body)
                countprompt = genparams.get('prompt', "")
                count = handle.token_count(countprompt.encode("UTF-8"))
                self.send_response(200)
                self.end_headers()
                self.wfile.write(json.dumps({"value": count}).encode())

            except ValueError as e:
                utfprint("Count Tokens - Body Error: " + str(e))
                self.send_response(400)
                self.end_headers()
                self.wfile.write(json.dumps({"value": -1}).encode())
            return

        if self.path.endswith('/api/extra/abort'):
            if requestsinqueue==0:
                ag = handle.abort_generate()
                self.send_response(200)
                self.end_headers()
                self.wfile.write(json.dumps({"success": ("true" if ag else "false")}).encode())
                print("\nGeneration Aborted")
            else:
                 self.wfile.write(json.dumps({"success": "false"}).encode())
            return

        if self.path.endswith('/api/extra/generate/check'):
            pendtxtStr = ""
            if requestsinqueue==0:
                pendtxt = handle.get_pending_output()
                pendtxtStr = ctypes.string_at(pendtxt).decode("UTF-8","ignore")
            self.send_response(200)
            self.end_headers()
            self.wfile.write(json.dumps({"results": [{"text": pendtxtStr}]}).encode())
            return

        reqblocking = False
        if args.multiuser and requestsinqueue < 4: #up to 5 concurrent requests
            reqblocking = True
            requestsinqueue += 1
        if not modelbusy.acquire(blocking=reqblocking):
            self.send_response(503)
            self.end_headers()
            self.wfile.write(json.dumps({"detail": {
                    "msg": "Server is busy; please try again later.",
                    "type": "service_unavailable",
                }}).encode())
            return
        if reqblocking:
            requestsinqueue = (requestsinqueue - 1) if requestsinqueue>0 else 0

        try:
            if self.path.endswith('/request'):
                basic_api_flag = True

            if self.path.endswith(('/api/v1/generate', '/api/latest/generate')):
                kai_api_flag = True

            if self.path.endswith('/api/extra/generate/stream'):
                kai_api_flag = True
                kai_sse_stream_flag = True

            if basic_api_flag or kai_api_flag:
                genparams = None
                try:
                    genparams = json.loads(body)
                except ValueError as e:
                    utfprint("Body Err: " + str(body))
                    return self.send_response(503)

                if args.debugmode!=-1:
                    utfprint("\nInput: " + json.dumps(genparams))

                if kai_api_flag:
                    fullprompt = genparams.get('prompt', "")
                else:
                    fullprompt = genparams.get('text', "")
                newprompt = fullprompt

                gen = asyncio.run(self.handle_request(genparams, newprompt, basic_api_flag, kai_sse_stream_flag))

                try:
                    # Headers are already sent when streaming
                    if not kai_sse_stream_flag:
                        self.send_response(200)
                        self.end_headers()
                    self.wfile.write(json.dumps(gen).encode())
                except:
                    print("Generate: The response could not be sent, maybe connection was terminated?")

                return
        finally:
            modelbusy.release()

        self.send_response(404)
        self.end_headers()


    def do_OPTIONS(self):
        self.send_response(200)
        self.end_headers()

    def do_HEAD(self):
        self.send_response(200)
        self.end_headers()

    def end_headers(self):
        self.send_header('Access-Control-Allow-Origin', '*')
        self.send_header('Access-Control-Allow-Methods', '*')
        self.send_header('Access-Control-Allow-Headers', '*')
        if "/api" in self.path:
            if self.path.endswith("/stream"):
                self.send_header('Content-type', 'text/event-stream')
            self.send_header('Content-type', 'application/json')
        else:
            self.send_header('Content-type', 'text/html')
        return super(ServerRequestHandler, self).end_headers()


def RunServerMultiThreaded(addr, port, embedded_kailite = None):
    global exitcounter
    sock = socket.socket(socket.AF_INET, socket.SOCK_STREAM)
    sock.setsockopt(socket.SOL_SOCKET, socket.SO_REUSEADDR, 1)
    sock.bind((addr, port))
    sock.listen(5)

    class Thread(threading.Thread):
        def __init__(self, i):
            threading.Thread.__init__(self)
            self.i = i
            self.daemon = True
            self.start()

        def run(self):
            global exitcounter
            handler = ServerRequestHandler(addr, port, embedded_kailite)
            with http.server.HTTPServer((addr, port), handler, False) as self.httpd:
                try:
                    self.httpd.socket = sock
                    self.httpd.server_bind = self.server_close = lambda self: None
                    self.httpd.serve_forever()
                except (KeyboardInterrupt,SystemExit):
                    exitcounter = 999
                    self.httpd.server_close()
                    sys.exit(0)
                finally:
                    exitcounter = 999
                    self.httpd.server_close()
                    sys.exit(0)
        def stop(self):
            global exitcounter
            exitcounter = 999
            self.httpd.server_close()

    numThreads = 10
    threadArr = []
    for i in range(numThreads):
        threadArr.append(Thread(i))
    while 1:
        try:
            time.sleep(10)
        except KeyboardInterrupt:
            exitcounter = 999
            for i in range(numThreads):
                threadArr[i].stop()
            sys.exit(0)

# note: customtkinter-5.2.0
def show_new_gui():
    from tkinter.filedialog import askopenfilename
    from tkinter.filedialog import asksaveasfile

    # if args received, launch
    if len(sys.argv) != 1:
        import tkinter as tk
        root = tk.Tk() #we dont want the useless window to be visible, but we want it in taskbar
        root.attributes("-alpha", 0)
        args.model_param = askopenfilename(title="Select ggml model .bin or .gguf files")
        root.destroy()
        if not args.model_param:
            print("\nNo ggml model file was selected. Exiting.")
            time.sleep(3)
            sys.exit(2)
        return

    import customtkinter as ctk
    nextstate = 0 #0=exit, 1=launch, 2=oldgui
    windowwidth = 530
    windowheight = 500
    ctk.set_appearance_mode("dark")
    root = ctk.CTk()
    root.geometry(str(windowwidth) + "x" + str(windowheight))
    root.title("KoboldCpp v"+KcppVersion)
    root.resizable(False,False)

    tabs = ctk.CTkFrame(root, corner_radius = 0, width=windowwidth, height=windowheight-50)
    tabs.grid(row=0, stick="nsew")
    tabnames= ["Quick Launch", "Hardware", "Tokens", "Model", "Network"]
    navbuttons = {}
    navbuttonframe = ctk.CTkFrame(tabs, width=100, height=int(tabs.cget("height")))
    navbuttonframe.grid(row=0, column=0, padx=2,pady=2)
    navbuttonframe.grid_propagate(False)

    tabcontentframe = ctk.CTkFrame(tabs, width=windowwidth - int(navbuttonframe.cget("width")), height=int(tabs.cget("height")))
    tabcontentframe.grid(row=0, column=1, sticky="nsew", padx=2, pady=2)
    tabcontentframe.grid_propagate(False)

    tabcontent = {}

    lib_option_pairs = [
        (lib_openblas, "Use OpenBLAS"),
        (lib_clblast, "Use CLBlast"),
        (lib_cublas, "Use CuBLAS"),
        (lib_hipblas, "Use hipBLAS (ROCm)"),
        (lib_default, "Use No BLAS"),
        (lib_noavx2, "NoAVX2 Mode (Old CPU)"),
        (lib_failsafe, "Failsafe Mode (Old CPU)")]
    openblas_option, clblast_option, cublas_option, hipblas_option, default_option, noavx2_option, failsafe_option = (opt if file_exists(lib) or (os.name == 'nt' and file_exists(opt + ".dll")) else None for lib, opt in lib_option_pairs)
    # slider data
    blasbatchsize_values = ["-1", "32", "64", "128", "256", "512", "1024", "2048"]
    blasbatchsize_text = ["Don't Batch BLAS","32","64","128","256","512","1024","2048"]
    contextsize_text = ["512", "1024", "2048", "3072", "4096", "6144", "8192", "12288", "16384"]
    runopts = [opt for lib, opt in lib_option_pairs if file_exists(lib)]
    antirunopts = [opt.replace("Use ", "") for lib, opt in lib_option_pairs if not (opt in runopts)]
    if not any(runopts):
        show_gui_warning("No Backend Available")
    def tabbuttonaction(name):
        for t in tabcontent:
            if name == t:
                tabcontent[t].grid(row=0, column=0)
                navbuttons[t].configure(fg_color="#6f727b")
            else:
                tabcontent[t].grid_forget()
                navbuttons[t].configure(fg_color="transparent")

    # Dynamically create tabs + buttons based on values of [tabnames]
    for idx, name in enumerate(tabnames):
        tabcontent[name] = ctk.CTkFrame(tabcontentframe, width=int(tabcontentframe.cget("width")), height=int(tabcontentframe.cget("height")), fg_color="transparent")
        tabcontent[name].grid_propagate(False)
        if idx == 0:
            tabcontent[name].grid(row=idx, sticky="nsew")
        ctk.CTkLabel(tabcontent[name], text= name, font=ctk.CTkFont(None, 14, 'bold')).grid(row=0, padx=12, pady = 5, stick='nw')

        navbuttons[name] = ctk.CTkButton(navbuttonframe, text=name, width = 100, corner_radius=0 , command = lambda d=name:tabbuttonaction(d), hover_color="#868a94" )
        navbuttons[name].grid(row=idx)

    tabbuttonaction(tabnames[0])

    # helper functions
    def makecheckbox(parent, text, variable=None, row=0, column=0, command=None, onvalue=1, offvalue=0):
        temp = ctk.CTkCheckBox(parent, text=text,variable=variable, onvalue=onvalue, offvalue=offvalue)
        if command is not None and variable is not None:
            variable.trace("w", command)
        temp.grid(row=row,column=column, padx=8, pady=1, stick="nw")
        return temp

    def makelabel(parent, text, row, column=0):
        temp = ctk.CTkLabel(parent, text=text)
        temp.grid(row=row, column=column, padx=8, pady=1, stick="nw")
        return temp

    def makeslider(parent, label, options, var, from_ , to,  row=0, width=160, height=10, set=0):
        sliderLabel = makelabel(parent, options[set], row + 1, 1)
        makelabel(parent, label, row)

        def sliderUpdate(a,b,c):
            sliderLabel.configure(text = options[int(var.get())])
        var.trace("w", sliderUpdate)
        slider = ctk.CTkSlider(parent, from_=from_, to=to, variable = var, width = width, height=height, border_width=5,number_of_steps=len(options) - 1)
        slider.grid(row=row+1,  column=0, padx = 8, stick="w")
        slider.set(set)
        return slider


    def makelabelentry(parent, text, var, row=0, width= 50):
        label = makelabel(parent, text, row)
        entry = ctk.CTkEntry(parent, width=width, textvariable=var) #you cannot set placeholder text for SHARED variables
        entry.grid(row=row, column=1, padx= 8, stick="nw")
        return entry, label


    def makefileentry(parent, text, searchtext, var, row=0, width=250):
        makelabel(parent, text, row)
        def getfilename(var, text):
            var.set(askopenfilename(title=text))
        entry = ctk.CTkEntry(parent, width, textvariable=var)
        entry.grid(row=row+1, column=0, padx=8, stick="nw")
        button = ctk.CTkButton(parent, 50, text="Browse", command= lambda a=var,b=searchtext:getfilename(a,b))
        button.grid(row=row+1, column=1, stick="nw")
        return
    
    from subprocess import run, CalledProcessError
    def get_device_names():
        CUdevices = []
        CLdevices = []
        try: # Get OpenCL GPU names
            output = run(['clinfo'], capture_output=True, text=True, check=True, encoding='utf-8').stdout
            CLdevices = [line.split(":", 1)[1].strip() for line in output.splitlines() if line.strip().startswith("Board name:")]
        except Exception as e:
            pass
        try: # Get AMD ROCm GPU names
            output = run(['rocminfo'], capture_output=True, text=True, check=True, encoding='utf-8').stdout
            device_name = None
            for line in output.splitlines():
                line = line.strip()
                if line.startswith("Marketing Name:"): device_name = line.split(":", 1)[1].strip()
                elif line.startswith("Device Type:") and "GPU" in line and device_name is not None: CUdevices.append(device_name)
                elif line.startswith("Device Type:") and "GPU" not in line: device_name = None
        except Exception as e:
            pass
        # try: # Get NVIDIA GPU names , Couldn't test so probably not working yet.
        #     output = run(['nvidia-smi', '-L'], capture_output=True, text=True, check=True, encoding='utf-8').stdout
        #     CUdevices = [line.split(":", 1)[1].strip() for line in output.splitlines() if line.startswith("GPU:")]
        # except FileNotFoundError: pass
        CUdevices.append('All') if CUdevices else CUdevices.extend(['1', '2', '3', 'All'])
        if not CLdevices: CLdevices.extend(['1', '2', '3'])
        return CUdevices, CLdevices

    def show_tooltip(event, tooltip_text=None):
        if hasattr(show_tooltip, "_tooltip"):
            tooltip = show_tooltip._tooltip
        else:
            tooltip = ctk.CTkToplevel(root)
            tooltip.configure(fg_color="#ffffe0")
            tooltip.withdraw()
            tooltip.overrideredirect(True)
            tooltip_label = ctk.CTkLabel(tooltip, text=tooltip_text, text_color="#000000", fg_color="#ffffe0")
            tooltip_label.pack(expand=True, padx=2, pady=1)
            show_tooltip._tooltip = tooltip
        x, y = root.winfo_pointerxy()
        tooltip.wm_geometry(f"+{x + 10}+{y + 10}")
        tooltip.deiconify()
    def hide_tooltip(event):
        if hasattr(show_tooltip, "_tooltip"):
            tooltip = show_tooltip._tooltip
            tooltip.withdraw()

    def show_tooltip(event, tooltip_text=None):
        if hasattr(show_tooltip, "_tooltip"):
            tooltip = show_tooltip._tooltip
        else:
            tooltip = ctk.CTkToplevel(root)
            tooltip.configure(fg_color="#ffffe0")
            tooltip.withdraw()
            tooltip.overrideredirect(True)
            tooltip_label = ctk.CTkLabel(tooltip, text=tooltip_text, text_color="#000000", fg_color="#ffffe0")
            tooltip_label.pack(expand=True, padx=2, pady=1)
            show_tooltip._tooltip = tooltip
        x, y = root.winfo_pointerxy()
        tooltip.wm_geometry(f"+{x + 10}+{y + 10}")
        tooltip.deiconify()
    def hide_tooltip(event):
        if hasattr(show_tooltip, "_tooltip"):
            tooltip = show_tooltip._tooltip
            tooltip.withdraw()
    def setup_backend_tooltip(parent):
        num_backends_built = makelabel(parent, str(len(runopts)) + "/6", 5, 2)
        num_backends_built.grid(row=1, column=2, padx=0, pady=0)
        num_backends_built.configure(text_color="#00ff00")
        # Bind the backend count label with the tooltip function
        num_backends_built.bind("<Enter>", lambda event: show_tooltip(event, f"This is the number of backends you have built and available." + (f"\nMissing: {', '.join(antirunopts)}" if len(runopts) != 6 else "")))
        num_backends_built.bind("<Leave>", hide_tooltip)

    # Vars - should be in scope to be used by multiple widgets
    CUdevices, CLdevices = get_device_names()
    gpulayers_var = ctk.StringVar(value="0")
    threads_var = ctk.StringVar(value=str(default_threads))
    runopts_var = ctk.StringVar()
    gpu_choice_var = ctk.StringVar(value=CLdevices[0] if not None else CUdevices[0] if not None else "1")

    launchbrowser = ctk.IntVar(value=1)
    highpriority = ctk.IntVar()
    disablemmap = ctk.IntVar()
    psutil = ctk.IntVar()
    usemlock = ctk.IntVar()
    debugmode = ctk.IntVar()

    lowvram_var = ctk.IntVar()
    mmq_var = ctk.IntVar(value=1)

    blas_threads_var = ctk.StringVar()
    blas_size_var = ctk.IntVar()
    version_var =ctk.StringVar(value="0")

    stream = ctk.IntVar()
    smartcontext = ctk.IntVar()
    unbantokens = ctk.IntVar()
    usemirostat = ctk.IntVar()
    mirostat_var = ctk.StringVar(value="2")
    mirostat_tau = ctk.StringVar(value="5.0")
    mirostat_eta = ctk.StringVar(value="0.1")

    context_var = ctk.IntVar()

    customrope_var = ctk.IntVar()
    customrope_scale = ctk.StringVar(value="1.0")
    customrope_base = ctk.StringVar(value="10000")

    model_var = ctk.StringVar()
    lora_var = ctk.StringVar()
    lora_base_var  = ctk.StringVar()

    port_var = ctk.StringVar(value=defaultport)
    host_var = ctk.StringVar(value="")
    multiuser_var = ctk.IntVar()
    horde_name_var = ctk.StringVar(value="koboldcpp")
    horde_gen_var = ctk.StringVar(value=maxhordelen)
    horde_context_var = ctk.StringVar(value=maxhordectx)
    horde_apikey_var = ctk.StringVar(value="")
    horde_workername_var = ctk.StringVar(value="")
    usehorde_var = ctk.IntVar()

    # Quick Launch Tab
    quick_tab = tabcontent["Quick Launch"]


    def changerunmode(a,b,c):
        index = runopts_var.get()
        if index == "Use CLBlast" or index == "Use CuBLAS" or index == "Use hipBLAS (ROCm)":
            gpu_selector_label.grid(row=3, column=0, padx = 8, pady=1, stick="nw")
            quick_gpu_selector_label.grid(row=3, column=0, padx = 8, pady=1, stick="nw")
            if index == "Use CLBlast":
                gpu_selector_box.grid(row=3, column=1, padx=8, pady=1, stick="nw")
                quick_gpu_selector_box.grid(row=3, column=1, padx=8, pady=1, stick="nw")
                if gpu_choice_var.get()=="All":
                    gpu_choice_var.set("1")
            elif index == "Use CuBLAS" or index == "Use hipBLAS (ROCm)":
                CUDA_gpu_selector_box.grid(row=3, column=1, padx=8, pady=1, stick="nw")
                CUDA_quick_gpu_selector_box.grid(row=3, column=1, padx=8, pady=1, stick="nw")
        else:
            gpu_selector_label.grid_forget()
            gpu_selector_box.grid_forget()
            CUDA_gpu_selector_box.grid_forget()
            quick_gpu_selector_label.grid_forget()
            quick_gpu_selector_box.grid_forget()
            CUDA_quick_gpu_selector_box.grid_forget()

        if index == "Use CuBLAS" or index == "Use hipBLAS (ROCm)":
            lowvram_box.grid(row=4, column=0, padx=8, pady=1,  stick="nw")
            quick_lowvram_box.grid(row=4, column=0, padx=8, pady=1,  stick="nw")
            mmq_box.grid(row=4, column=1, padx=8, pady=1,  stick="nw")
            quick_mmq_box.grid(row=4, column=1, padx=8, pady=1,  stick="nw")
        else:
            lowvram_box.grid_forget()
            quick_lowvram_box.grid_forget()
            mmq_box.grid_forget()
            quick_mmq_box.grid_forget()

        if index == "Use CLBlast" or index == "Use CuBLAS" or index == "Use hipBLAS (ROCm)":
            gpu_layers_label.grid(row=5, column=0, padx = 8, pady=1, stick="nw")
            gpu_layers_entry.grid(row=5, column=1, padx=8, pady=1, stick="nw")
            quick_gpu_layers_label.grid(row=5, column=0, padx = 8, pady=1, stick="nw")
            quick_gpu_layers_entry.grid(row=5, column=1, padx=8, pady=1, stick="nw")
        else:
            gpu_layers_label.grid_forget()
            gpu_layers_entry.grid_forget()
            quick_gpu_layers_label.grid_forget()
            quick_gpu_layers_entry.grid_forget()

    # presets selector
    makelabel(quick_tab, "Presets:", 1)

    runoptbox = ctk.CTkComboBox(quick_tab, values=runopts, width=180,variable=runopts_var, state="readonly")
    runoptbox.grid(row=1, column=1,padx=8, stick="nw")
    runoptbox.set(runopts[0]) # Set to first available option

    # Tell user how many backends are available
    setup_backend_tooltip(quick_tab)

    # gpu options

    quick_gpu_layers_entry, quick_gpu_layers_label = makelabelentry(quick_tab, "GPU Layers:", gpulayers_var, 5, 50)
    quick_gpu_selector_label = makelabel(quick_tab, "GPU ID:", 3)
<<<<<<< HEAD
    quick_gpu_selector_box = ctk.CTkComboBox(quick_tab, values=CLdevices, width=180, variable=gpu_choice_var, state="readonly")
    CUDA_quick_gpu_selector_box = ctk.CTkComboBox(quick_tab, values=CUdevices, width=180, variable=gpu_choice_var, state="readonly")
    quick_lowvram_box = makecheckbox(quick_tab, "Low VRAM", lowvram_var, 4,0)
=======
    quick_gpu_selector_box = ctk.CTkComboBox(quick_tab, values=["1","2","3","4"], width=60, variable=gpu_choice_var, state="readonly")
    CUDA_quick_gpu_selector_box = ctk.CTkComboBox(quick_tab, values=["1","2","3","4","All"], width=60, variable=gpu_choice_var, state="readonly")
    quick_gpu_layers_entry,quick_gpu_layers_label = makelabelentry(quick_tab,"GPU Layers:", gpulayers_var, 5, 50)
    quick_lowvram_box = makecheckbox(quick_tab,  "Low VRAM", lowvram_var, 4,0)
>>>>>>> 712b8423
    quick_mmq_box = makecheckbox(quick_tab,  "Use QuantMatMul (mmq)", mmq_var, 4,1)

    # threads
    makelabelentry(quick_tab, "Threads:" , threads_var, 8, 50)

    # blas batch size
    makeslider(quick_tab, "BLAS Batch Size:", blasbatchsize_text, blas_size_var, 0, 7, 12, set=5)

    # quick boxes
    quick_boxes = {"Launch Browser": launchbrowser , "High Priority" : highpriority, "Streaming Mode":stream, "Use SmartContext":smartcontext, "Unban Tokens":unbantokens, "Disable MMAP":disablemmap,}
    for idx, name, in enumerate(quick_boxes):
        makecheckbox(quick_tab, name, quick_boxes[name], int(idx/2) +20, idx%2)
    # context size
    makeslider(quick_tab, "Context Size:", contextsize_text, context_var, 0, len(contextsize_text)-1, 30, set=2)

    # load model
    makefileentry(quick_tab, "Model:", "Select GGML Model File", model_var, 40, 170)

    # Hardware Tab
    hardware_tab = tabcontent["Hardware"]

    # presets selector
    makelabel(hardware_tab, "Presets:", 1)
    runoptbox = ctk.CTkComboBox(hardware_tab, values=runopts,  width=180,variable=runopts_var, state="readonly")
    runoptbox.grid(row=1, column=1,padx=8, stick="nw")
    runoptbox.set(runopts[0]) # Set to first available option

    # Tell user how many backends are available
    setup_backend_tooltip(hardware_tab)

    # gpu options
<<<<<<< HEAD
=======
    gpu_selector_label = makelabel(hardware_tab, "GPU ID:", 3)
    gpu_selector_box = ctk.CTkComboBox(hardware_tab, values=["1","2","3","4"], width=60, variable=gpu_choice_var, state="readonly")
    CUDA_gpu_selector_box = ctk.CTkComboBox(hardware_tab, values=["1","2","3","4", "All"], width=60, variable=gpu_choice_var, state="readonly")
>>>>>>> 712b8423
    gpu_layers_entry,gpu_layers_label = makelabelentry(hardware_tab,"GPU Layers:", gpulayers_var, 5, 50)
    gpu_selector_label = makelabel(hardware_tab, "GPU ID:", 3)
    gpu_selector_box = ctk.CTkComboBox(hardware_tab, values=CLdevices, width=180, variable=gpu_choice_var, state="readonly")
    CUDA_gpu_selector_box = ctk.CTkComboBox(hardware_tab, values=CUdevices, width=180, variable=gpu_choice_var, state="readonly")
    lowvram_box = makecheckbox(hardware_tab, "Low VRAM", lowvram_var, 4,0)
    mmq_box = makecheckbox(hardware_tab,  "Use QuantMatMul (mmq)", mmq_var, 4,1)

    # threads
    makelabelentry(hardware_tab, "Threads:" , threads_var, 8, 50)

    # hardware checkboxes
    hardware_boxes = {"Launch Browser": launchbrowser , "High Priority" : highpriority, "Disable MMAP":disablemmap, "Use mlock":usemlock, "PSUtil Set Threads":psutil, "Debug Mode":debugmode,}

    for idx, name, in enumerate(hardware_boxes):
        makecheckbox(hardware_tab, name, hardware_boxes[name], int(idx/2) +30, idx%2)

    # blas thread specifier
    makelabelentry(hardware_tab, "BLAS threads:" , blas_threads_var, 11, 50)
    # blas batch size
    makeslider(hardware_tab, "BLAS Batch Size:", blasbatchsize_text, blas_size_var, 0, 7, 12, set=5)
    # force version
    makelabelentry(hardware_tab, "Force Version:" , version_var, 100, 50)

    runopts_var.trace('w', changerunmode)
    changerunmode(1,1,1)

    # Tokens Tab
    tokens_tab = tabcontent["Tokens"]
    # tokens checkboxes
    token_boxes = {"Streaming Mode":stream, "Use SmartContext":smartcontext, "Unban Tokens":unbantokens}
    for idx, name, in enumerate(token_boxes):
        makecheckbox(tokens_tab, name, token_boxes[name], idx + 1)

    mirostat_entry, mirostate_label = makelabelentry(tokens_tab, "Mirostat:", mirostat_var)
    mirostat_tau_entry, mirostat_tau_label = makelabelentry(tokens_tab, "Mirostat Tau:", mirostat_tau)
    mirostat_eta_entry, mirostat_eta_label = makelabelentry(tokens_tab, "Mirostat Eta:", mirostat_eta)
    def togglemiro(a,b,c):
        items = [mirostate_label, mirostat_entry, mirostat_tau_label, mirostat_tau_entry, mirostat_eta_label, mirostat_eta_entry]
        for idx, item in enumerate(items):
            if usemirostat.get() == 1:
                item.grid(row=11 + int(idx/2), column=idx%2, padx=8, stick="nw")
            else:
                item.grid_forget()


    makecheckbox(tokens_tab, "Use Mirostat", row=10, variable=usemirostat, command=togglemiro)
    togglemiro(1,1,1)

    # context size
    makeslider(tokens_tab, "Context Size:",contextsize_text, context_var, 0, len(contextsize_text)-1, 20, set=2)


    customrope_scale_entry, customrope_scale_label = makelabelentry(tokens_tab, "RoPE Scale:", customrope_scale)
    customrope_base_entry, customrope_base_label = makelabelentry(tokens_tab, "RoPE Base:", customrope_base)
    def togglerope(a,b,c):
        items = [customrope_scale_label, customrope_scale_entry,customrope_base_label, customrope_base_entry]
        for idx, item in enumerate(items):
            if customrope_var.get() == 1:
                item.grid(row=23 + int(idx/2), column=idx%2, padx=8, stick="nw")
            else:
                item.grid_forget()
    makecheckbox(tokens_tab,  "Custom RoPE Config", variable=customrope_var, row=22, command=togglerope)
    togglerope(1,1,1)

    # Model Tab
    model_tab = tabcontent["Model"]

    makefileentry(model_tab, "Model:", "Select GGML Model File", model_var, 1)
    makefileentry(model_tab, "Lora:", "Select Lora File",lora_var, 3)
    makefileentry(model_tab, "Lora Base:", "Select Lora Base File", lora_base_var, 5)

    # Network Tab
    network_tab = tabcontent["Network"]

    # interfaces
    makelabelentry(network_tab, "Port: ", port_var, 1, 150)
    makelabelentry(network_tab, "Host: ", host_var, 2, 150)

    makecheckbox(network_tab, "Multiuser Mode", multiuser_var, 3)

    # horde
    makelabel(network_tab, "Horde:", 5).grid(pady=10)

    horde_name_entry,  horde_name_label = makelabelentry(network_tab, "Horde Model Name:", horde_name_var, 7, 180)
    horde_gen_entry,  horde_gen_label = makelabelentry(network_tab, "Gen. Length:", horde_gen_var, 8, 50)
    horde_context_entry,  horde_context_label = makelabelentry(network_tab, "Max Context:",horde_context_var, 9, 50)
    horde_apikey_entry,  horde_apikey_label = makelabelentry(network_tab, "API Key (If Embedded Worker):",horde_apikey_var, 10, 180)
    horde_workername_entry,  horde_workername_label = makelabelentry(network_tab, "Horde Worker Name:",horde_workername_var, 11, 180)

    def togglehorde(a,b,c):
        labels = [horde_name_label, horde_gen_label, horde_context_label, horde_apikey_label, horde_workername_label]
        for idx, item in enumerate([horde_name_entry, horde_gen_entry, horde_context_entry, horde_apikey_entry, horde_workername_entry]):
            if usehorde_var.get() == 1:
                item.grid(row=5 + idx, column = 1, padx=8, pady=1, stick="nw")
                labels[idx].grid(row=5 + idx, padx=8, pady=1, stick="nw")
            else:
                item.grid_forget()
                labels[idx].grid_forget()
        if usehorde_var.get()==1 and (horde_name_var.get()=="koboldcpp" or horde_name_var.get()=="") and model_var.get()!="":
            basefile = os.path.basename(model_var.get())
            horde_name_var.set(os.path.splitext(basefile)[0])

    makecheckbox(network_tab, "Configure for Horde", usehorde_var, 6, command=togglehorde)
    togglehorde(1,1,1)

    # launch
    def guilaunch():
        if model_var.get() == "":
            tmp = askopenfilename(title="Select ggml model .bin or .gguf files")
            model_var.set(tmp)
        nonlocal nextstate
        nextstate = 1
        root.destroy()
        pass

    def switch_old_gui():
        nonlocal nextstate
        nextstate = 2
        root.destroy()
        pass

    def export_vars():
        args.threads = int(threads_var.get())

        args.usemlock   = usemlock.get() == 1
        args.debugmode  = debugmode.get() == 1
        args.launch     = launchbrowser.get()==1
        args.highpriority = highpriority.get()==1
        args.nommap = disablemmap.get()==1
        args.psutil_set_threads = psutil.get()==1
        args.stream = stream.get()==1
        args.smartcontext = smartcontext.get()==1
        args.unbantokens = unbantokens.get()==1
        gpuchoiceidx = 0
        if gpu_choice_var.get()!="All":
            if runopts_var.get() == "Use CLBlast": #if CLBlast selected
                if (gpu_choice_var.get()) in CLdevices:
                    gpuchoiceidx = CLdevices.index((gpu_choice_var.get())) 
            elif runopts_var.get() == "Use CuBLAS" or runopts_var.get() == "Use hipBLAS (ROCm)":
                if (gpu_choice_var.get()) in CUdevices:
                    gpuchoiceidx = CUdevices.index((gpu_choice_var.get()))
        if runopts_var.get() == "Use CLBlast":
<<<<<<< HEAD
            args.useclblast = [[0,0], [1,0], [0,1]][gpuchoiceidx]
=======
            args.useclblast = [[0,0], [1,0], [0,1], [1,1]][gpuchoiceidx]
>>>>>>> 712b8423
        if runopts_var.get() == "Use CuBLAS" or runopts_var.get() == "Use hipBLAS (ROCm)":
            if gpu_choice_var.get()=="All":
                args.usecublas = ["lowvram"] if lowvram_var.get() == 1 else ["normal"]
            else:
                args.usecublas = ["lowvram",str(gpuchoiceidx)] if lowvram_var.get() == 1 else ["normal",str(gpuchoiceidx)]
            if mmq_var.get()==1:
                args.usecublas.append("mmq")
        if gpulayers_var.get():
            args.gpulayers = int(gpulayers_var.get())
        if runopts_var.get()=="Use No BLAS":
            args.noblas = True
        if runopts_var.get()=="NoAVX2 Mode (Old CPU)":
            args.noavx2 = True
        if runopts_var.get()=="Failsafe Mode (Old CPU)":
            args.noavx2 = True
            args.noblas = True
            args.nommap = True

        args.blasthreads = None if blas_threads_var.get()=="" else int(blas_threads_var.get())

        args.blasbatchsize = int(blasbatchsize_values[int(blas_size_var.get())])
        args.forceversion = 0 if version_var.get()=="" else int(version_var.get())

        args.usemirostat = [int(mirostat_var.get()), float(mirostat_tau.get()), float(mirostat_eta.get())] if usemirostat.get()==1 else None
        args.contextsize = int(contextsize_text[context_var.get()])

        if customrope_var.get()==1:
            args.ropeconfig = [float(customrope_scale.get()),float(customrope_base.get())]

        args.model_param = None if model_var.get() == "" else model_var.get()
        args.lora = None if lora_var.get() == "" else ([lora_var.get()] if lora_base_var.get()=="" else [lora_var.get(), lora_base_var.get()])

        args.port_param = defaultport if port_var.get()=="" else int(port_var.get())
        args.host = host_var.get()
        args.multiuser = multiuser_var.get() == 1

        if horde_apikey_var.get()=="" or horde_workername_var.get()=="":
            args.hordeconfig = None if usehorde_var.get() == 0 else [horde_name_var.get(), horde_gen_var.get(), horde_context_var.get()]
        else:
            args.hordeconfig = None if usehorde_var.get() == 0 else [horde_name_var.get(), horde_gen_var.get(), horde_context_var.get(), horde_apikey_var.get(), horde_workername_var.get()]

    def import_vars(dict):
        if "threads" in dict:
            threads_var.set(dict["threads"])
        usemlock.set(1 if "usemlock" in dict and dict["usemlock"] else 0)
        debugmode.set(1 if "debugmode" in dict and dict["debugmode"] else 0)
        launchbrowser.set(1 if "launch" in dict and dict["launch"] else 0)
        highpriority.set(1 if "highpriority" in dict and dict["highpriority"] else 0)
        disablemmap.set(1 if "nommap" in dict and dict["nommap"] else 0)
        psutil.set(1 if "psutil_set_threads" in dict and dict["psutil_set_threads"] else 0)
        stream.set(1 if "stream" in dict and dict["stream"] else 0)
        smartcontext.set(1 if "smartcontext" in dict and dict["smartcontext"] else 0)
        unbantokens.set(1 if "unbantokens" in dict and dict["unbantokens"] else 0)
        if "useclblast" in dict and dict["useclblast"]:
            if clblast_option is not None:
                runopts_var.set(clblast_option)
                gpu_choice_var.set(str(["0 0", "1 0", "0 1", "1 1"].index(str(dict["useclblast"][0]) + " " + str(dict["useclblast"][1])) + 1))
        elif "usecublas" in dict and dict["usecublas"]:
            if cublas_option is not None or hipblas_option is not None:
                if cublas_option:
                    runopts_var.set(cublas_option)
                elif hipblas_option:
                    runopts_var.set(cublas_option)
<<<<<<< HEAD
                if len(dict["usecublas"])==1:
                    lowvram_var.set(1 if dict["usecublas"][0]=="lowvram" else 0)
                else:
                    lowvram_var.set(1 if "lowvram" in dict["usecublas"] else 0)
                    gpu_choice_var.set("1")
                    for g in range(3):
                        if str(g) in dict["usecublas"]:
                            gpu_choice_var.set(str(g+1))
                            break
=======
                lowvram_var.set(1 if "lowvram" in dict["usecublas"] else 0)
                mmq_var.set(1 if "mmq" in dict["usecublas"] else 0)
                gpu_choice_var.set("All")
                for g in range(4):
                    if str(g) in dict["usecublas"]:
                        gpu_choice_var.set(str(g+1))
                        break
>>>>>>> 712b8423
        elif  "noavx2" in dict and "noblas" in dict and dict["noblas"] and dict["noavx2"]:
            if failsafe_option is not None:
                runopts_var.set(failsafe_option)
        elif "noavx2" in dict and dict["noavx2"]:
            if noavx2_option is not None:
                runopts_var.set(noavx2_option)
        elif "noblas" in dict and dict["noblas"]:
            if default_option is not None:
                runopts_var.set(default_option)
        elif openblas_option is not None:
                runopts_var.set(openblas_option)
        if "gpulayers" in dict and dict["gpulayers"]:
            gpulayers_var.set(dict["gpulayers"])
        if "blasthreads" in dict and dict["blasthreads"]:
            blas_threads_var.set(str(dict["blasthreads"]))
        else:
            blas_threads_var.set("")
        if "contextsize" in dict and dict["contextsize"]:
            context_var.set(contextsize_text.index(str(dict["contextsize"])))
        if "ropeconfig" in dict and dict["ropeconfig"] and len(dict["ropeconfig"])>1:
            if dict["ropeconfig"][0]>0:
                customrope_var.set(1)
                customrope_scale.set(str(dict["ropeconfig"][0]))
                customrope_base.set(str(dict["ropeconfig"][1]))
            else:
                customrope_var.set(0)

        if "blasbatchsize" in dict and dict["blasbatchsize"]:
            blas_size_var.set(blasbatchsize_values.index(str(dict["blasbatchsize"])))
        if "forceversion" in dict and dict["forceversion"]:
            version_var.set(str(dict["forceversion"]))

        if "usemirostat" in dict and dict["usemirostat"] and len(dict["usemirostat"])>1:
            usemirostat.set(0 if str(dict["usemirostat"][0])=="0" else 1)
            mirostat_var.set(str(dict["usemirostat"][0]))
            mirostat_tau.set(str(dict["usemirostat"][1]))
            mirostat_eta.set(str(dict["usemirostat"][2]))

        if "model_param" in dict and dict["model_param"]:
            model_var.set(dict["model_param"])

        if "lora" in dict and dict["lora"]:
            if len(dict["lora"]) > 1:
                lora_var.set(dict["lora"][0])
                lora_base_var.set(dict["lora"][1])
            else:
                lora_var.set(dict["lora"][0])

        if "port_param" in dict and dict["port_param"]:
            port_var.set(dict["port_param"])

        if "host" in dict and dict["host"]:
            host_var.set(dict["host"])

        multiuser_var.set(1 if "multiuser" in dict and dict["multiuser"] else 0)

        if "hordeconfig" in dict and dict["hordeconfig"] and len(dict["hordeconfig"]) > 1:
            horde_name_var.set(dict["hordeconfig"][0])
            horde_gen_var.set(dict["hordeconfig"][1])
            horde_context_var.set(dict["hordeconfig"][2])
            if len(dict["hordeconfig"]) > 4:
                horde_apikey_var.set(dict["hordeconfig"][3])
                horde_workername_var.set(dict["hordeconfig"][4])
                usehorde_var.set("1")

        
    def save_config():
        file_type = [("KoboldCpp Settings", "*.kcpps")]
        filename = asksaveasfile(filetypes=file_type, defaultextension=file_type)
        if filename == None: return
        export_vars()
        file = open(str(filename.name), 'a')
        file.write(json.dumps(args.__dict__))
        file.close()
        pass

    def load_config():
        file_type = [("KoboldCpp Settings", "*.kcpps")]
        filename = askopenfilename(filetypes=file_type, defaultextension=file_type)
        if not filename or filename=="":
            return
        with open(filename, 'r') as f:
            dict = json.load(f)
            import_vars(dict)
        pass

    def display_help():
        try:
            import webbrowser as wb
            wb.open("https://github.com/LostRuins/koboldcpp/wiki")
        except:
            print("Cannot launch help browser.")

    ctk.CTkButton(tabs , text = "Launch", fg_color="#2f8d3c", hover_color="#2faa3c", command = guilaunch, width=80, height = 35 ).grid(row=1,column=1, stick="se", padx= 25, pady=5)

    ctk.CTkButton(tabs , text = "Save", fg_color="#084a66", hover_color="#085a88", command = save_config, width=60, height = 35 ).grid(row=1,column=1, stick="sw", padx= 5, pady=5)
    ctk.CTkButton(tabs , text = "Load", fg_color="#084a66", hover_color="#085a88", command = load_config, width=60, height = 35 ).grid(row=1,column=1, stick="sw", padx= 70, pady=5)
    ctk.CTkButton(tabs , text = "Help", fg_color="#992222", hover_color="#bb3333", command = display_help, width=60, height = 35 ).grid(row=1,column=1, stick="sw", padx= 135, pady=5)

    ctk.CTkButton(tabs , text = "Old GUI", fg_color="#084a66", hover_color="#085a88", command = switch_old_gui, width=100, height = 35 ).grid(row=1,column=0, stick="sw", padx= 5, pady=5)
    # runs main loop until closed or launch clicked
    root.mainloop()

    if nextstate==0:
        print("Exiting by user request.")
        time.sleep(3)
        sys.exit()
    elif nextstate==2:
        time.sleep(0.1)
        show_old_gui()
    else:
        # processing vars
        export_vars()

        if not args.model_param:
            print("\nNo ggml model file was selected. Exiting.")
            time.sleep(3)
            sys.exit(2)

def show_gui_warning(issue=None):
    from tkinter import messagebox
    import tkinter as tk
    root = tk.Tk()
    root.attributes("-alpha", 0)
    if issue == "No Backend Available":
        messagebox.showerror(title="No Backends Available!", message="KoboldCPP couldn't locate any backends to use.\n\nTo use the program, please run the 'make' command from the directory.")
        root.destroy()
        print("No Backend Available (i.e Default, OpenBLAS, CLBlast, CuBLAS). To use the program, please run the 'make' command from the directory.")
        time.sleep(3)
        sys.exit(2)
    else:
        messagebox.showerror(title="New GUI failed, using Old GUI", message="The new GUI failed to load.\n\nTo use new GUI, please install the customtkinter python module.")
        root.destroy()

def show_old_gui():
    import tkinter as tk
    from tkinter.filedialog import askopenfilename
    from tkinter import messagebox

    if len(sys.argv) == 1:
        #no args passed at all. Show nooby gui
        root = tk.Tk()
        launchclicked = False

        def guilaunch():
            nonlocal launchclicked
            launchclicked = True
            root.destroy()
            pass

        # Adjust size
        root.geometry("480x360")
        root.title("KoboldCpp v"+KcppVersion)
        root.grid_columnconfigure(0, weight=1)
        tk.Label(root, text = "KoboldCpp Easy Launcher",
                font = ("Arial", 12)).grid(row=0,column=0)
        tk.Label(root, text = "(Note: KoboldCpp only works with GGML model formats!)",
                font = ("Arial", 9)).grid(row=1,column=0)

        blasbatchopts = ["Don't Batch BLAS","BLAS = 32","BLAS = 64","BLAS = 128","BLAS = 256","BLAS = 512","BLAS = 1024","BLAS = 2048"]
        blaschoice = tk.StringVar()
        blaschoice.set("BLAS = 512")

        runopts = ["Use OpenBLAS","Use CLBLast GPU #1","Use CLBLast GPU #2","Use CLBLast GPU #3","Use CuBLAS GPU","Use No BLAS","NoAVX2 Mode (Old CPU)","Failsafe Mode (Old CPU)"]
        runchoice = tk.StringVar()
        runchoice.set("Use OpenBLAS")

        def onDropdownChange(event):
            sel = runchoice.get()
            if sel==runopts[1] or sel==runopts[2] or sel==runopts[3] or sel==runopts[4]:
                frameC.grid(row=4,column=0,pady=4)
            else:
                frameC.grid_forget()

        frameA = tk.Frame(root)
        tk.OptionMenu( frameA , runchoice , command = onDropdownChange ,*runopts ).grid(row=0,column=0)
        tk.OptionMenu( frameA , blaschoice ,*blasbatchopts ).grid(row=0,column=1)
        frameA.grid(row=2,column=0)

        frameB = tk.Frame(root)
        threads_var=tk.StringVar()
        threads_var.set(str(default_threads))
        threads_lbl = tk.Label(frameB, text = 'Threads: ', font=('calibre',10, 'bold'))
        threads_input = tk.Entry(frameB,textvariable = threads_var, font=('calibre',10,'normal'))
        threads_lbl.grid(row=0,column=0)
        threads_input.grid(row=0,column=1)
        frameB.grid(row=3,column=0,pady=4)

        frameC = tk.Frame(root)
        gpu_layers_var=tk.StringVar()
        gpu_layers_var.set("0")
        gpu_lbl = tk.Label(frameC, text = 'GPU Layers: ', font=('calibre',10, 'bold'))
        gpu_layers_input = tk.Entry(frameC,textvariable = gpu_layers_var, font=('calibre',10,'normal'))
        gpu_lbl.grid(row=0,column=0)
        gpu_layers_input.grid(row=0,column=1)
        frameC.grid(row=4,column=0,pady=4)
        onDropdownChange(None)

        stream = tk.IntVar()
        smartcontext = tk.IntVar()
        launchbrowser = tk.IntVar(value=1)
        unbantokens = tk.IntVar()
        highpriority = tk.IntVar()
        disablemmap = tk.IntVar()
        frameD = tk.Frame(root)
        tk.Checkbutton(frameD, text='Streaming Mode',variable=stream, onvalue=1, offvalue=0).grid(row=0,column=0)
        tk.Checkbutton(frameD, text='Use SmartContext',variable=smartcontext, onvalue=1, offvalue=0).grid(row=0,column=1)
        tk.Checkbutton(frameD, text='High Priority',variable=highpriority, onvalue=1, offvalue=0).grid(row=1,column=0)
        tk.Checkbutton(frameD, text='Disable MMAP',variable=disablemmap, onvalue=1, offvalue=0).grid(row=1,column=1)
        tk.Checkbutton(frameD, text='Unban Tokens',variable=unbantokens, onvalue=1, offvalue=0).grid(row=2,column=0)
        tk.Checkbutton(frameD, text='Launch Browser',variable=launchbrowser, onvalue=1, offvalue=0).grid(row=2,column=1)
        frameD.grid(row=5,column=0,pady=4)

        # Create button, it will change label text
        tk.Button(root , text = "Launch", font = ("Impact", 18), bg='#54FA9B', command = guilaunch ).grid(row=6,column=0)
        tk.Label(root, text = "(Please use the Command Line for more advanced options)\nThis GUI is deprecated. Please install customtkinter.",
                font = ("Arial", 9)).grid(row=7,column=0)

        root.mainloop()

        if launchclicked==False:
            print("Exiting by user request.")
            time.sleep(3)
            sys.exit()

        #load all the vars
        args.threads = int(threads_var.get())
        args.gpulayers = int(gpu_layers_var.get())
    
        args.stream = (stream.get()==1)
        args.smartcontext = (smartcontext.get()==1)
        args.launch = (launchbrowser.get()==1)
        args.unbantokens = (unbantokens.get()==1)
        args.highpriority = (highpriority.get()==1)
        args.nommap = (disablemmap.get()==1)
        selrunchoice = runchoice.get()
        selblaschoice = blaschoice.get()

        if selrunchoice==runopts[1]:
            args.useclblast = [0,0]
        if selrunchoice==runopts[2]:
            args.useclblast = [1,0]
        if selrunchoice==runopts[3]:
            args.useclblast = [0,1]
        if selrunchoice==runopts[4]:
            args.usecublas = ["normal"]
        if selrunchoice==runopts[5]:
            args.noblas = True
        if selrunchoice==runopts[6]:
            args.noavx2 = True
        if selrunchoice==runopts[7]:
            args.noavx2 = True
            args.noblas = True
            args.nommap = True

        if selblaschoice==blasbatchopts[0]:
            args.blasbatchsize = -1
        if selblaschoice==blasbatchopts[1]:
            args.blasbatchsize = 32
        if selblaschoice==blasbatchopts[2]:
            args.blasbatchsize = 64
        if selblaschoice==blasbatchopts[3]:
            args.blasbatchsize = 128
        if selblaschoice==blasbatchopts[4]:
            args.blasbatchsize = 256
        if selblaschoice==blasbatchopts[5]:
            args.blasbatchsize = 512
        if selblaschoice==blasbatchopts[6]:
            args.blasbatchsize = 1024
        if selblaschoice==blasbatchopts[7]:
            args.blasbatchsize = 2048

        root = tk.Tk()
        root.attributes("-alpha", 0)
        args.model_param = askopenfilename(title="Select ggml model .bin or .gguf files")
        root.destroy()
        if not args.model_param:
            print("\nNo ggml model file was selected. Exiting.")
            time.sleep(3)
            sys.exit(2)

    else:
        root = tk.Tk() #we dont want the useless window to be visible, but we want it in taskbar
        root.attributes("-alpha", 0)
        args.model_param = askopenfilename(title="Select ggml model .bin or .gguf files")
        root.destroy()
        if not args.model_param:
            print("\nNo ggml model file was selected. Exiting.")
            time.sleep(3)
            sys.exit(2)

#A very simple and stripped down embedded horde worker with no dependencies
def run_horde_worker(args, api_key, worker_name):
    import urllib.request
    global friendlymodelname, maxhordectx, maxhordelen, exitcounter, modelbusy
    epurl = f"http://localhost:{args.port}"
    if args.host!="":
        epurl = f"http://{args.host}:{args.port}"

    def make_url_request(url, data, method='POST'):
        try:
            request = None
            headers = {"apikey": api_key,'User-Agent':'KoboldCpp Embedded Worker v1','Client-Agent':'KoboldCppEmbedWorker:1'}
            if method=='POST':
                json_payload = json.dumps(data).encode('utf-8')
                request = urllib.request.Request(url, data=json_payload, headers=headers, method=method)
                request.add_header('Content-Type', 'application/json')
            else:
                request = urllib.request.Request(url, headers=headers, method=method)
            response_data = ""
            with urllib.request.urlopen(request) as response:
                response_data = response.read().decode('utf-8')
                json_response = json.loads(response_data)
                return json_response
        except urllib.error.HTTPError as e:
            try:
                errmsg = e.read().decode('utf-8')
                print(f"Error: {e} - {errmsg}, Make sure your Horde API key and worker name is valid.")
            except Exception as e:
                print(f"Error: {e}, Make sure your Horde API key and worker name is valid.")
            return None
        except Exception as e:
            print(f"Error: {e} - {response_data}, Make sure your Horde API key and worker name is valid.")
            return None

    current_id = None
    current_payload = None
    current_generation = None
    sleepy_counter = 0 #if this exceeds a value, worker becomes sleepy (slower)
    print("===\nEmbedded Horde Worker '"+worker_name+"' Starting...\n(To use your own KAI Bridge/Scribe worker instead, don't set your API key)")
    BRIDGE_AGENT = f"KoboldCppEmbedWorker:1:https://github.com/LostRuins/koboldcpp"
    cluster = "https://horde.koboldai.net"
    while exitcounter < 10:
        time.sleep(3)
        readygo = make_url_request(f'{epurl}/api/v1/info/version', None,'GET')
        if readygo:
            print("Embedded Horde Worker is started.")
            break

    while exitcounter < 10:
        currentjob_attempts = 0
        current_generation = None

        #first, make sure we are not generating
        if modelbusy.locked():
            time.sleep(0.5)
            continue

        #pop new request
        gen_dict = {
            "name": worker_name,
            "models": [friendlymodelname],
            "max_length": maxhordelen,
            "max_context_length": maxhordectx,
            "priority_usernames": [],
            "softprompts": [],
            "bridge_agent": BRIDGE_AGENT,
        }
        pop = make_url_request(f'{cluster}/api/v2/generate/text/pop',gen_dict)
        if not pop:
            exitcounter += 1
            print(f"Failed to fetch job from {cluster}. Waiting 5 seconds...")
            time.sleep(5)
            continue
        if not pop["id"]:
            slp = (2 if sleepy_counter<10 else (3 if sleepy_counter<20 else 4))
            #print(f"Server {cluster} has no valid generations for us. Sleep for {slp}s")
            time.sleep(slp)
            sleepy_counter += 1
            continue

        sleepy_counter = 0
        current_id = pop['id']
        current_payload = pop['payload']
        print(f"\nJob received from {cluster} for {current_payload.get('max_length',80)} tokens and {current_payload.get('max_context_length',1024)} max context. Starting generation...")

        #do gen
        while exitcounter < 10:
            if not modelbusy.locked():
                current_generation = make_url_request(f'{epurl}/api/v1/generate', current_payload)
                if current_generation:
                    break
                else:
                    currentjob_attempts += 1
                    if currentjob_attempts>5:
                        break
            print("Server Busy - Not ready to generate...")
            time.sleep(5)

        #submit reply
        if current_generation:
            submit_dict = {
                "id": current_id,
                "generation": current_generation["results"][0]["text"],
                "state": "ok"
            }
            reply = make_url_request(cluster + '/api/v2/generate/text/submit', submit_dict)
            if not reply:
                exitcounter += 1
                print("\nError: Job submit failed.")
            else:
                print(f'\nSubmitted generation to {cluster} with id {current_id} and contributed for {reply["reward"]}')
        else:
            print("\nError: Abandoned current job due to errors. Getting new job.")
        current_id = None
        current_payload = None
        time.sleep(1)
    if exitcounter<100:
        print("Horde Worker Shutdown - Too many errors.")
        time.sleep(3)
    else:
        print("Horde Worker Shutdown - Server Closing.")
        time.sleep(2)
    sys.exit(2)

def unload_libs():
    global handle
    import platform
    OS = platform.system()
    dll_close = None
    if OS == "Windows":  # pragma: Windows
        from ctypes import wintypes
        ctypes.windll.kernel32.FreeLibrary.argtypes = [wintypes.HMODULE]
        dll_close = ctypes.windll.kernel32.FreeLibrary
    elif OS == "Darwin":
        try:
            try:  # macOS 11 (Big Sur). Possibly also later macOS 10s.
                stdlib = ctypes.CDLL("libc.dylib")
            except OSError:
                stdlib = ctypes.CDLL("libSystem")
        except OSError:
            # Older macOSs. Not only is the name inconsistent but it's
            # not even in PATH.
            stdlib = ctypes.CDLL("/usr/lib/system/libsystem_c.dylib")
        dll_close = stdlib.dlclose
    elif OS == "Linux":
        try:
            stdlib = ctypes.CDLL("")
        except OSError:
            stdlib = ctypes.CDLL("libc.so") # Alpine Linux.
        dll_close = stdlib.dlclose
    elif sys.platform == "msys":
        # msys can also use `ctypes.CDLL("kernel32.dll").FreeLibrary()`.
        stdlib = ctypes.CDLL("msys-2.0.dll")
        dll_close = stdlib.dlclose
    elif sys.platform == "cygwin":
        stdlib = ctypes.CDLL("cygwin1.dll")
        dll_close = stdlib.dlclose
    elif OS == "FreeBSD":
        # FreeBSD uses `/usr/lib/libc.so.7` where `7` is another version number.
        # It is not in PATH but using its name instead of its path is somehow the
        # only way to open it. The name must include the .so.7 suffix.
        stdlib = ctypes.CDLL("libc.so.7")
        dll_close = stdlib.close

    if handle and dll_close:
        print("Unloading Libraries...")
        dll_close(handle._handle)
        del handle
        handle = None

def main(launch_args,start_server=True):
    global args
    args = launch_args
    embedded_kailite = None
    if args.config:
        if isinstance(args.config, str) and os.path.exists(args.config):
            with open(args.config, 'r') as f:
                config = json.load(f)
            for key, value in config.items():
                setattr(args, key, value)
        else:
            print("Specified kcpp config file invalid or not found.")
            time.sleep(2)
            sys.exit(2)
    if not args.model_param:
        args.model_param = args.model
    if not args.model_param:
        #give them a chance to pick a file
        print("For command line arguments, please refer to --help")
        print("***")
        try:
            show_new_gui()
        except Exception as ex:
            print("Failed to use new GUI. Reason: " + str(ex))
            print("Make sure customtkinter is installed!!!")
            print("Attempting to use old GUI...")
            if not args.model_param:
                try:
                    show_gui_warning()
                    show_old_gui()
                except Exception as ex2:
                    print("File selection GUI unsupported. Please check command line: script.py --help")
                    print("Reason for no GUI: " + str(ex2))
                    time.sleep(3)
                    sys.exit(2)

    if args.hordeconfig and args.hordeconfig[0]!="":
        global friendlymodelname, maxhordelen, maxhordectx, showdebug
        friendlymodelname = "koboldcpp/"+args.hordeconfig[0]
        if len(args.hordeconfig) > 1:
            maxhordelen = int(args.hordeconfig[1])
        if len(args.hordeconfig) > 2:
            maxhordectx = int(args.hordeconfig[2])
        if args.debugmode == 0:
            args.debugmode = -1

    if args.debugmode != 1:
        showdebug = False

    if args.highpriority:
        print("Setting process to Higher Priority - Use Caution")
        try:
            import psutil
            os_used = sys.platform
            process = psutil.Process(os.getpid())  # Set high priority for the python script for the CPU
            oldprio = process.nice()
            if os_used == "win32":  # Windows (either 32-bit or 64-bit)
                process.nice(psutil.REALTIME_PRIORITY_CLASS)
                print("High Priority for Windows Set: " + str(oldprio) + " to " + str(process.nice()))
            elif os_used == "linux":  # linux
                process.nice(psutil.IOPRIO_CLASS_RT)
                print("High Priority for Linux Set: " + str(oldprio) + " to " + str(process.nice()))
            else:  # MAC OS X or other
                process.nice(-18)
                print("High Priority for Other OS Set :" + str(oldprio) + " to " + str(process.nice()))
        except Exception as ex:
             print("Error, Could not change process priority: " + str(ex))

    if args.contextsize:
        global maxctx
        maxctx = args.contextsize

    init_library() # Note: if blas does not exist and is enabled, program will crash.
    print("==========")
    time.sleep(1)
    if not os.path.exists(args.model_param):
        print(f"Cannot find model file: {args.model_param}")
        time.sleep(3)
        sys.exit(2)

    if args.lora and args.lora[0]!="":
        if not os.path.exists(args.lora[0]):
            print(f"Cannot find lora file: {args.lora[0]}")
            time.sleep(3)
            sys.exit(2)
        else:
            args.lora[0] = os.path.abspath(args.lora[0])
            if len(args.lora) > 1:
                if not os.path.exists(args.lora[1]):
                    print(f"Cannot find lora base: {args.lora[1]}")
                    time.sleep(3)
                    sys.exit(2)
                else:
                    args.lora[1] = os.path.abspath(args.lora[1])

    if args.psutil_set_threads:
        import psutil
        args.threads = psutil.cpu_count(logical=False)
        print("Overriding thread count, using " + str(args.threads) + " threads instead.")

    if not args.blasthreads or args.blasthreads <= 0:
        args.blasthreads = args.threads

    modelname = os.path.abspath(args.model_param)
    print(args)
    print(f"==========\nLoading model: {modelname} \n[Threads: {args.threads}, BlasThreads: {args.blasthreads}, SmartContext: {args.smartcontext}]")
    loadok = load_model(modelname)
    print("Load Model OK: " + str(loadok))

    if not loadok:
        print("Could not load model: " + modelname)
        time.sleep(3)
        sys.exit(3)
    try:
        basepath = os.path.abspath(os.path.dirname(__file__))
        with open(os.path.join(basepath, "klite.embd"), mode='rb') as f:
            embedded_kailite = f.read()
            print("Embedded Kobold Lite loaded.")
    except:
        print("Could not find Kobold Lite. Embedded Kobold Lite will not be available.")

    if args.port_param!=defaultport:
        args.port = args.port_param
    print(f"Starting Kobold HTTP Server on port {args.port}")
    epurl = ""
    if args.host=="":
        epurl = f"http://localhost:{args.port}"
    else:
        epurl = f"http://{args.host}:{args.port}"

    if args.launch:
        try:
            import webbrowser as wb
            wb.open(epurl)
        except:
            print("--launch was set, but could not launch web browser automatically.")

    if args.hordeconfig and len(args.hordeconfig)>4:
        horde_thread = threading.Thread(target=run_horde_worker,args=(args,args.hordeconfig[3],args.hordeconfig[4]))
        horde_thread.daemon = True
        horde_thread.start()

    #if post-ready script specified, execute it
    if args.onready:
        def onready_subprocess():
            import subprocess
            print("Starting Post-Load subprocess...")
            subprocess.Popen(args.onready[0], shell=True)
        timer_thread = threading.Timer(1, onready_subprocess) #1 second delay
        timer_thread.start()

    if start_server:
        print(f"Please connect to custom endpoint at {epurl}")
        asyncio.run(RunServerMultiThreaded(args.host, args.port, embedded_kailite))
    else:
        print(f"Server was not started, main function complete. Idling.")
        # while True:
        #     time.sleep(5)

if __name__ == '__main__':
    print("***\nWelcome to KoboldCpp - Version " + KcppVersion) # just update version manually
    # print("Python version: " + sys.version)
    parser = argparse.ArgumentParser(description='KoboldCpp Server')
    modelgroup = parser.add_mutually_exclusive_group() #we want to be backwards compatible with the unnamed positional args
    modelgroup.add_argument("--model", help="Model file to load", nargs="?")
    modelgroup.add_argument("model_param", help="Model file to load (positional)", nargs="?")
    portgroup = parser.add_mutually_exclusive_group() #we want to be backwards compatible with the unnamed positional args
    portgroup.add_argument("--port", help="Port to listen on", default=defaultport, type=int, action='store')
    portgroup.add_argument("port_param", help="Port to listen on (positional)", default=defaultport, nargs="?", type=int, action='store')
    parser.add_argument("--host", help="Host IP to listen on. If empty, all routable interfaces are accepted.", default="")
    parser.add_argument("--launch", help="Launches a web browser when load is completed.", action='store_true')
    parser.add_argument("--lora", help="LLAMA models only, applies a lora file on top of model. Experimental.", metavar=('[lora_filename]', '[lora_base]'), nargs='+')
    parser.add_argument("--config", help="Load settings from a .kcpps file. Other arguments will be ignored", type=str, nargs='?')
    physical_core_limit = 1
    if os.cpu_count()!=None and os.cpu_count()>1:
        physical_core_limit = int(os.cpu_count()/2)
    default_threads = (physical_core_limit if physical_core_limit<=3 else max(3,physical_core_limit-1))
    parser.add_argument("--threads", help="Use a custom number of threads if specified. Otherwise, uses an amount based on CPU cores", type=int, default=default_threads)
    parser.add_argument("--blasthreads", help="Use a different number of threads during BLAS if specified. Otherwise, has the same value as --threads",metavar=('[threads]'), type=int, default=0)
    parser.add_argument("--psutil_set_threads", help="Experimental flag. If set, uses psutils to determine thread count based on physical cores.", action='store_true')
    parser.add_argument("--highpriority", help="Experimental flag. If set, increases the process CPU priority, potentially speeding up generation. Use caution.", action='store_true')
    parser.add_argument("--contextsize", help="Controls the memory allocated for maximum context size, only change if you need more RAM for big contexts. (default 2048)", type=int,choices=[512,1024,2048,3072,4096,6144,8192,12288,16384], default=2048)
    parser.add_argument("--blasbatchsize", help="Sets the batch size used in BLAS processing (default 512). Setting it to -1 disables BLAS mode, but keeps other benefits like GPU offload.", type=int,choices=[-1,32,64,128,256,512,1024,2048], default=512)
    parser.add_argument("--ropeconfig", help="If set, uses customized RoPE scaling from configured frequency scale and frequency base (e.g. --ropeconfig 0.25 10000). Otherwise, uses NTK-Aware scaling set automatically based on context size. For linear rope, simply set the freq-scale and ignore the freq-base",metavar=('[rope-freq-scale]', '[rope-freq-base]'), default=[0.0, 10000.0], type=float, nargs='+')
    parser.add_argument("--stream", help="Uses streaming when generating tokens. Only for the Kobold Lite UI.", action='store_true')
    parser.add_argument("--smartcontext", help="Reserving a portion of context to try processing less frequently.", action='store_true')
    parser.add_argument("--unbantokens", help="Normally, KoboldAI prevents the EOS token from being generated. This flag unbans it.", action='store_true')
    parser.add_argument("--bantokens", help="You can manually specify a list of token SUBSTRINGS that the AI cannot use. This bans ALL instances of that substring.", metavar=('[token_substrings]'), nargs='+')
    parser.add_argument("--usemirostat", help="Experimental! Replaces your samplers with mirostat. Takes 3 params = [type(0/1/2), tau(5.0), eta(0.1)].",metavar=('[type]', '[tau]', '[eta]'), type=float, nargs=3)
    parser.add_argument("--forceversion", help="If the model file format detection fails (e.g. rogue modified model) you can set this to override the detected format (enter desired version, e.g. 401 for GPTNeoX-Type2).",metavar=('[version]'), type=int, default=0)
    parser.add_argument("--nommap", help="If set, do not use mmap to load newer models", action='store_true')
    parser.add_argument("--usemlock", help="For Apple Systems. Force system to keep model in RAM rather than swapping or compressing", action='store_true')
    parser.add_argument("--noavx2", help="Do not use AVX2 instructions, a slower compatibility mode for older devices. Does not work with --clblast.", action='store_true')
    parser.add_argument("--debugmode", help="Shows additional debug info in the terminal.", action='store_const', const=1, default=0)
    parser.add_argument("--skiplauncher", help="Doesn't display or use the new GUI launcher.", action='store_true')
    parser.add_argument("--hordeconfig", help="Sets the display model name to something else, for easy use on AI Horde. Optional additional parameters set the horde max genlength, max ctxlen, API key and worker name.",metavar=('[hordemodelname]', '[hordegenlength] [hordemaxctx] [hordeapikey] [hordeworkername]'), nargs='+')
    compatgroup = parser.add_mutually_exclusive_group()
    compatgroup.add_argument("--noblas", help="Do not use OpenBLAS for accelerated prompt ingestion", action='store_true')
    compatgroup.add_argument("--useclblast", help="Use CLBlast for GPU Acceleration. Must specify exactly 2 arguments, platform ID and device ID (e.g. --useclblast 1 0).", type=int, choices=range(0,9), nargs=2)
    compatgroup.add_argument("--usecublas", help="Use CuBLAS for GPU Acceleration. Requires CUDA. Select lowvram to not allocate VRAM scratch buffer. Enter a number afterwards to select and use 1 GPU. Leaving no number will use all GPUs. For hipBLAS binaries, please check YellowRoseCx rocm fork.", nargs='*',metavar=('[lowvram|normal] [main GPU ID] [mmq]'), choices=['normal', 'lowvram', '0', '1', '2', '3', 'mmq'])
    parser.add_argument("--gpulayers", help="Set number of layers to offload to GPU when using GPU. Requires GPU.",metavar=('[GPU layers]'), type=int, default=0)
    parser.add_argument("--tensor_split", help="For CUDA with ALL GPU set only, ratio to split tensors across multiple GPUs, space-separated list of proportions, e.g. 7 3", metavar=('[Ratios]'), type=float, nargs='+')
    parser.add_argument("--onready", help="An optional shell command to execute after the model has been loaded.", type=str, default="",nargs=1)
    parser.add_argument("--multiuser", help="Runs in multiuser mode, which queues incoming requests instead of blocking them. Polled-streaming is disabled while multiple requests are in queue.", action='store_true')

    main(parser.parse_args(),start_server=True)<|MERGE_RESOLUTION|>--- conflicted
+++ resolved
@@ -177,16 +177,12 @@
     dir_path = getdirpath()
     abs_path = getabspath()
 
-<<<<<<< HEAD
-    handle = ctypes.CDLL(os.path.join(dir_path, libname), winmode=0)
-=======
     #add all potential paths
     if os.name=='nt':
         os.add_dll_directory(dir_path)
         os.add_dll_directory(abs_path)
         os.add_dll_directory(os.getcwd())
-    handle = ctypes.CDLL(os.path.join(dir_path, libname))
->>>>>>> 712b8423
+    handle = ctypes.CDLL(os.path.join(dir_path, libname)) #, winmode=0)
 
     handle.load_model.argtypes = [load_model_inputs]
     handle.load_model.restype = ctypes.c_bool
@@ -359,11 +355,7 @@
 modelbusy = threading.Lock()
 requestsinqueue = 0
 defaultport = 5001
-<<<<<<< HEAD
-KcppVersion = "1.43.2-ROCm"
-=======
-KcppVersion = "1.44"
->>>>>>> 712b8423
+KcppVersion = "1.44-ROCm"
 showdebug = True
 showsamplerwarning = True
 showmaxctxwarning = True
@@ -1061,16 +1053,9 @@
 
     quick_gpu_layers_entry, quick_gpu_layers_label = makelabelentry(quick_tab, "GPU Layers:", gpulayers_var, 5, 50)
     quick_gpu_selector_label = makelabel(quick_tab, "GPU ID:", 3)
-<<<<<<< HEAD
     quick_gpu_selector_box = ctk.CTkComboBox(quick_tab, values=CLdevices, width=180, variable=gpu_choice_var, state="readonly")
     CUDA_quick_gpu_selector_box = ctk.CTkComboBox(quick_tab, values=CUdevices, width=180, variable=gpu_choice_var, state="readonly")
     quick_lowvram_box = makecheckbox(quick_tab, "Low VRAM", lowvram_var, 4,0)
-=======
-    quick_gpu_selector_box = ctk.CTkComboBox(quick_tab, values=["1","2","3","4"], width=60, variable=gpu_choice_var, state="readonly")
-    CUDA_quick_gpu_selector_box = ctk.CTkComboBox(quick_tab, values=["1","2","3","4","All"], width=60, variable=gpu_choice_var, state="readonly")
-    quick_gpu_layers_entry,quick_gpu_layers_label = makelabelentry(quick_tab,"GPU Layers:", gpulayers_var, 5, 50)
-    quick_lowvram_box = makecheckbox(quick_tab,  "Low VRAM", lowvram_var, 4,0)
->>>>>>> 712b8423
     quick_mmq_box = makecheckbox(quick_tab,  "Use QuantMatMul (mmq)", mmq_var, 4,1)
 
     # threads
@@ -1102,12 +1087,6 @@
     setup_backend_tooltip(hardware_tab)
 
     # gpu options
-<<<<<<< HEAD
-=======
-    gpu_selector_label = makelabel(hardware_tab, "GPU ID:", 3)
-    gpu_selector_box = ctk.CTkComboBox(hardware_tab, values=["1","2","3","4"], width=60, variable=gpu_choice_var, state="readonly")
-    CUDA_gpu_selector_box = ctk.CTkComboBox(hardware_tab, values=["1","2","3","4", "All"], width=60, variable=gpu_choice_var, state="readonly")
->>>>>>> 712b8423
     gpu_layers_entry,gpu_layers_label = makelabelentry(hardware_tab,"GPU Layers:", gpulayers_var, 5, 50)
     gpu_selector_label = makelabel(hardware_tab, "GPU ID:", 3)
     gpu_selector_box = ctk.CTkComboBox(hardware_tab, values=CLdevices, width=180, variable=gpu_choice_var, state="readonly")
@@ -1250,11 +1229,7 @@
                 if (gpu_choice_var.get()) in CUdevices:
                     gpuchoiceidx = CUdevices.index((gpu_choice_var.get()))
         if runopts_var.get() == "Use CLBlast":
-<<<<<<< HEAD
-            args.useclblast = [[0,0], [1,0], [0,1]][gpuchoiceidx]
-=======
             args.useclblast = [[0,0], [1,0], [0,1], [1,1]][gpuchoiceidx]
->>>>>>> 712b8423
         if runopts_var.get() == "Use CuBLAS" or runopts_var.get() == "Use hipBLAS (ROCm)":
             if gpu_choice_var.get()=="All":
                 args.usecublas = ["lowvram"] if lowvram_var.get() == 1 else ["normal"]
@@ -1318,17 +1293,6 @@
                     runopts_var.set(cublas_option)
                 elif hipblas_option:
                     runopts_var.set(cublas_option)
-<<<<<<< HEAD
-                if len(dict["usecublas"])==1:
-                    lowvram_var.set(1 if dict["usecublas"][0]=="lowvram" else 0)
-                else:
-                    lowvram_var.set(1 if "lowvram" in dict["usecublas"] else 0)
-                    gpu_choice_var.set("1")
-                    for g in range(3):
-                        if str(g) in dict["usecublas"]:
-                            gpu_choice_var.set(str(g+1))
-                            break
-=======
                 lowvram_var.set(1 if "lowvram" in dict["usecublas"] else 0)
                 mmq_var.set(1 if "mmq" in dict["usecublas"] else 0)
                 gpu_choice_var.set("All")
@@ -1336,7 +1300,6 @@
                     if str(g) in dict["usecublas"]:
                         gpu_choice_var.set(str(g+1))
                         break
->>>>>>> 712b8423
         elif  "noavx2" in dict and "noblas" in dict and dict["noblas"] and dict["noavx2"]:
             if failsafe_option is not None:
                 runopts_var.set(failsafe_option)
