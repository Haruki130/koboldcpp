#!/usr/bin/env python3
#-*- coding: utf-8 -*-

# A hacky little script from Concedo that exposes llama.cpp function bindings
# allowing it to be used via a simulated kobold api endpoint
# generation delay scales linearly with original prompt length.

import ctypes
import os
import argparse
import json, sys, http.server, time, asyncio, socket, threading
import re
from concurrent.futures import ThreadPoolExecutor

stop_token_max = 10
sampler_order_max = 7
ban_token_max = 10

class load_model_inputs(ctypes.Structure):
    _fields_ = [("threads", ctypes.c_int),
                ("blasthreads", ctypes.c_int),
                ("max_context_length", ctypes.c_int),
                ("batch_size", ctypes.c_int),
                ("f16_kv", ctypes.c_bool),
                ("low_vram", ctypes.c_bool),
                ("executable_path", ctypes.c_char_p),
                ("model_filename", ctypes.c_char_p),
                ("lora_filename", ctypes.c_char_p),
                ("lora_base", ctypes.c_char_p),
                ("use_mmap", ctypes.c_bool),
                ("use_mlock", ctypes.c_bool),
                ("use_smartcontext", ctypes.c_bool),
                ("unban_tokens", ctypes.c_bool),
                ("clblast_info", ctypes.c_int),
                ("cublas_info", ctypes.c_int),
                ("blasbatchsize", ctypes.c_int),
                ("debugmode", ctypes.c_int),
                ("forceversion", ctypes.c_int),
                ("gpulayers", ctypes.c_int),
                ("rope_freq_scale", ctypes.c_float),
                ("rope_freq_base", ctypes.c_float),
                ("banned_tokens", ctypes.c_char_p * ban_token_max)]

class generation_inputs(ctypes.Structure):
    _fields_ = [("seed", ctypes.c_int),
                ("prompt", ctypes.c_char_p),
                ("max_context_length", ctypes.c_int),
                ("max_length", ctypes.c_int),
                ("temperature", ctypes.c_float),
                ("top_k", ctypes.c_int),
                ("top_a", ctypes.c_float),
                ("top_p", ctypes.c_float),
                ("typical_p", ctypes.c_float),
                ("tfs", ctypes.c_float),
                ("rep_pen", ctypes.c_float),
                ("rep_pen_range", ctypes.c_int),
                ("mirostat", ctypes.c_int),
                ("mirostat_tau", ctypes.c_float),
                ("mirostat_eta", ctypes.c_float),
                ("sampler_order", ctypes.c_int * sampler_order_max),
                ("sampler_len", ctypes.c_int),
                ("stop_sequence", ctypes.c_char_p * stop_token_max),
                ("stream_sse", ctypes.c_bool)]

class generation_outputs(ctypes.Structure):
    _fields_ = [("status", ctypes.c_int),
                ("text", ctypes.c_char * 16384)]

handle = None

def getdirpath():
    return os.path.dirname(os.path.realpath(__file__))
def file_exists(filename):
    return os.path.exists(os.path.join(getdirpath(), filename))

def pick_existant_file(ntoption,nonntoption):
    ntexist = file_exists(ntoption)
    nonntexist = file_exists(nonntoption)
    if os.name == 'nt':
        if nonntexist and not ntexist:
            return nonntoption
        return ntoption
    else:
        if ntexist and not nonntexist:
            return ntoption
        return nonntoption

lib_default = pick_existant_file("koboldcpp.dll","koboldcpp.so")
lib_failsafe = pick_existant_file("koboldcpp_failsafe.dll","koboldcpp_failsafe.so")
lib_openblas = pick_existant_file("koboldcpp_openblas.dll","koboldcpp_openblas.so")
lib_openblas_noavx2 = pick_existant_file("koboldcpp_openblas_noavx2.dll","koboldcpp_openblas_noavx2.so")
lib_clblast = pick_existant_file("koboldcpp_clblast.dll","koboldcpp_clblast.so")
lib_cublas = pick_existant_file("koboldcpp_cublas.dll","koboldcpp_cublas.so")


def init_library():
    global handle
    global lib_default,lib_failsafe,lib_openblas,lib_openblas_noavx2,lib_clblast,lib_cublas

    libname = ""
    use_blas = False # if true, uses OpenBLAS for acceleration. libopenblas.dll must exist in the same dir.
    use_clblast = False #uses CLBlast instead
    use_cublas = False #uses cublas instead
    use_noavx2 = False #uses openblas with no avx2 instructions
    if args.noavx2:
        use_noavx2 = True
        if not file_exists(lib_openblas_noavx2) or (os.name=='nt' and not file_exists("libopenblas.dll")):
            print("Warning: OpenBLAS library file not found. Non-BLAS library will be used.")
        elif args.noblas:
            print("!!! Attempting to use FAILSAFE MODE !!!")
        else:
            use_blas = True
            print("Attempting to use non-avx2 compatibility library with OpenBLAS. A compatible libopenblas will be required.")
    elif args.useclblast:
        if not file_exists(lib_clblast) or (os.name=='nt' and not file_exists("clblast.dll")):
            print("Warning: CLBlast library file not found. Non-BLAS library will be used.")
        else:
            print("Attempting to use CLBlast library for faster prompt ingestion. A compatible clblast will be required.")
            use_clblast = True
    elif (args.usecublas is not None):
        if not file_exists(lib_cublas):
            print("Warning: CuBLAS library file not found. Non-BLAS library will be used.")
        else:
            print("Attempting to use CuBLAS library for faster prompt ingestion. A compatible CuBLAS will be required.")
            use_cublas = True
    else:
        if not file_exists(lib_openblas) or (os.name=='nt' and not file_exists("libopenblas.dll")):
            print("Warning: OpenBLAS library file not found. Non-BLAS library will be used.")
        elif args.noblas:
            print("Attempting to library without OpenBLAS.")
        else:
            use_blas = True
            print("Attempting to use OpenBLAS library for faster prompt ingestion. A compatible libopenblas will be required.")
            if sys.platform=="darwin":
                print("Mac OSX note: Some people have found Accelerate actually faster than OpenBLAS. To compare, run Koboldcpp with --noblas instead.")

    if use_noavx2:
        if use_blas:
            libname = lib_openblas_noavx2
        else:
            libname = lib_failsafe
    else:
        if use_clblast:
            libname = lib_clblast
        elif use_cublas:
            libname = lib_cublas
        elif use_blas:
            libname = lib_openblas
        else:
            libname = lib_default

    print("Initializing dynamic library: " + libname)
    dir_path = getdirpath()

    #OpenBLAS should provide about a 2x speedup on prompt ingestion if compatible.
    handle = ctypes.CDLL(os.path.join(dir_path, libname))

    handle.load_model.argtypes = [load_model_inputs]
    handle.load_model.restype = ctypes.c_bool
    handle.generate.argtypes = [generation_inputs, ctypes.c_wchar_p] #apparently needed for osx to work. i duno why they need to interpret it that way but whatever
    handle.generate.restype = generation_outputs
    handle.new_token.restype = ctypes.c_char_p
    handle.new_token.argtypes = [ctypes.c_int]
    handle.get_stream_count.restype = ctypes.c_int
    handle.has_finished.restype = ctypes.c_bool
    handle.get_last_eval_time.restype = ctypes.c_float
    handle.get_last_process_time.restype = ctypes.c_float
    handle.get_last_token_count.restype = ctypes.c_int
    handle.get_last_stop_reason.restype = ctypes.c_int
    handle.abort_generate.restype = ctypes.c_bool
    handle.get_pending_output.restype = ctypes.c_char_p

def load_model(model_filename):
    inputs = load_model_inputs()
    inputs.model_filename = model_filename.encode("UTF-8")
    inputs.batch_size = 8
    inputs.max_context_length = maxctx #initial value to use for ctx, can be overwritten
    inputs.threads = args.threads
    inputs.low_vram = (True if (args.usecublas and "lowvram" in args.usecublas) else False)
    inputs.blasthreads = args.blasthreads
    inputs.f16_kv = True
    inputs.use_mmap = (not args.nommap)
    inputs.use_mlock = args.usemlock
    inputs.lora_filename = "".encode("UTF-8")
    inputs.lora_base = "".encode("UTF-8")
    if args.lora:
        inputs.lora_filename = args.lora[0].encode("UTF-8")
        inputs.use_mmap = False
        if len(args.lora) > 1:
            inputs.lora_base = args.lora[1].encode("UTF-8")
    inputs.use_smartcontext = args.smartcontext
    inputs.unban_tokens = args.unbantokens
    inputs.blasbatchsize = args.blasbatchsize
    inputs.forceversion = args.forceversion
    inputs.gpulayers = args.gpulayers
    inputs.rope_freq_scale = args.ropeconfig[0]
    if len(args.ropeconfig)>1:
        inputs.rope_freq_base = args.ropeconfig[1]
    else:
        inputs.rope_freq_base = 10000
    clblastids = 0
    if args.useclblast:
        clblastids = 100 + int(args.useclblast[0])*10 + int(args.useclblast[1])
    inputs.clblast_info = clblastids
    inputs.cublas_info = 0
    if (args.usecublas and "0" in args.usecublas):
        os.environ["CUDA_VISIBLE_DEVICES"] = "0"
    elif (args.usecublas and "1" in args.usecublas):
        os.environ["CUDA_VISIBLE_DEVICES"] = "1"
    elif (args.usecublas and "2" in args.usecublas):
        os.environ["CUDA_VISIBLE_DEVICES"] = "2"
    inputs.executable_path = (getdirpath()+"/").encode("UTF-8")
    inputs.debugmode = args.debugmode
    banned_tokens = args.bantokens
    for n in range(ban_token_max):
        if not banned_tokens or n >= len(banned_tokens):
            inputs.banned_tokens[n] = "".encode("UTF-8")
        else:
            inputs.banned_tokens[n] = banned_tokens[n].encode("UTF-8")
    ret = handle.load_model(inputs)
    return ret

def generate(prompt,max_length=20, max_context_length=512, temperature=0.8, top_k=120, top_a=0.0, top_p=0.85, typical_p=1.0, tfs=1.0, rep_pen=1.1, rep_pen_range=128, mirostat=0, mirostat_tau=5.0, mirostat_eta=0.1, sampler_order=[6,0,1,3,4,2,5], seed=-1, stop_sequence=[], stream_sse=False):
    inputs = generation_inputs()
    outputs = ctypes.create_unicode_buffer(ctypes.sizeof(generation_outputs))
    inputs.prompt = prompt.encode("UTF-8")
    if max_length >= max_context_length:
        max_length = max_context_length-1
    inputs.max_context_length = max_context_length   # this will resize the context buffer if changed
    inputs.max_length = max_length
    inputs.temperature = temperature
    inputs.top_k = top_k
    inputs.top_a = top_a
    inputs.top_p = top_p
    inputs.typical_p = typical_p
    inputs.tfs = tfs
    inputs.rep_pen = rep_pen
    inputs.rep_pen_range = rep_pen_range
    inputs.stream_sse = stream_sse
    if args.usemirostat and args.usemirostat[0]>0:
        inputs.mirostat = int(args.usemirostat[0])
        inputs.mirostat_tau = float(args.usemirostat[1])
        inputs.mirostat_eta = float(args.usemirostat[2])
    elif mirostat in (1, 2):
        inputs.mirostat = mirostat
        inputs.mirostat_tau = mirostat_tau
        inputs.mirostat_eta = mirostat_eta
    else:
        inputs.mirostat = inputs.mirostat_tau = inputs.mirostat_eta = 0
    if sampler_order and 0 < len(sampler_order) <= sampler_order_max:
        try:
            for i, sampler in enumerate(sampler_order):
                inputs.sampler_order[i] = sampler
            inputs.sampler_len = len(sampler_order)
            global showsamplerwarning
            if showsamplerwarning and inputs.mirostat==0 and inputs.sampler_len>0 and (inputs.sampler_order[0]!=6 or inputs.sampler_order[inputs.sampler_len-1]!=5):
                print("\n(Note: Sub-optimal sampler_order detected. You may have reduced quality. Recommended sampler values are [6,0,1,3,4,2,5]. This message will only show once per session.)")
                showsamplerwarning = False
        except TypeError as e:
            print("ERROR: sampler_order must be a list of integers: " + str(e))
    inputs.seed = seed
    for n in range(stop_token_max):
        if not stop_sequence or n >= len(stop_sequence):
            inputs.stop_sequence[n] = "".encode("UTF-8")
        else:
            inputs.stop_sequence[n] = stop_sequence[n].encode("UTF-8")
    ret = handle.generate(inputs,outputs)
    if(ret.status==1):
        return ret.text.decode("UTF-8","ignore")
    return ""

def utfprint(str):
    try:
        print(str)
    except UnicodeEncodeError:
        # Replace or omit the problematic character
        utf_string = str.encode('ascii', 'ignore').decode('ascii')
        print(utf_string)

#################################################################
### A hacky simple HTTP server simulating a kobold api by Concedo
### we are intentionally NOT using flask, because we want MINIMAL dependencies
#################################################################
friendlymodelname = "concedo/koboldcpp"  # local kobold api apparently needs a hardcoded known HF model name
maxctx = 2048
maxhordectx = 1024
maxhordelen = 256
modelbusy = threading.Lock()
defaultport = 5001
KcppVersion = "1.37"
showdebug = True
showsamplerwarning = True
exitcounter = 0

class ServerRequestHandler(http.server.SimpleHTTPRequestHandler):
    sys_version = ""
    server_version = "ConcedoLlamaForKoboldServer"

    def __init__(self, addr, port, embedded_kailite):
        self.addr = addr
        self.port = port
        self.embedded_kailite = embedded_kailite

    def __call__(self, *args, **kwargs):
        super().__init__(*args, **kwargs)

    def log_message(self, format, *args):
        global showdebug
        if showdebug:
            super().log_message(format, *args)
        pass

    async def generate_text(self, newprompt, genparams, basic_api_flag, stream_flag):

        def run_blocking():
            if basic_api_flag:
                return generate(
                    prompt=newprompt,
                    max_length=genparams.get('max', 50),
                    temperature=genparams.get('temperature', 0.8),
                    top_k=int(genparams.get('top_k', 120)),
                    top_a=genparams.get('top_a', 0.0),
                    top_p=genparams.get('top_p', 0.85),
                    typical_p=genparams.get('typical', 1.0),
                    tfs=genparams.get('tfs', 1.0),
                    rep_pen=genparams.get('rep_pen', 1.1),
                    rep_pen_range=genparams.get('rep_pen_range', 128),
                    mirostat=genparams.get('mirostat', 0),
                    mirostat_tau=genparams.get('mirostat_tau', 5.0),
                    mirostat_eta=genparams.get('mirostat_eta', 0.1),
                    sampler_order=genparams.get('sampler_order', [6,0,1,3,4,2,5]),
                    seed=genparams.get('sampler_seed', -1),
                    stop_sequence=genparams.get('stop_sequence', []),
                    stream_sse=stream_flag)

            else:
                return generate(prompt=newprompt,
                    max_context_length=genparams.get('max_context_length', maxctx),
                    max_length=genparams.get('max_length', 50),
                    temperature=genparams.get('temperature', 0.8),
                    top_k=genparams.get('top_k', 120),
                    top_a=genparams.get('top_a', 0.0),
                    top_p=genparams.get('top_p', 0.85),
                    typical_p=genparams.get('typical', 1.0),
                    tfs=genparams.get('tfs', 1.0),
                    rep_pen=genparams.get('rep_pen', 1.1),
                    rep_pen_range=genparams.get('rep_pen_range', 128),
                    mirostat=genparams.get('mirostat', 0),
                    mirostat_tau=genparams.get('mirostat_tau', 5.0),
                    mirostat_eta=genparams.get('mirostat_eta', 0.1),
                    sampler_order=genparams.get('sampler_order', [6,0,1,3,4,2,5]),
                    seed=genparams.get('sampler_seed', -1),
                    stop_sequence=genparams.get('stop_sequence', []),
                    stream_sse=stream_flag)

        recvtxt = ""
        if stream_flag:
            loop = asyncio.get_event_loop()
            executor = ThreadPoolExecutor()
            recvtxt = await loop.run_in_executor(executor, run_blocking)
        else:
            recvtxt = run_blocking()

        if args.debugmode!=-1:
            utfprint("\nOutput: " + recvtxt)

        res = {"data": {"seqs":[recvtxt]}} if basic_api_flag else {"results": [{"text": recvtxt}]}

        try:
            return res
        except Exception as e:
            print(f"Generate: Error while generating: {e}")


    async def send_sse_event(self, event, data):
        self.wfile.write(f'event: {event}\n'.encode())
        self.wfile.write(f'data: {data}\n\n'.encode())


    async def handle_sse_stream(self):
        self.send_response(200)
        self.send_header("Cache-Control", "no-cache")
        self.send_header("Connection", "keep-alive")
        self.end_headers()

        current_token = 0

        while not handle.has_finished():
            if current_token < handle.get_stream_count():
                token = handle.new_token(current_token)

                if token is None: # Token isnt ready yet, received nullpointer
                    continue

                current_token += 1

                tokenStr = ctypes.string_at(token).decode("UTF-8","ignore")
                event_data = {"token": tokenStr}
                event_str = json.dumps(event_data)
                await self.send_sse_event("message", event_str)

            await asyncio.sleep(0)

        # flush buffers, sleep a bit to make sure all data sent, and then force close the connection
        self.wfile.flush()
        await asyncio.sleep(0.1)
        self.close_connection = True


    async def handle_request(self, genparams, newprompt, basic_api_flag, stream_flag):
        tasks = []

        if stream_flag:
            tasks.append(self.handle_sse_stream())

        generate_task = asyncio.create_task(self.generate_text(newprompt, genparams, basic_api_flag, stream_flag))
        tasks.append(generate_task)

        try:
            await asyncio.gather(*tasks)
            generate_result = generate_task.result()
            return generate_result
        except Exception as e:
            print(e)


    def do_GET(self):
        global maxctx, maxhordelen, friendlymodelname, KcppVersion, streamLock
        self.path = self.path.rstrip('/')
        response_body = None

        if self.path in ["", "/?"] or self.path.startswith(('/?','?')): #it's possible for the root url to have ?params without /
            if args.stream and not "streaming=1" in self.path:
                self.path = self.path.replace("streaming=0","")
                if self.path.startswith(('/?','?')):
                    self.path += "&streaming=1"
                else:
                    self.path = self.path + "?streaming=1"
                self.send_response(302)
                self.send_header("Location", self.path)
                self.end_headers()
                print("Force redirect to streaming mode, as --stream is set.")
                return None

            if self.embedded_kailite is None:
                response_body = (f"Embedded Kobold Lite is not found.<br>You will have to connect via the main KoboldAI client, or <a href='https://lite.koboldai.net?local=1&port={self.port}'>use this URL</a> to connect.").encode()
            else:
                response_body = self.embedded_kailite

        elif self.path.endswith(('/api/v1/model', '/api/latest/model')):
            response_body = (json.dumps({'result': friendlymodelname }).encode())

        elif self.path.endswith(('/api/v1/config/max_length', '/api/latest/config/max_length')):
            response_body = (json.dumps({"value": maxhordelen}).encode())

        elif self.path.endswith(('/api/v1/config/max_context_length', '/api/latest/config/max_context_length')):
            response_body = (json.dumps({"value": min(maxctx,maxhordectx)}).encode())

        elif self.path.endswith(('/api/v1/config/soft_prompt', '/api/latest/config/soft_prompt')):
            response_body = (json.dumps({"value":""}).encode())

        elif self.path.endswith(('/api/v1/config/soft_prompts_list', '/api/latest/config/soft_prompts_list')):
            response_body = (json.dumps({"values": []}).encode())

        elif self.path.endswith(('/api/v1/info/version', '/api/latest/info/version')):
            response_body = (json.dumps({"result":"1.2.2"}).encode())

        elif self.path.endswith(('/api/extra/version')):
            response_body = (json.dumps({"result":"KoboldCpp","version":KcppVersion}).encode())

        elif self.path.endswith(('/api/extra/perf')):
            lastp = handle.get_last_process_time()
            laste = handle.get_last_eval_time()
            lastc = handle.get_last_token_count()
            stopreason = handle.get_last_stop_reason()
            response_body = (json.dumps({"last_process":lastp,"last_eval":laste,"last_token_count":lastc, "stop_reason":stopreason}).encode())

        if response_body is None:
            self.send_response(404)
            self.end_headers()
            rp = 'Error: HTTP Server is running, but this endpoint does not exist. Please check the URL.'
            self.wfile.write(rp.encode())
        else:
            self.send_response(200)
            self.send_header('Content-Length', str(len(response_body)))
            self.end_headers()
            self.wfile.write(response_body)
        return

    def do_POST(self):
        global modelbusy
        content_length = int(self.headers['Content-Length'])
        body = self.rfile.read(content_length)
        basic_api_flag = False
        kai_api_flag = False
        kai_sse_stream_flag = False
        self.path = self.path.rstrip('/')

        if self.path.endswith('/api/extra/abort'):
            ag = handle.abort_generate()
            self.send_response(200)
            self.end_headers()
            self.wfile.write(json.dumps({"success": ("true" if ag else "false")}).encode())
            print("\nGeneration Aborted")
            return

        if self.path.endswith('/api/extra/generate/check'):
            pendtxt = handle.get_pending_output()
            pendtxtStr = ctypes.string_at(pendtxt).decode("UTF-8","ignore")
            self.send_response(200)
            self.end_headers()
            self.wfile.write(json.dumps({"results": [{"text": pendtxtStr}]}).encode())
            return

        if not modelbusy.acquire(blocking=False):
            self.send_response(503)
            self.end_headers()
            self.wfile.write(json.dumps({"detail": {
                    "msg": "Server is busy; please try again later.",
                    "type": "service_unavailable",
                }}).encode())
            return

        try:
            if self.path.endswith('/request'):
                basic_api_flag = True

            if self.path.endswith(('/api/v1/generate', '/api/latest/generate')):
                kai_api_flag = True

            if self.path.endswith('/api/extra/generate/stream'):
                kai_api_flag = True
                kai_sse_stream_flag = True

            if basic_api_flag or kai_api_flag:
                genparams = None
                try:
                    genparams = json.loads(body)
                except ValueError as e:
                    utfprint("Body Err: " + str(body))
                    return self.send_response(503)

                if args.debugmode!=-1:
                    utfprint("\nInput: " + json.dumps(genparams))

                if kai_api_flag:
                    fullprompt = genparams.get('prompt', "")
                else:
                    fullprompt = genparams.get('text', "")
                newprompt = fullprompt

                gen = asyncio.run(self.handle_request(genparams, newprompt, basic_api_flag, kai_sse_stream_flag))
                try:
                    self.send_response(200)
                    self.end_headers()
                    self.wfile.write(json.dumps(gen).encode())
                except:
                    print("Generate: The response could not be sent, maybe connection was terminated?")

                return
        finally:
            modelbusy.release()

        self.send_response(404)
        self.end_headers()


    def do_OPTIONS(self):
        self.send_response(200)
        self.end_headers()

    def do_HEAD(self):
        self.send_response(200)
        self.end_headers()

    def end_headers(self):
        self.send_header('Access-Control-Allow-Origin', '*')
        self.send_header('Access-Control-Allow-Methods', '*')
        self.send_header('Access-Control-Allow-Headers', '*')
        if "/api" in self.path:
            if self.path.endswith("/stream"):
                self.send_header('Content-type', 'text/event-stream')
            self.send_header('Content-type', 'application/json')
        else:
            self.send_header('Content-type', 'text/html')
        return super(ServerRequestHandler, self).end_headers()


def RunServerMultiThreaded(addr, port, embedded_kailite = None):
    global exitcounter
    sock = socket.socket(socket.AF_INET, socket.SOCK_STREAM)
    sock.setsockopt(socket.SOL_SOCKET, socket.SO_REUSEADDR, 1)
    sock.bind((addr, port))
    sock.listen(5)

    class Thread(threading.Thread):
        def __init__(self, i):
            threading.Thread.__init__(self)
            self.i = i
            self.daemon = True
            self.start()

        def run(self):
            global exitcounter
            handler = ServerRequestHandler(addr, port, embedded_kailite)
            with http.server.HTTPServer((addr, port), handler, False) as self.httpd:
                try:
                    self.httpd.socket = sock
                    self.httpd.server_bind = self.server_close = lambda self: None
                    self.httpd.serve_forever()
                except (KeyboardInterrupt,SystemExit):
                    exitcounter = 999
                    self.httpd.server_close()
                    sys.exit(0)
                finally:
                    exitcounter = 999
                    self.httpd.server_close()
                    sys.exit(0)
        def stop(self):
            global exitcounter
            exitcounter = 999
            self.httpd.server_close()

    numThreads = 6
    threadArr = []
    for i in range(numThreads):
        threadArr.append(Thread(i))
    while 1:
        try:
            time.sleep(10)
        except KeyboardInterrupt:
            exitcounter = 999
            for i in range(numThreads):
                threadArr[i].stop()
            sys.exit(0)

# note: customtkinter-5.2.0
def show_new_gui():
    from tkinter.filedialog import askopenfilename
    from tkinter.filedialog import asksaveasfile

    # if args received, launch
    if len(sys.argv) != 1:
        import tkinter as tk
        root = tk.Tk() #we dont want the useless window to be visible, but we want it in taskbar
        root.attributes("-alpha", 0)
        args.model_param = askopenfilename(title="Select ggml model .bin files")
        root.destroy()
        if not args.model_param:
            print("\nNo ggml model file was selected. Exiting.")
            time.sleep(2)
            sys.exit(2)
        return

    import customtkinter as ctk

    nextstate = 0 #0=exit, 1=launch, 2=oldgui
    windowwidth = 520
    windowheight = 500
    ctk.set_appearance_mode("dark")
    root = ctk.CTk()
    root.geometry(str(windowwidth) + "x" + str(windowheight))
    root.title("KoboldCpp v"+KcppVersion)
    root.resizable(False,False)

    tabs = ctk.CTkFrame(root, corner_radius = 0, width=windowwidth, height=windowheight-50)
    tabs.grid(row=0, stick="nsew")
    tabnames= ["Quick Launch", "Hardware", "Tokens", "Model", "Network"]
    navbuttons = {}
    navbuttonframe = ctk.CTkFrame(tabs, width=100, height=int(tabs.cget("height")))
    navbuttonframe.grid(row=0, column=0, padx=2,pady=2)
    navbuttonframe.grid_propagate(False)

    tabcontentframe = ctk.CTkFrame(tabs, width=windowwidth - int(navbuttonframe.cget("width")), height=int(tabs.cget("height")))
    tabcontentframe.grid(row=0, column=1, sticky="nsew", padx=2, pady=2)
    tabcontentframe.grid_propagate(False)

    tabcontent = {}

    # slider data
    blasbatchsize_values = ["-1", "32", "64", "128", "256", "512", "1024"]
    blasbatchsize_text = ["Don't Batch BLAS","32","64","128","256","512","1024"]
    contextsize_text = ["512", "1024", "2048", "3072", "4096", "6144", "8192"]
    runopts = ["Use OpenBLAS","Use CLBlast", "Use CuBLAS/hipBLAS", "Use No BLAS","Use OpenBLAS (Old CPU, noavx2)","Failsafe Mode (Old CPU, noavx)"]

    def tabbuttonaction(name):
        for t in tabcontent:
            if name == t:
                tabcontent[t].grid(row=0, column=0)
                navbuttons[t].configure(fg_color="#6f727b")
            else:
                tabcontent[t].grid_forget()
                navbuttons[t].configure(fg_color="transparent")

    # Dynamically create tabs + buttons based on values of [tabnames]
    for idx, name in enumerate(tabnames):
        tabcontent[name] = ctk.CTkFrame(tabcontentframe, width=int(tabcontentframe.cget("width")), height=int(tabcontentframe.cget("height")), fg_color="transparent")
        tabcontent[name].grid_propagate(False)
        if idx == 0:
            tabcontent[name].grid(row=idx, sticky="nsew")
        ctk.CTkLabel(tabcontent[name], text= name, font=ctk.CTkFont(None, 14, 'bold')).grid(row=0, padx=12, pady = 5, stick='nw')

        navbuttons[name] = ctk.CTkButton(navbuttonframe, text=name, width = 100, corner_radius=0 , command = lambda d=name:tabbuttonaction(d), hover_color="#868a94" )
        navbuttons[name].grid(row=idx)

    tabbuttonaction(tabnames[0])

    # helper functions
    def makecheckbox(parent, text, variable=None, row=0, column=0, command=None, onvalue=1, offvalue=0):
        temp = ctk.CTkCheckBox(parent, text=text,variable=variable, onvalue=onvalue, offvalue=offvalue)
        if command is not None and variable is not None:
            variable.trace("w", command)
        temp.grid(row=row,column=column, padx=8, pady=1, stick="nw")
        return temp

    def makelabel(parent, text, row, column=0):
        temp = ctk.CTkLabel(parent, text=text)
        temp.grid(row=row, column=column, padx=8, pady=1, stick="nw")
        return temp

    def makeslider(parent, label, options, var, from_ , to,  row=0, width=160, height=10, set=0):
        sliderLabel = makelabel(parent, options[set], row + 1, 1)
        makelabel(parent, label, row)

        def sliderUpdate(a,b,c):
            sliderLabel.configure(text = options[int(var.get())])
        var.trace("w", sliderUpdate)
        slider = ctk.CTkSlider(parent, from_=from_, to=to, variable = var, width = width, height=height, border_width=5,number_of_steps=len(options) - 1)
        slider.grid(row=row+1,  column=0, padx = 8, stick="w")
        slider.set(set)
        return slider


    def makelabelentry(parent, text, var, row=0, width= 50):
        label = makelabel(parent, text, row)
        entry = ctk.CTkEntry(parent, width=width, textvariable=var) #you cannot set placeholder text for SHARED variables
        entry.grid(row=row, column=1, padx= 8, stick="nw")
        return entry, label


    def makefileentry(parent, text, searchtext, var, row=0, width=250):
        makelabel(parent, text, row)
        def getfilename(var, text):
            var.set(askopenfilename(title=text))
        entry = ctk.CTkEntry(parent, width, textvariable=var)
        entry.grid(row=row+1, column=0, padx=8, stick="nw")
        button = ctk.CTkButton(parent, 50, text="Browse", command= lambda a=var,b=searchtext:getfilename(a,b))
        button.grid(row=row+1, column=1, stick="nw")
        return
    
    from subprocess import run, CalledProcessError
    def get_device_names():
        CUdevices = []
        CLdevices = []
        try: # Get OpenCL GPU names
            output = run(['clinfo'], capture_output=True, text=True, check=True, encoding='utf-8').stdout
            CLdevices = [line.split(":", 1)[1].strip() for line in output.splitlines() if line.strip().startswith("Board name:")]
        except Exception as e:
            pass
        try: # Get AMD ROCm GPU names
            output = run(['rocminfo'], capture_output=True, text=True, check=True, encoding='utf-8').stdout
            device_name = None
            for line in output.splitlines():
                line = line.strip()
                if line.startswith("Marketing Name:"): device_name = line.split(":", 1)[1].strip()
                elif line.startswith("Device Type:") and "GPU" in line and device_name is not None: CUdevices.append(device_name)
                elif line.startswith("Device Type:") and "GPU" not in line: device_name = None
        except Exception as e:
            pass
        # try: # Get NVIDIA GPU names , Couldn't test so probably not working yet.
        #     output = run(['nvidia-smi', '-L'], capture_output=True, text=True, check=True, encoding='utf-8').stdout
        #     CUdevices = [line.split(":", 1)[1].strip() for line in output.splitlines() if line.startswith("GPU:")]
        # except FileNotFoundError: pass
        CUdevices.append('All') if CUdevices else CUdevices.extend(['1', '2', '3', 'All'])
        if not CLdevices: CLdevices.extend(['1', '2', '3'])
        return CUdevices, CLdevices

    # Vars - should be in scope to be used by multiple widgets
    CUdevices, CLdevices = get_device_names()
    gpulayers_var = ctk.StringVar(value="0")
    threads_var = ctk.StringVar(value=str(default_threads))
    runopts_var = ctk.StringVar()
    gpu_choice_var = ctk.StringVar(value=CLdevices[0] if not None else CUdevices[0] if not None else "1")

    launchbrowser = ctk.IntVar(value=1)
    highpriority = ctk.IntVar()
    disablemmap = ctk.IntVar()
    psutil = ctk.IntVar()
    usemlock = ctk.IntVar()
    debugmode = ctk.IntVar()

    lowvram_var = ctk.IntVar()

    blas_threads_var = ctk.StringVar()
    blas_size_var = ctk.IntVar()
    version_var =ctk.StringVar(value="0")

    stream = ctk.IntVar()
    smartcontext = ctk.IntVar()
    unbantokens = ctk.IntVar()
    usemirostat = ctk.IntVar()
    mirostat_var = ctk.StringVar(value="2")
    mirostat_tau = ctk.StringVar(value="5.0")
    mirostat_eta = ctk.StringVar(value="0.1")

    context_var = ctk.IntVar()

    customrope_var = ctk.IntVar()
    customrope_scale = ctk.StringVar(value="1.0")
    customrope_base = ctk.StringVar(value="10000")

    model_var = ctk.StringVar()
    lora_var = ctk.StringVar()
    lora_base_var  = ctk.StringVar()

    port_var = ctk.StringVar(value=defaultport)
    host_var = ctk.StringVar(value="")
    horde_name_var = ctk.StringVar(value="koboldcpp")
    horde_gen_var = ctk.StringVar(value=maxhordelen)
    horde_context_var = ctk.StringVar(value=maxhordectx)
    horde_apikey_var = ctk.StringVar(value="")
    horde_workername_var = ctk.StringVar(value="")
    usehorde_var = ctk.IntVar()

    # Quick Launch Tab
    quick_tab = tabcontent["Quick Launch"]

    # gpu options

    quick_gpu_layers_entry, quick_gpu_layers_label = makelabelentry(quick_tab, "GPU Layers:", gpulayers_var, 4, 50)
    quick_gpu_selector_label = makelabel(quick_tab, "GPU ID:", 3)
    quick_gpu_selector_box = ctk.CTkComboBox(quick_tab, values=CLdevices, width=180, variable=gpu_choice_var, state="readonly")
    CUDA_quick_gpu_selector_box = ctk.CTkComboBox(quick_tab, values=CUdevices, width=180, variable=gpu_choice_var, state="readonly")
    quick_lowvram_box = makecheckbox(quick_tab, "Low VRAM", lowvram_var, 5)

    def changerunmode(a,b,c):
        index = runopts_var.get()
        if index == "Use CLBlast" or index == "Use CuBLAS/hipBLAS":
            gpu_selector_label.grid(row=3, column=0, padx = 8, pady=1, stick="nw")
            quick_gpu_selector_label.grid(row=3, column=0, padx = 8, pady=1, stick="nw")
            if index == "Use CLBlast":
                gpu_selector_box.grid(row=3, column=1, padx=8, pady=1, stick="nw")
                quick_gpu_selector_box.grid(row=3, column=1, padx=8, pady=1, stick="nw")
<<<<<<< HEAD
            elif index == "Use CuBLAS/hipBLAS":
=======
                if gpu_choice_var.get()=="All":
                    gpu_choice_var.set("1")
            elif index == "Use CuBLAS":
>>>>>>> 66328fcd
                CUDA_gpu_selector_box.grid(row=3, column=1, padx=8, pady=1, stick="nw")
                CUDA_quick_gpu_selector_box.grid(row=3, column=1, padx=8, pady=1, stick="nw")
        else:
            gpu_selector_label.grid_forget()
            gpu_selector_box.grid_forget()
            CUDA_gpu_selector_box.grid_forget()
            quick_gpu_selector_label.grid_forget()
            quick_gpu_selector_box.grid_forget()
            CUDA_quick_gpu_selector_box.grid_forget()

        if index == "Use CuBLAS/hipBLAS":
            lowvram_box.grid(row=4, column=0, padx=8, pady=1,  stick="nw")
            quick_lowvram_box.grid(row=4, column=0, padx=8, pady=1,  stick="nw")
        else:
            lowvram_box.grid_forget()
            quick_lowvram_box.grid_forget()

        if index == "Use CLBlast" or index == "Use CuBLAS/hipBLAS":
            gpu_layers_label.grid(row=5, column=0, padx = 8, pady=1, stick="nw")
            gpu_layers_entry.grid(row=5, column=1, padx=8, pady=1, stick="nw")
            quick_gpu_layers_label.grid(row=5, column=0, padx = 8, pady=1, stick="nw")
            quick_gpu_layers_entry.grid(row=5, column=1, padx=8, pady=1, stick="nw")
        else:
            gpu_layers_label.grid_forget()
            gpu_layers_entry.grid_forget()
            quick_gpu_layers_label.grid_forget()
            quick_gpu_layers_entry.grid_forget()

    # presets selector
    makelabel(quick_tab, "Presets:", 1)

    runoptbox = ctk.CTkComboBox(quick_tab, values=runopts, width=180,variable=runopts_var, state="readonly")
    runoptbox.grid(row=1, column=1,padx=8, stick="nw")
    runoptbox.set("Use OpenBLAS")

    # threads
    makelabelentry(quick_tab, "Threads:" , threads_var, 8, 50)

    # blas batch size
    makeslider(quick_tab, "BLAS Batch Size:", blasbatchsize_text, blas_size_var, 0, 6, 12, set=5)

    # quick boxes
    quick_boxes = {"Launch Browser": launchbrowser , "High Priority" : highpriority, "Streaming Mode":stream, "Use SmartContext":smartcontext, "Unban Tokens":unbantokens, "Disable MMAP":disablemmap,}
    for idx, name, in enumerate(quick_boxes):
        makecheckbox(quick_tab, name, quick_boxes[name], int(idx/2) +20, idx%2)

    # context size
    makeslider(quick_tab, "Context Size:", contextsize_text, context_var, 0, len(contextsize_text)-1, 30, set=2)

    # load model
    makefileentry(quick_tab, "Model:", "Select GGML Model File", model_var, 40, 170)

    # Hardware Tab
    hardware_tab = tabcontent["Hardware"]

    # gpu options
    gpu_layers_entry,gpu_layers_label = makelabelentry(hardware_tab,"GPU Layers:", gpulayers_var, 4, 50)
    gpu_selector_label = makelabel(hardware_tab, "GPU ID:", 3)
    gpu_selector_box = ctk.CTkComboBox(hardware_tab, values=CLdevices, width=180, variable=gpu_choice_var, state="readonly")
    CUDA_gpu_selector_box = ctk.CTkComboBox(hardware_tab, values=CUdevices, width=180, variable=gpu_choice_var, state="readonly")
    lowvram_box = makecheckbox(hardware_tab,  "Low VRAM", lowvram_var, 5)

    # presets selector
    makelabel(hardware_tab, "Presets:", 1)
    runoptbox = ctk.CTkComboBox(hardware_tab, values=runopts,  width=180,variable=runopts_var, state="readonly")
    runoptbox.grid(row=1, column=1,padx=8, stick="nw")
    runoptbox.set("Use OpenBLAS")
    runopts_var.trace('w', changerunmode)
    changerunmode(1,1,1)
    # threads
    makelabelentry(hardware_tab, "Threads:" , threads_var, 8, 50)

    # hardware checkboxes
    hardware_boxes = {"Launch Browser": launchbrowser , "High Priority" : highpriority, "Disable MMAP":disablemmap, "Use mlock":usemlock, "PSUtil Set Threads":psutil, "Debug Mode":debugmode,}

    for idx, name, in enumerate(hardware_boxes):
        makecheckbox(hardware_tab, name, hardware_boxes[name], int(idx/2) +30, idx%2)

    # blas thread specifier
    makelabelentry(hardware_tab, "BLAS threads:" , blas_threads_var, 11, 50)
    # blas batch size
    makeslider(hardware_tab, "BLAS Batch Size:", blasbatchsize_text, blas_size_var, 0, 6, 12, set=5)
    # force version
    makelabelentry(hardware_tab, "Force Version:" , version_var, 100, 50)

    # Tokens Tab
    tokens_tab = tabcontent["Tokens"]
    # tokens checkboxes
    token_boxes = {"Streaming Mode":stream, "Use SmartContext":smartcontext, "Unban Tokens":unbantokens}
    for idx, name, in enumerate(token_boxes):
        makecheckbox(tokens_tab, name, token_boxes[name], idx + 1)

    mirostat_entry, mirostate_label = makelabelentry(tokens_tab, "Mirostat:", mirostat_var)
    mirostat_tau_entry, mirostat_tau_label = makelabelentry(tokens_tab, "Mirostat Tau:", mirostat_tau)
    mirostat_eta_entry, mirostat_eta_label = makelabelentry(tokens_tab, "Mirostat Eta:", mirostat_eta)
    def togglemiro(a,b,c):
        items = [mirostate_label, mirostat_entry, mirostat_tau_label, mirostat_tau_entry, mirostat_eta_label, mirostat_eta_entry]
        for idx, item in enumerate(items):
            if usemirostat.get() == 1:
                item.grid(row=11 + int(idx/2), column=idx%2, padx=8, stick="nw")
            else:
                item.grid_forget()


    makecheckbox(tokens_tab, "Use Mirostat", row=10, variable=usemirostat, command=togglemiro)
    togglemiro(1,1,1)

    # context size
    makeslider(tokens_tab, "Context Size:",contextsize_text, context_var, 0, 4, 20, set=2)


    customrope_scale_entry, customrope_scale_label = makelabelentry(tokens_tab, "RoPE Scale:", customrope_scale)
    customrope_base_entry, customrope_base_label = makelabelentry(tokens_tab, "RoPE Base:", customrope_base)
    def togglerope(a,b,c):
        items = [customrope_scale_label, customrope_scale_entry,customrope_base_label, customrope_base_entry]
        for idx, item in enumerate(items):
            if customrope_var.get() == 1:
                item.grid(row=23 + int(idx/2), column=idx%2, padx=8, stick="nw")
            else:
                item.grid_forget()
    makecheckbox(tokens_tab,  "Custom RoPE Config", variable=customrope_var, row=22, command=togglerope)
    togglerope(1,1,1)

    # Model Tab
    model_tab = tabcontent["Model"]

    makefileentry(model_tab, "Model:", "Select GGML Model File", model_var, 1)
    makefileentry(model_tab, "Lora:", "Select Lora File",lora_var, 3)
    makefileentry(model_tab, "Lora Base:", "Select Lora Base File", lora_base_var, 5)

    # Network Tab
    network_tab = tabcontent["Network"]

    # interfaces
    makelabelentry(network_tab, "Port: ", port_var, 1, 150)
    makelabelentry(network_tab, "Host: ", host_var, 2, 150)

    # horde
    makelabel(network_tab, "Horde:", 3).grid(pady=10)

    horde_name_entry,  horde_name_label = makelabelentry(network_tab, "Horde Model Name:", horde_name_var, 5, 180)
    horde_gen_entry,  horde_gen_label = makelabelentry(network_tab, "Gen. Length:", horde_gen_var, 6, 50)
    horde_context_entry,  horde_context_label = makelabelentry(network_tab, "Max Context:",horde_context_var, 7, 50)
    horde_apikey_entry,  horde_apikey_label = makelabelentry(network_tab, "API Key (If Embedded Worker):",horde_apikey_var, 8, 180)
    horde_workername_entry,  horde_workername_label = makelabelentry(network_tab, "Horde Worker Name:",horde_workername_var, 9, 180)

    def togglehorde(a,b,c):
        labels = [horde_name_label, horde_gen_label, horde_context_label, horde_apikey_label, horde_workername_label]
        for idx, item in enumerate([horde_name_entry, horde_gen_entry, horde_context_entry, horde_apikey_entry, horde_workername_entry]):
            if usehorde_var.get() == 1:
                item.grid(row=5 + idx, column = 1, padx=8, pady=1, stick="nw")
                labels[idx].grid(row=5 + idx, padx=8, pady=1, stick="nw")
            else:
                item.grid_forget()
                labels[idx].grid_forget()
        if usehorde_var.get()==1 and horde_name_var.get()=="koboldcpp" and model_var.get()!="":
            basefile = os.path.basename(model_var.get())
            horde_name_var.set(os.path.splitext(basefile)[0])

    makecheckbox(network_tab, "Configure for Horde", usehorde_var, 4, command=togglehorde)
    togglehorde(1,1,1)

    # launch
    def guilaunch():
        if model_var.get() == "":
            tmp = askopenfilename(title="Select ggml model .bin files")
            model_var.set(tmp)
        nonlocal nextstate
        nextstate = 1
        root.destroy()
        pass

    def switch_old_gui():
        nonlocal nextstate
        nextstate = 2
        root.destroy()
        pass

    def export_vars():
        args.threads = int(threads_var.get())

        args.usemlock   = usemlock.get() == 1
        args.debugmode  = debugmode.get() == 1
        args.launch     = launchbrowser.get()==1
        args.highpriority = highpriority.get()==1
        args.nommap = disablemmap.get()==1
        args.psutil_set_threads = psutil.get()==1
        args.stream = stream.get()==1
        args.smartcontext = smartcontext.get()==1
        args.unbantokens = unbantokens.get()==1
        gpuchoiceidx = 0
        if gpu_choice_var.get()!="All":
            if runopts_var.get() == runopts[1]: #if CLBlast selected
                if (gpu_choice_var.get()) in CLdevices:
                    gpuchoiceidx = CLdevices.index((gpu_choice_var.get())) 
            elif runopts_var.get() == runopts[2]:
                if (gpu_choice_var.get()) in CUdevices:
                    gpuchoiceidx = CUdevices.index((gpu_choice_var.get()))
        if runopts_var.get() == runopts[1]:
            args.useclblast = [[0,0], [1,0], [0,1]][gpuchoiceidx]
        if runopts_var.get() == runopts[2]:
            if gpu_choice_var.get()=="All":
                args.usecublas = ["lowvram"] if lowvram_var.get() == 1 else ["normal"]
            else:
                args.usecublas = ["lowvram",str(gpuchoiceidx)] if lowvram_var.get() == 1 else ["normal",str(gpuchoiceidx)]
        if gpulayers_var.get():
            args.gpulayers = int(gpulayers_var.get())
        if runopts_var.get()==runopts[3]:
            args.noblas = True
        if runopts_var.get()==runopts[4]:
            args.noavx2 = True
        if runopts_var.get()==runopts[5]:
            args.noavx2 = True
            args.noblas = True
            args.nommap = True

        args.blasthreads = None if blas_threads_var.get()=="" else int(blas_threads_var.get())

        args.blasbatchsize = int(blasbatchsize_values[int(blas_size_var.get())])
        args.forceversion = 0 if version_var.get()=="" else int(version_var.get())

        args.mirostat = [int(mirostat_var.get()), float(mirostat_tau.get()), float(mirostat_eta.get())] if usemirostat.get()==1 else None
        args.contextsize = int(contextsize_text[context_var.get()])

        if customrope_var.get()==1:
            args.ropeconfig = [float(customrope_scale.get()),float(customrope_base.get())]

        args.model_param = None if model_var.get() == "" else model_var.get()
        args.lora = None if lora_var.get() == "" else ([lora_var.get()] if lora_base_var.get()=="" else [lora_var.get(), lora_base_var.get()])

        args.port_param = defaultport if port_var.get()=="" else int(port_var.get())
        args.host = host_var.get()

        if horde_apikey_var.get()=="" or horde_workername_var.get()=="":
            args.hordeconfig = None if usehorde_var.get() == 0 else [horde_name_var.get(), horde_gen_var.get(), horde_context_var.get()]
        else:
            args.hordeconfig = None if usehorde_var.get() == 0 else [horde_name_var.get(), horde_gen_var.get(), horde_context_var.get(), horde_apikey_var.get(), horde_workername_var.get()]

    def import_vars(dict):
        if "threads" in dict:
            threads_var.set(dict["threads"])
        usemlock.set(1 if "usemlock" in dict and dict["usemlock"] else 0)
        debugmode.set(1 if "debugmode" in dict and dict["debugmode"] else 0)
        launchbrowser.set(1 if "launch" in dict and dict["launch"] else 0)
        highpriority.set(1 if "highpriority" in dict and dict["highpriority"] else 0)
        disablemmap.set(1 if "nommap" in dict and dict["nommap"] else 0)
        psutil.set(1 if "psutil_set_threads" in dict and dict["psutil_set_threads"] else 0)
        stream.set(1 if "stream" in dict and dict["stream"] else 0)
        smartcontext.set(1 if "smartcontext" in dict and dict["smartcontext"] else 0)
        unbantokens.set(1 if "unbantokens" in dict and dict["unbantokens"] else 0)
        runopts_var.set(runopts[0])
<<<<<<< HEAD
        try:
            if dict["useclblast"]:
                runopts_var.set(runopts[1])
                gpu_choice_var.set(str(["0 0", "1 0", "0 1"].index(str(dict["useclblast"][0]) + " " + str(dict["useclblast"][1])) + 1))
            elif dict["usecublas"]:
                runopts_var.set(runopts[2])
                if len(dict["usecublas"])==1:
                    lowvram_var.set(1 if dict["usecublas"][0]=="lowvram" else 0)
                else:
                    lowvram_var.set(1 if "lowvram" in dict["usecublas"] else 0)
                    gpu_choice_var.set("1")
                    for g in range(3):
                        if str(g) in dict["usecublas"]:
                            gpu_choice_var.set(str(g+1))
                            break
        except (KeyError, IndexError):
            pass

        try:
            if dict["gpulayers"]:
                gpulayers_var.set(dict["gpulayers"])
        except (KeyError, IndexError):
            pass
        try:
            if dict["noblas"] and dict["noavx2"]:
                runopts_var.set(runopts[5])
            elif dict["noavx2"]:
                runopts_var.set(runopts[5])
            elif dict["noblas"]:
                runopts_var.set(runopts[3])
        except (KeyError, IndexError):
            pass
        try:
            if dict["blasthreads"]:
                blas_threads_var.set(str(dict["blasthreads"]))
            else:
                blas_threads_var.set("")
        except (KeyError, IndexError):
            pass
        try:
            if dict["contextsize"]:
                context_var.set(contextsize_text.index(str(dict["contextsize"])))
        except (KeyError, IndexError):
            pass
        try:
            if dict["ropeconfig"] and len(dict["ropeconfig"])>1:
                if dict["ropeconfig"][0]>0:
                    customrope_var.set(1)
                    customrope_scale.set(str(dict["ropeconfig"][0]))
                    customrope_base.set(str(dict["ropeconfig"][1]))
                else:
                    customrope_var.set(0)
        except (KeyError, IndexError):
            pass
        try:
            if dict["blasbatchsize"]:
                blas_size_var.set(blasbatchsize_values.index(str(dict["blasbatchsize"])))
        except (KeyError, IndexError):
            pass
        try:
            if dict["forceversion"]:
                version_var.set(str(dict["forceversion"]))
        except (KeyError, IndexError):
            pass
        try:
            if dict["mirostat"] and len(dict["mirostat"])>1:
                usemirostat.set(0 if str(dict["mirostat"][0])=="0" else 1)
                mirostat_var.set(str(dict["mirostat"][0]))
                mirostat_tau.set(str(dict["mirostat"][1]))
                mirostat_eta.set(str(dict["mirostat"][2]))
        except (KeyError, IndexError):
            pass
        try:
            if dict["model_param"]:
                model_var.set(dict["model_param"])
        except (KeyError, IndexError):
            pass
        try:
            if dict["lora"]:
                if len(dict["lora"]) > 1:
                    lora_var.set(dict["lora"][0])
                    lora_base_var.set(dict["lora"][1])
                else:
                    lora_var.set(dict["lora"][0])
        except (KeyError, IndexError):
            pass
        try:
            if dict["port_param"]:
                port_var.set(dict["port_param"])
        except (KeyError, IndexError):
            pass
        try:
            if dict["host"]:
                host_var.set(dict["host"])
        except (KeyError, IndexError):
            pass
        try:
            if dict["hordeconfig"] and len(dict["hordeconfig"]) > 1:
                horde_name_var.set(dict["hordeconfig"][0])
                horde_gen_var.set(dict["hordeconfig"][1])
                horde_context_var.set(dict["hordeconfig"][2])
        except (KeyError, IndexError):
            pass

=======
        if "useclblast" in dict and dict["useclblast"]:
            runopts_var.set(runopts[1])
            gpu_choice_var.set(str(["0 0", "1 0", "0 1"].index(str(dict["useclblast"][0]) + " " + str(dict["useclblast"][1])) + 1))
        elif "usecublas" in dict and dict["usecublas"]:
            runopts_var.set(runopts[2])
            if len(dict["usecublas"])==1:
                lowvram_var.set(1 if dict["usecublas"][0]=="lowvram" else 0)
            else:
                lowvram_var.set(1 if "lowvram" in dict["usecublas"] else 0)
                gpu_choice_var.set("1")
                for g in range(3):
                    if str(g) in dict["usecublas"]:
                        gpu_choice_var.set(str(g+1))
                        break
        if "gpulayers" in dict and dict["gpulayers"]:
            gpulayers_var.set(dict["gpulayers"])

        if  "noavx2" in dict and "noblas" in dict and dict["noblas"] and dict["noavx2"]:
            runopts_var.set(runopts[5])
        elif "noavx2" in dict and dict["noavx2"]:
            runopts_var.set(runopts[4])
        elif "noblas" in dict and dict["noblas"]:
            runopts_var.set(runopts[3])
        if "blasthreads" in dict and dict["blasthreads"]:
            blas_threads_var.set(str(dict["blasthreads"]))
        else:
            blas_threads_var.set("")

        if "contextsize" in dict and dict["contextsize"]:
            context_var.set(contextsize_text.index(str(dict["contextsize"])))

        if "ropeconfig" in dict and dict["ropeconfig"] and len(dict["ropeconfig"])>1:
            if dict["ropeconfig"][0]>0:
                customrope_var.set(1)
                customrope_scale.set(str(dict["ropeconfig"][0]))
                customrope_base.set(str(dict["ropeconfig"][1]))
            else:
                customrope_var.set(0)

        if "blasbatchsize" in dict and dict["blasbatchsize"]:
            blas_size_var.set(blasbatchsize_values.index(str(dict["blasbatchsize"])))
        if "forceversion" in dict and dict["forceversion"]:
            version_var.set(str(dict["forceversion"]))

        if "mirostat" in dict and dict["mirostat"] and len(dict["mirostat"])>1:
            usemirostat.set(0 if str(dict["mirostat"][0])=="0" else 1)
            mirostat_var.set(str(dict["mirostat"][0]))
            mirostat_tau.set(str(dict["mirostat"][1]))
            mirostat_eta.set(str(dict["mirostat"][2]))

        if "model_param" in dict and dict["model_param"]:
            model_var.set(dict["model_param"])

        if "lora" in dict and dict["lora"]:
            if len(dict["lora"]) > 1:
                lora_var.set(dict["lora"][0])
                lora_base_var.set(dict["lora"][1])
            else:
                lora_var.set(dict["lora"][0])

        if "port_param" in dict and dict["port_param"]:
            port_var.set(dict["port_param"])

        if "host" in dict and dict["host"]:
            host_var.set(dict["host"])

        if "hordeconfig" in dict and dict["hordeconfig"] and len(dict["hordeconfig"]) > 1:
            horde_name_var.set(dict["hordeconfig"][0])
            horde_gen_var.set(dict["hordeconfig"][1])
            horde_context_var.set(dict["hordeconfig"][2])
            if len(dict["hordeconfig"]) > 4:
                horde_apikey_var.set(dict["hordeconfig"][3])
                horde_workername_var.set(dict["hordeconfig"][4])
                usehorde_var.set("1")
>>>>>>> 66328fcd

        
    def save_config():
        file_type = [("KoboldCpp Settings", "*.kcpps")]
        filename = asksaveasfile(filetypes=file_type, defaultextension=file_type)
        if filename == None: return
        export_vars()
        file = open(str(filename.name), 'a')
        file.write(json.dumps(args.__dict__))
        file.close()
        pass

    def load_config():
        file_type = [("KoboldCpp Settings", "*.kcpps")]
        filename = askopenfilename(filetypes=file_type, defaultextension=file_type)
        if not filename or filename=="":
            return
        with open(filename, 'r') as f:
            dict = json.load(f)
            import_vars(dict)
        pass

    ctk.CTkButton(tabs , text = "Launch", fg_color="#2f8d3c", command = guilaunch, width=80, height = 35 ).grid(row=1,column=1, stick="se", padx= 25, pady=5)

    ctk.CTkButton(tabs , text = "Save", fg_color="#084a66", command = save_config, width=60, height = 35 ).grid(row=1,column=1, stick="sw", padx= 5, pady=5)
    ctk.CTkButton(tabs , text = "Load", fg_color="#084a66", command = load_config, width=60, height = 35 ).grid(row=1,column=1, stick="sw", padx= 70, pady=5)

    ctk.CTkButton(tabs , text = "Old GUI", fg_color="#084a66", command = switch_old_gui, width=100, height = 35 ).grid(row=1,column=0, stick="sw", padx= 5, pady=5)
    # runs main loop until closed or launch clicked
    root.mainloop()

    if nextstate==0:
        print("Exiting by user request.")
        time.sleep(2)
        sys.exit()
    elif nextstate==2:
        time.sleep(0.1)
        show_old_gui()
    else:
        # processing vars
        export_vars()

        if not args.model_param:
            print("\nNo ggml model file was selected. Exiting.")
            time.sleep(2)
            sys.exit(2)

def show_gui_warning():
    from tkinter import messagebox
    import tkinter as tk
    root = tk.Tk()
    root.attributes("-alpha", 0)
    messagebox.showerror(title="New GUI failed, using Old GUI", message="The new GUI failed to load.\n\nTo use new GUI, please install the customtkinter python module.")
    root.destroy()

def show_old_gui():
    import tkinter as tk
    from tkinter.filedialog import askopenfilename
    from tkinter import messagebox

    if len(sys.argv) == 1:
        #no args passed at all. Show nooby gui
        root = tk.Tk()
        launchclicked = False

        def guilaunch():
            nonlocal launchclicked
            launchclicked = True
            root.destroy()
            pass

        # Adjust size
        root.geometry("480x360")
        root.title("KoboldCpp v"+KcppVersion)
        root.grid_columnconfigure(0, weight=1)
        tk.Label(root, text = "KoboldCpp Easy Launcher",
                font = ("Arial", 12)).grid(row=0,column=0)
        tk.Label(root, text = "(Note: KoboldCpp only works with GGML model formats!)",
                font = ("Arial", 9)).grid(row=1,column=0)

        blasbatchopts = ["Don't Batch BLAS","BLAS = 32","BLAS = 64","BLAS = 128","BLAS = 256","BLAS = 512","BLAS = 1024"]
        blaschoice = tk.StringVar()
        blaschoice.set("BLAS = 512")

        runopts = ["Use OpenBLAS","Use CLBLast GPU #1","Use CLBLast GPU #2","Use CLBLast GPU #3","Use CuBLAS/hipBLAS GPU","Use No BLAS","Use OpenBLAS (Old CPU, noavx2)","Failsafe Mode (Old CPU, noavx)"]
        runchoice = tk.StringVar()
        runchoice.set("Use OpenBLAS")

        def onDropdownChange(event):
            sel = runchoice.get()
            if sel==runopts[1] or sel==runopts[2] or sel==runopts[3] or sel==runopts[4]:
                frameC.grid(row=4,column=0,pady=4)
            else:
                frameC.grid_forget()

        frameA = tk.Frame(root)
        tk.OptionMenu( frameA , runchoice , command = onDropdownChange ,*runopts ).grid(row=0,column=0)
        tk.OptionMenu( frameA , blaschoice ,*blasbatchopts ).grid(row=0,column=1)
        frameA.grid(row=2,column=0)

        frameB = tk.Frame(root)
        threads_var=tk.StringVar()
        threads_var.set(str(default_threads))
        threads_lbl = tk.Label(frameB, text = 'Threads: ', font=('calibre',10, 'bold'))
        threads_input = tk.Entry(frameB,textvariable = threads_var, font=('calibre',10,'normal'))
        threads_lbl.grid(row=0,column=0)
        threads_input.grid(row=0,column=1)
        frameB.grid(row=3,column=0,pady=4)

        frameC = tk.Frame(root)
        gpu_layers_var=tk.StringVar()
        gpu_layers_var.set("0")
        gpu_lbl = tk.Label(frameC, text = 'GPU Layers: ', font=('calibre',10, 'bold'))
        gpu_layers_input = tk.Entry(frameC,textvariable = gpu_layers_var, font=('calibre',10,'normal'))
        gpu_lbl.grid(row=0,column=0)
        gpu_layers_input.grid(row=0,column=1)
        frameC.grid(row=4,column=0,pady=4)
        onDropdownChange(None)

        stream = tk.IntVar()
        smartcontext = tk.IntVar()
        launchbrowser = tk.IntVar(value=1)
        unbantokens = tk.IntVar()
        highpriority = tk.IntVar()
        disablemmap = tk.IntVar()
        frameD = tk.Frame(root)
        tk.Checkbutton(frameD, text='Streaming Mode',variable=stream, onvalue=1, offvalue=0).grid(row=0,column=0)
        tk.Checkbutton(frameD, text='Use SmartContext',variable=smartcontext, onvalue=1, offvalue=0).grid(row=0,column=1)
        tk.Checkbutton(frameD, text='High Priority',variable=highpriority, onvalue=1, offvalue=0).grid(row=1,column=0)
        tk.Checkbutton(frameD, text='Disable MMAP',variable=disablemmap, onvalue=1, offvalue=0).grid(row=1,column=1)
        tk.Checkbutton(frameD, text='Unban Tokens',variable=unbantokens, onvalue=1, offvalue=0).grid(row=2,column=0)
        tk.Checkbutton(frameD, text='Launch Browser',variable=launchbrowser, onvalue=1, offvalue=0).grid(row=2,column=1)
        frameD.grid(row=5,column=0,pady=4)

        # Create button, it will change label text
        tk.Button(root , text = "Launch", font = ("Impact", 18), bg='#54FA9B', command = guilaunch ).grid(row=6,column=0)
        tk.Label(root, text = "(Please use the Command Line for more advanced options)\nThis GUI is deprecated. Please install customtkinter.",
                font = ("Arial", 9)).grid(row=7,column=0)

        root.mainloop()

        if launchclicked==False:
            print("Exiting by user request.")
            time.sleep(2)
            sys.exit()

        #load all the vars
        args.threads = int(threads_var.get())
        args.gpulayers = int(gpu_layers_var.get())
    
        args.stream = (stream.get()==1)
        args.smartcontext = (smartcontext.get()==1)
        args.launch = (launchbrowser.get()==1)
        args.unbantokens = (unbantokens.get()==1)
        args.highpriority = (highpriority.get()==1)
        args.nommap = (disablemmap.get()==1)
        selrunchoice = runchoice.get()
        selblaschoice = blaschoice.get()

        if selrunchoice==runopts[1]:
            args.useclblast = [0,0]
        if selrunchoice==runopts[2]:
            args.useclblast = [1,0]
        if selrunchoice==runopts[3]:
            args.useclblast = [0,1]
        if selrunchoice==runopts[4]:
            args.usecublas = ["normal"]
        if selrunchoice==runopts[5]:
            args.noblas = True
        if selrunchoice==runopts[6]:
            args.noavx2 = True
        if selrunchoice==runopts[7]:
            args.noavx2 = True
            args.noblas = True
            args.nommap = True
            print("[Failsafe Mode : mmap is disabled.]")

        if selblaschoice==blasbatchopts[0]:
            args.blasbatchsize = -1
        if selblaschoice==blasbatchopts[1]:
            args.blasbatchsize = 32
        if selblaschoice==blasbatchopts[2]:
            args.blasbatchsize = 64
        if selblaschoice==blasbatchopts[3]:
            args.blasbatchsize = 128
        if selblaschoice==blasbatchopts[4]:
            args.blasbatchsize = 256
        if selblaschoice==blasbatchopts[5]:
            args.blasbatchsize = 512
        if selblaschoice==blasbatchopts[6]:
            args.blasbatchsize = 1024

        root = tk.Tk()
        root.attributes("-alpha", 0)
        args.model_param = askopenfilename(title="Select ggml model .bin files")
        root.destroy()
        if not args.model_param:
            print("\nNo ggml model file was selected. Exiting.")
            time.sleep(2)
            sys.exit(2)

    else:
        root = tk.Tk() #we dont want the useless window to be visible, but we want it in taskbar
        root.attributes("-alpha", 0)
        args.model_param = askopenfilename(title="Select ggml model .bin files")
        root.destroy()
        if not args.model_param:
            print("\nNo ggml model file was selected. Exiting.")
            time.sleep(2)
            sys.exit(2)

#A very simple and stripped down embedded horde worker with no dependencies
def run_horde_worker(args, api_key, worker_name):
    import urllib.request
    global friendlymodelname, maxhordectx, maxhordelen, exitcounter, modelbusy

    def make_url_request(url, data, method='POST'):
        try:
            request = None
            headers = {"apikey": api_key,'User-Agent':'KoboldCpp Embedded Worker v1'}
            if method=='POST':
                json_payload = json.dumps(data).encode('utf-8')
                request = urllib.request.Request(url, data=json_payload, headers=headers, method=method)
                request.add_header('Content-Type', 'application/json')
            else:
                request = urllib.request.Request(url, headers=headers, method=method)
            response_data = ""
            with urllib.request.urlopen(request) as response:
                response_data = response.read().decode('utf-8')
                json_response = json.loads(response_data)
                return json_response
        except urllib.error.HTTPError as e:
            try:
                errmsg = e.read().decode('utf-8')
                print(f"Error: {e} - {errmsg}, Make sure your Horde API key and worker name is valid.")
            except Exception as e:
                print(f"Error: {e}, Make sure your Horde API key and worker name is valid.")
            return None
        except Exception as e:
            print(f"Error: {e} - {response_data}, Make sure your Horde API key and worker name is valid.")
            return None

    current_id = None
    current_payload = None
    current_generation = None
    print("===\nEmbedded Horde Worker '"+worker_name+"' Starting...\n(To use your own KAI Bridge/Scribe worker instead, don't set your API key)")
    BRIDGE_AGENT = f"KoboldCppEmbedWorker:1:https://github.com/LostRuins/koboldcpp"
    cluster = "https://horde.koboldai.net"
    while exitcounter < 10:
        time.sleep(2)
        readygo = make_url_request(f'http://localhost:{args.port}/api/v1/info/version', None,'GET')
        if readygo:
            print("Embedded Horde Worker is started.")
            break

    while exitcounter < 10:
        currentjob_attempts = 0
        current_generation = None

        #first, make sure we are not generating
        if modelbusy.locked():
            time.sleep(0.5)
            continue

        #pop new request
        gen_dict = {
            "name": worker_name,
            "models": [friendlymodelname],
            "max_length": maxhordelen,
            "max_context_length": maxhordectx,
            "priority_usernames": [],
            "softprompts": [],
            "bridge_agent": BRIDGE_AGENT,
        }
        pop = make_url_request(f'{cluster}/api/v2/generate/text/pop',gen_dict)
        if not pop:
            exitcounter += 1
            print(f"Failed to fetch job from {cluster}. Waiting 5 seconds...")
            time.sleep(5)
            continue
        if not pop["id"]:
            #print(f"Server {cluster} has no valid generations to do for us.")
            time.sleep(3)
            continue
        current_id = pop['id']
        current_payload = pop['payload']
        print(f"\nJob received from {cluster} for {current_payload.get('max_length',80)} tokens and {current_payload.get('max_context_length',1024)} max context. Starting generation...")

        #do gen
        while exitcounter < 10:
            if not modelbusy.locked():
                current_generation = make_url_request(f'http://localhost:{args.port}/api/v1/generate', current_payload)
                if current_generation:
                    break
                else:
                    currentjob_attempts += 1
                    if currentjob_attempts>5:
                        break
            print("Server Busy - Not ready to generate...")
            time.sleep(5)

        #submit reply
        if current_generation:
            submit_dict = {
                "id": current_id,
                "generation": current_generation["results"][0]["text"],
                "state": "ok"
            }
            reply = make_url_request(cluster + '/api/v2/generate/text/submit', submit_dict)
            if not reply:
                exitcounter += 1
                print("\nError: Job submit failed.")
            else:
                print(f'\nSubmitted generation to {cluster} with id {current_id} and contributed for {reply["reward"]}')
        else:
            print("\nError: Abandoned current job due to errors. Getting new job.")
        current_id = None
        current_payload = None
        time.sleep(1)
    if exitcounter<100:
        print("Horde Worker Shutdown - Too many errors.")
        time.sleep(2)
    else:
        print("Horde Worker Shutdown - Server Closing.")
        time.sleep(1)
    sys.exit(2)

def main(args):
    embedded_kailite = None
    if not args.model_param:
        args.model_param = args.model
    if not args.model_param:
        #give them a chance to pick a file
        print("For command line arguments, please refer to --help")
        print("***")
        try:
            show_new_gui()
        except Exception as ex:
            print("Failed to use new GUI. Reason: " + str(ex))
            print("Make sure customtkinter is installed!!!")
            print("Attempting to use old GUI...")
            if not args.model_param:
                try:
                    show_gui_warning()
                    show_old_gui()
                except Exception as ex2:
                    print("File selection GUI unsupported. Please check command line: script.py --help")
                    print("Reason for no GUI: " + str(ex2))
                    time.sleep(2)
                    sys.exit(2)

    if args.hordeconfig and args.hordeconfig[0]!="":
        global friendlymodelname, maxhordelen, maxhordectx, showdebug
        friendlymodelname = "koboldcpp/"+args.hordeconfig[0]
        if len(args.hordeconfig) > 1:
            maxhordelen = int(args.hordeconfig[1])
        if len(args.hordeconfig) > 2:
            maxhordectx = int(args.hordeconfig[2])
        if args.debugmode == 0:
            args.debugmode = -1

    if args.debugmode != 1:
        showdebug = False

    if args.highpriority:
        print("Setting process to Higher Priority - Use Caution")
        try:
            import psutil
            os_used = sys.platform
            process = psutil.Process(os.getpid())  # Set high priority for the python script for the CPU
            oldprio = process.nice()
            if os_used == "win32":  # Windows (either 32-bit or 64-bit)
                process.nice(psutil.REALTIME_PRIORITY_CLASS)
                print("High Priority for Windows Set: " + str(oldprio) + " to " + str(process.nice()))
            elif os_used == "linux":  # linux
                process.nice(psutil.IOPRIO_CLASS_RT)
                print("High Priority for Linux Set: " + str(oldprio) + " to " + str(process.nice()))
            else:  # MAC OS X or other
                process.nice(-18)
                print("High Priority for Other OS Set :" + str(oldprio) + " to " + str(process.nice()))
        except Exception as ex:
             print("Error, Could not change process priority: " + str(ex))

    if args.contextsize:
        global maxctx
        maxctx = args.contextsize

    init_library() # Note: if blas does not exist and is enabled, program will crash.
    print("==========")
    time.sleep(1)
    if not os.path.exists(args.model_param):
        print(f"Cannot find model file: {args.model_param}")
        time.sleep(2)
        sys.exit(2)

    if args.lora and args.lora[0]!="":
        if not os.path.exists(args.lora[0]):
            print(f"Cannot find lora file: {args.lora[0]}")
            time.sleep(2)
            sys.exit(2)
        else:
            args.lora[0] = os.path.abspath(args.lora[0])
            if len(args.lora) > 1:
                if not os.path.exists(args.lora[1]):
                    print(f"Cannot find lora base: {args.lora[1]}")
                    time.sleep(2)
                    sys.exit(2)
                else:
                    args.lora[1] = os.path.abspath(args.lora[1])

    if args.psutil_set_threads:
        import psutil
        args.threads = psutil.cpu_count(logical=False)
        print("Overriding thread count, using " + str(args.threads) + " threads instead.")

    if not args.blasthreads or args.blasthreads <= 0:
        args.blasthreads = args.threads

    modelname = os.path.abspath(args.model_param)
    print(args)
    print(f"==========\nLoading model: {modelname} \n[Threads: {args.threads}, BlasThreads: {args.blasthreads}, SmartContext: {args.smartcontext}]")
    loadok = load_model(modelname)
    print("Load Model OK: " + str(loadok))

    if not loadok:
        print("Could not load model: " + modelname)
        time.sleep(2)
        sys.exit(3)
    try:
        basepath = os.path.abspath(os.path.dirname(__file__))
        with open(os.path.join(basepath, "klite.embd"), mode='rb') as f:
            embedded_kailite = f.read()
            print("Embedded Kobold Lite loaded.")
    except:
        print("Could not find Kobold Lite. Embedded Kobold Lite will not be available.")

    if args.port_param!=defaultport:
        args.port = args.port_param
    print(f"Starting Kobold HTTP Server on port {args.port}")
    epurl = ""
    if args.host=="":
        epurl = f"http://localhost:{args.port}"
    else:
        epurl = f"http://{args.host}:{args.port}"

    if args.launch:
        try:
            import webbrowser as wb
            wb.open(epurl)
        except:
            print("--launch was set, but could not launch web browser automatically.")

    if args.hordeconfig and len(args.hordeconfig)>4:
        horde_thread = threading.Thread(target=run_horde_worker,args=(args,args.hordeconfig[3],args.hordeconfig[4]))
        horde_thread.start()

    print(f"Please connect to custom endpoint at {epurl}")
    asyncio.run(RunServerMultiThreaded(args.host, args.port, embedded_kailite))

if __name__ == '__main__':
    print("***\nWelcome to KoboldCpp - Version " + KcppVersion) # just update version manually
    # print("Python version: " + sys.version)
    parser = argparse.ArgumentParser(description='KoboldCpp Server')
    modelgroup = parser.add_mutually_exclusive_group() #we want to be backwards compatible with the unnamed positional args
    modelgroup.add_argument("--model", help="Model file to load", nargs="?")
    modelgroup.add_argument("model_param", help="Model file to load (positional)", nargs="?")
    portgroup = parser.add_mutually_exclusive_group() #we want to be backwards compatible with the unnamed positional args
    portgroup.add_argument("--port", help="Port to listen on", default=defaultport, type=int, action='store')
    portgroup.add_argument("port_param", help="Port to listen on (positional)", default=defaultport, nargs="?", type=int, action='store')
    parser.add_argument("--host", help="Host IP to listen on. If empty, all routable interfaces are accepted.", default="")
    parser.add_argument("--launch", help="Launches a web browser when load is completed.", action='store_true')
    parser.add_argument("--lora", help="LLAMA models only, applies a lora file on top of model. Experimental.", metavar=('[lora_filename]', '[lora_base]'), nargs='+')
    physical_core_limit = 1
    if os.cpu_count()!=None and os.cpu_count()>1:
        physical_core_limit = int(os.cpu_count()/2)
    default_threads = (physical_core_limit if physical_core_limit<=3 else max(3,physical_core_limit-1))
    parser.add_argument("--threads", help="Use a custom number of threads if specified. Otherwise, uses an amount based on CPU cores", type=int, default=default_threads)
    parser.add_argument("--blasthreads", help="Use a different number of threads during BLAS if specified. Otherwise, has the same value as --threads",metavar=('[threads]'), type=int, default=0)
    parser.add_argument("--psutil_set_threads", help="Experimental flag. If set, uses psutils to determine thread count based on physical cores.", action='store_true')
    parser.add_argument("--highpriority", help="Experimental flag. If set, increases the process CPU priority, potentially speeding up generation. Use caution.", action='store_true')
    parser.add_argument("--contextsize", help="Controls the memory allocated for maximum context size, only change if you need more RAM for big contexts. (default 2048)", type=int,choices=[512,1024,2048,3072,4096,6144,8192], default=2048)
    parser.add_argument("--blasbatchsize", help="Sets the batch size used in BLAS processing (default 512). Setting it to -1 disables BLAS mode, but keeps other benefits like GPU offload.", type=int,choices=[-1,32,64,128,256,512,1024], default=512)
    parser.add_argument("--ropeconfig", help="If set, uses customized RoPE scaling from configured frequency scale and frequency base (e.g. --ropeconfig 0.25 10000). Otherwise, uses NTK-Aware scaling set automatically based on context size. For linear rope, simply set the freq-scale and ignore the freq-base",metavar=('[rope-freq-scale]', '[rope-freq-base]'), default=[0.0, 10000.0], type=float, nargs='+')
    parser.add_argument("--stream", help="Uses streaming when generating tokens. Only for the Kobold Lite UI.", action='store_true')
    parser.add_argument("--smartcontext", help="Reserving a portion of context to try processing less frequently.", action='store_true')
    parser.add_argument("--unbantokens", help="Normally, KoboldAI prevents the EOS token from being generated. This flag unbans it.", action='store_true')
    parser.add_argument("--bantokens", help="You can manually specify a list of token SUBSTRINGS that the AI cannot use. This bans ALL instances of that substring.", metavar=('[token_substrings]'), nargs='+')
    parser.add_argument("--usemirostat", help="Experimental! Replaces your samplers with mirostat. Takes 3 params = [type(0/1/2), tau(5.0), eta(0.1)].",metavar=('[type]', '[tau]', '[eta]'), type=float, nargs=3)
    parser.add_argument("--forceversion", help="If the model file format detection fails (e.g. rogue modified model) you can set this to override the detected format (enter desired version, e.g. 401 for GPTNeoX-Type2).",metavar=('[version]'), type=int, default=0)
    parser.add_argument("--nommap", help="If set, do not use mmap to load newer models", action='store_true')
    parser.add_argument("--usemlock", help="For Apple Systems. Force system to keep model in RAM rather than swapping or compressing", action='store_true')
    parser.add_argument("--noavx2", help="Do not use AVX2 instructions, a slower compatibility mode for older devices. Does not work with --clblast.", action='store_true')
    parser.add_argument("--debugmode", help="Shows additional debug info in the terminal.", action='store_const', const=1, default=0)
    parser.add_argument("--skiplauncher", help="Doesn't display or use the new GUI launcher.", action='store_true')
    parser.add_argument("--hordeconfig", help="Sets the display model name to something else, for easy use on AI Horde. Optional additional parameters set the horde max genlength, max ctxlen, API key and worker name.",metavar=('[hordemodelname]', '[hordelength] [hordemaxctx] [hordeapikey] [hordeworkername]'), nargs='+')
    compatgroup = parser.add_mutually_exclusive_group()
    compatgroup.add_argument("--noblas", help="Do not use OpenBLAS for accelerated prompt ingestion", action='store_true')
    compatgroup.add_argument("--useclblast", help="Use CLBlast for GPU Acceleration. Must specify exactly 2 arguments, platform ID and device ID (e.g. --useclblast 1 0).", type=int, choices=range(0,9), nargs=2)
    compatgroup.add_argument("--usecublas", help="Use CuBLAS/hipBLAS for GPU Acceleration. Requires CUDA. Select lowvram to not allocate VRAM scratch buffer. Enter a number afterwards to select and use 1 GPU. Leaving no number will use all GPUs.", nargs='*',metavar=('[lowvram|normal] [main GPU ID]'), choices=['normal', 'lowvram', '0', '1', '2'])
    parser.add_argument("--gpulayers", help="Set number of layers to offload to GPU when using GPU. Requires GPU.",metavar=('[GPU layers]'), type=int, default=0)
    args = parser.parse_args()
    main(args)<|MERGE_RESOLUTION|>--- conflicted
+++ resolved
@@ -841,13 +841,7 @@
             if index == "Use CLBlast":
                 gpu_selector_box.grid(row=3, column=1, padx=8, pady=1, stick="nw")
                 quick_gpu_selector_box.grid(row=3, column=1, padx=8, pady=1, stick="nw")
-<<<<<<< HEAD
             elif index == "Use CuBLAS/hipBLAS":
-=======
-                if gpu_choice_var.get()=="All":
-                    gpu_choice_var.set("1")
-            elif index == "Use CuBLAS":
->>>>>>> 66328fcd
                 CUDA_gpu_selector_box.grid(row=3, column=1, padx=8, pady=1, stick="nw")
                 CUDA_quick_gpu_selector_box.grid(row=3, column=1, padx=8, pady=1, stick="nw")
         else:
@@ -1099,112 +1093,6 @@
         smartcontext.set(1 if "smartcontext" in dict and dict["smartcontext"] else 0)
         unbantokens.set(1 if "unbantokens" in dict and dict["unbantokens"] else 0)
         runopts_var.set(runopts[0])
-<<<<<<< HEAD
-        try:
-            if dict["useclblast"]:
-                runopts_var.set(runopts[1])
-                gpu_choice_var.set(str(["0 0", "1 0", "0 1"].index(str(dict["useclblast"][0]) + " " + str(dict["useclblast"][1])) + 1))
-            elif dict["usecublas"]:
-                runopts_var.set(runopts[2])
-                if len(dict["usecublas"])==1:
-                    lowvram_var.set(1 if dict["usecublas"][0]=="lowvram" else 0)
-                else:
-                    lowvram_var.set(1 if "lowvram" in dict["usecublas"] else 0)
-                    gpu_choice_var.set("1")
-                    for g in range(3):
-                        if str(g) in dict["usecublas"]:
-                            gpu_choice_var.set(str(g+1))
-                            break
-        except (KeyError, IndexError):
-            pass
-
-        try:
-            if dict["gpulayers"]:
-                gpulayers_var.set(dict["gpulayers"])
-        except (KeyError, IndexError):
-            pass
-        try:
-            if dict["noblas"] and dict["noavx2"]:
-                runopts_var.set(runopts[5])
-            elif dict["noavx2"]:
-                runopts_var.set(runopts[5])
-            elif dict["noblas"]:
-                runopts_var.set(runopts[3])
-        except (KeyError, IndexError):
-            pass
-        try:
-            if dict["blasthreads"]:
-                blas_threads_var.set(str(dict["blasthreads"]))
-            else:
-                blas_threads_var.set("")
-        except (KeyError, IndexError):
-            pass
-        try:
-            if dict["contextsize"]:
-                context_var.set(contextsize_text.index(str(dict["contextsize"])))
-        except (KeyError, IndexError):
-            pass
-        try:
-            if dict["ropeconfig"] and len(dict["ropeconfig"])>1:
-                if dict["ropeconfig"][0]>0:
-                    customrope_var.set(1)
-                    customrope_scale.set(str(dict["ropeconfig"][0]))
-                    customrope_base.set(str(dict["ropeconfig"][1]))
-                else:
-                    customrope_var.set(0)
-        except (KeyError, IndexError):
-            pass
-        try:
-            if dict["blasbatchsize"]:
-                blas_size_var.set(blasbatchsize_values.index(str(dict["blasbatchsize"])))
-        except (KeyError, IndexError):
-            pass
-        try:
-            if dict["forceversion"]:
-                version_var.set(str(dict["forceversion"]))
-        except (KeyError, IndexError):
-            pass
-        try:
-            if dict["mirostat"] and len(dict["mirostat"])>1:
-                usemirostat.set(0 if str(dict["mirostat"][0])=="0" else 1)
-                mirostat_var.set(str(dict["mirostat"][0]))
-                mirostat_tau.set(str(dict["mirostat"][1]))
-                mirostat_eta.set(str(dict["mirostat"][2]))
-        except (KeyError, IndexError):
-            pass
-        try:
-            if dict["model_param"]:
-                model_var.set(dict["model_param"])
-        except (KeyError, IndexError):
-            pass
-        try:
-            if dict["lora"]:
-                if len(dict["lora"]) > 1:
-                    lora_var.set(dict["lora"][0])
-                    lora_base_var.set(dict["lora"][1])
-                else:
-                    lora_var.set(dict["lora"][0])
-        except (KeyError, IndexError):
-            pass
-        try:
-            if dict["port_param"]:
-                port_var.set(dict["port_param"])
-        except (KeyError, IndexError):
-            pass
-        try:
-            if dict["host"]:
-                host_var.set(dict["host"])
-        except (KeyError, IndexError):
-            pass
-        try:
-            if dict["hordeconfig"] and len(dict["hordeconfig"]) > 1:
-                horde_name_var.set(dict["hordeconfig"][0])
-                horde_gen_var.set(dict["hordeconfig"][1])
-                horde_context_var.set(dict["hordeconfig"][2])
-        except (KeyError, IndexError):
-            pass
-
-=======
         if "useclblast" in dict and dict["useclblast"]:
             runopts_var.set(runopts[1])
             gpu_choice_var.set(str(["0 0", "1 0", "0 1"].index(str(dict["useclblast"][0]) + " " + str(dict["useclblast"][1])) + 1))
@@ -1279,7 +1167,6 @@
                 horde_apikey_var.set(dict["hordeconfig"][3])
                 horde_workername_var.set(dict["hordeconfig"][4])
                 usehorde_var.set("1")
->>>>>>> 66328fcd
 
         
     def save_config():
