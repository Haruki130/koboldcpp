--- conflicted
+++ resolved
@@ -151,8 +151,7 @@
 endif # LLAMA_CUDA_DMMV_Y
 ggml-cuda.o: ggml-cuda.cu ggml-cuda.h
 	$(NVCC) $(NVCCFLAGS) $(CXXFLAGS) -Wno-pedantic -c $< -o $@
-<<<<<<< HEAD
-endif
+endif # LLAMA_CUBLAS
 
 ifdef LLAMA_GPROF
 	CFLAGS   += -pg
@@ -161,21 +160,6 @@
 ifdef LLAMA_PERF
 	CFLAGS   += -DGGML_PERF
 	CXXFLAGS += -DGGML_PERF
-=======
-endif # LLAMA_CUBLAS
-ifdef LLAMA_CLBLAST
-	CFLAGS  += -DGGML_USE_CLBLAST
-	CXXFLAGS  += -DGGML_USE_CLBLAST
-	# Mac provides OpenCL as a framework
-	ifeq ($(UNAME_S),Darwin)
-		LDFLAGS += -lclblast -framework OpenCL
-	else
-		LDFLAGS += -lclblast -lOpenCL
-	endif
-	OBJS    += ggml-opencl.o
-ggml-opencl.o: ggml-opencl.cpp ggml-opencl.h
-	$(CXX) $(CXXFLAGS) -c $< -o $@
->>>>>>> bdbda1b1
 endif
 ifneq ($(filter aarch64%,$(UNAME_M)),)
 	# Apple M1, M2, etc.
