--- conflicted
+++ resolved
@@ -41,7 +41,7 @@
 #
 
 # keep standard at C11 and C++11
-CFLAGS   = -I.              -I./include -I./include/CL -I./otherarch -I./otherarch/tools -Ofast -DNDEBUG -std=c11   -fPIC
+CFLAGS   = -I.              -I./include -I./include/CL -I./otherarch -I./otherarch/tools -Ofast -DNDEBUG -std=c11   -fPIC -DGGML_USE_K_QUANTS
 CXXFLAGS = -I. -I./examples -I./include -I./include/CL -I./otherarch -I./otherarch/tools -O3 -DNDEBUG -std=c++11 -fPIC
 LDFLAGS  =
 
@@ -122,15 +122,6 @@
 		CXXFLAGS += -std=c++23 -DGGML_BIG_ENDIAN
 	endif
 endif
-<<<<<<< HEAD
-=======
-
-ifndef LLAMA_NO_K_QUANTS
-	CFLAGS   += -DGGML_USE_K_QUANTS
-	OBJS     += k_quants.o
-endif
-
->>>>>>> 5c64a095
 ifndef LLAMA_NO_ACCELERATE
 	# Mac M1 - include Accelerate framework.
 	# `-framework Accelerate` works on Mac Intel as well, with negliable performance boost (as of the predict time).
@@ -138,25 +129,7 @@
 		CFLAGS  += -DGGML_USE_ACCELERATE
 		LDFLAGS += -framework Accelerate
 	endif
-<<<<<<< HEAD
-endif
-=======
-endif # LLAMA_NO_ACCELERATE
-
-ifdef LLAMA_OPENBLAS
-	CFLAGS  += -DGGML_USE_OPENBLAS -I/usr/local/include/openblas -I/usr/include/openblas
-	ifneq ($(shell grep -e "Arch Linux" -e "ID_LIKE=arch" /etc/os-release 2>/dev/null),)
-		LDFLAGS += -lopenblas -lcblas
-	else
-		LDFLAGS += -lopenblas
-	endif
-endif # LLAMA_OPENBLAS
-
-ifdef LLAMA_BLIS
-	CFLAGS  += -DGGML_USE_OPENBLAS -I/usr/local/include/blis -I/usr/include/blis
-	LDFLAGS += -lblis -L/usr/local/lib
-endif # LLAMA_BLIS
->>>>>>> 5c64a095
+endif
 
 ifdef LLAMA_CUBLAS
 	CFLAGS    += -DGGML_USE_CUBLAS -I/usr/local/cuda/include -I/opt/cuda/include -I$(CUDA_PATH)/targets/x86_64-linux/include
@@ -206,7 +179,6 @@
 	CFLAGS += -mfp16-format=ieee -mno-unaligned-access
 endif
 
-<<<<<<< HEAD
 DEFAULT_BUILD =
 FAILSAFE_BUILD =
 OPENBLAS_BUILD =
@@ -239,12 +211,6 @@
 	endif
 	endif
 endif
-=======
-ifdef LLAMA_NO_K_QUANTS
-k_quants.o: k_quants.c k_quants.h
-	$(CC) $(CFLAGS) -c $< -o $@
-endif # LLAMA_NO_K_QUANTS
->>>>>>> 5c64a095
 
 #
 # Print build information
@@ -265,8 +231,7 @@
 # Build library
 #
 
-<<<<<<< HEAD
-ggml.o: ggml.c ggml.h ggml-cuda.h ggml-quants-k.h
+ggml.o: ggml.c ggml.h ggml-cuda.h k_quants.h
 	$(CC)  $(CFLAGS) $(FULLCFLAGS) -c $< -o $@
 ggml_openblas.o: ggml.c ggml.h
 	$(CC)  $(CFLAGS) $(FULLCFLAGS) $(OPENBLAS_FLAGS) -c $< -o $@
@@ -280,11 +245,11 @@
 	$(CC)  $(CFLAGS) $(SIMPLECFLAGS) $(CLBLAST_FLAGS) -c $< -o $@
 
 #quants K
-ggml-quants-k.o: ggml-quants-k.c ggml-quants-k.h ggml.h ggml-cuda.h
+k_quants.o: k_quants.c k_quants.h ggml.h ggml-cuda.h
 	$(CC)  $(CFLAGS) $(FULLCFLAGS) -c $< -o $@
-ggml-quants-k_noavx2.o: ggml-quants-k.c ggml-quants-k.h ggml.h ggml-cuda.h
+k_quants_noavx2.o: k_quants.c k_quants.h ggml.h ggml-cuda.h
 	$(CC)  $(CFLAGS) $(SIMPLECFLAGS) -c $< -o $@
-ggml-quants-k_failsafe.o: ggml-quants-k.c ggml-quants-k.h ggml.h ggml-cuda.h
+k_quants_failsafe.o: k_quants.c k_quants.h ggml.h ggml-cuda.h
 	$(CC)  $(CFLAGS) $(NONECFLAGS) -c $< -o $@
 
 #version 2 libs
@@ -314,17 +279,12 @@
 	$(CXX) $(CXXFLAGS) $(CLBLAST_FLAGS) -c $< -o $@
 ggml_v2-opencl-legacy.o: otherarch/ggml_v2-opencl-legacy.c otherarch/ggml_v2-opencl-legacy.h
 	$(CC) $(CFLAGS) -c $< -o $@
-=======
-ggml.o: ggml.c ggml.h ggml-cuda.h
-	$(CC)  $(CFLAGS)   -c $< -o $@
->>>>>>> 5c64a095
 
 # intermediate objects
 llama.o: llama.cpp ggml.h ggml-cuda.h llama.h llama-util.h
 	$(CXX) $(CXXFLAGS) -c $< -o $@
 common.o: examples/common.cpp examples/common.h
 	$(CXX) $(CXXFLAGS) -c $< -o $@
-<<<<<<< HEAD
 expose.o: expose.cpp expose.h
 	$(CXX) $(CXXFLAGS) -c $< -o $@
 gpttype_adapter_failsafe.o: gpttype_adapter.cpp
@@ -333,86 +293,39 @@
 	$(CXX) $(CXXFLAGS) -c $< -o $@
 gpttype_adapter_clblast.o: gpttype_adapter.cpp
 	$(CXX) $(CXXFLAGS) $(CLBLAST_FLAGS) -c $< -o $@
-=======
-
-libllama.so: llama.o ggml.o $(OBJS)
-	$(CXX) $(CXXFLAGS) -shared -fPIC -o $@ $^ $(LDFLAGS)
->>>>>>> 5c64a095
 
 clean:
 	rm -vf *.o main quantize_llama quantize_gpt2 quantize_gptj quantize_neox quantize_mpt quantize-stats perplexity embedding benchmark-matmult save-load-state main.exe quantize_llama.exe quantize_gptj.exe quantize_gpt2.exe quantize_neox.exe quantize_mpt.exe koboldcpp.dll koboldcpp_openblas.dll koboldcpp_failsafe.dll koboldcpp_openblas_noavx2.dll koboldcpp_clblast.dll koboldcpp_clblast_noavx2.dll koboldcpp.so koboldcpp_openblas.so koboldcpp_failsafe.so koboldcpp_openblas_noavx2.so koboldcpp_clblast.so koboldcpp_clblast_noavx2.so
 
-<<<<<<< HEAD
-main: examples/main/main.cpp build-info.h ggml.o ggml-quants-k.o llama.o common.o $(OBJS)
-=======
-main: examples/main/main.cpp                                  build-info.h ggml.o llama.o common.o $(OBJS)
->>>>>>> 5c64a095
+main: examples/main/main.cpp build-info.h ggml.o k_quants.o llama.o common.o $(OBJS)
 	$(CXX) $(CXXFLAGS) $(filter-out %.h,$^) -o $@ $(LDFLAGS)
 	@echo
 	@echo '====  Run ./main -h for help.  ===='
 	@echo
 
-<<<<<<< HEAD
 #generated libraries
-koboldcpp: ggml.o ggml_v2.o ggml_v1.o expose.o common.o gpttype_adapter.o ggml-quants-k.o $(OBJS)
+koboldcpp: ggml.o ggml_v2.o ggml_v1.o expose.o common.o gpttype_adapter.o k_quants.o $(OBJS)
 	$(DEFAULT_BUILD)
-koboldcpp_openblas: ggml_openblas.o ggml_v2_openblas.o ggml_v1.o expose.o common.o gpttype_adapter.o ggml-quants-k.o 
+koboldcpp_openblas: ggml_openblas.o ggml_v2_openblas.o ggml_v1.o expose.o common.o gpttype_adapter.o k_quants.o 
 	$(OPENBLAS_BUILD)	
-koboldcpp_failsafe: ggml_failsafe.o ggml_v2_failsafe.o ggml_v1_failsafe.o expose.o common.o gpttype_adapter_failsafe.o ggml-quants-k_failsafe.o 
+koboldcpp_failsafe: ggml_failsafe.o ggml_v2_failsafe.o ggml_v1_failsafe.o expose.o common.o gpttype_adapter_failsafe.o k_quants_failsafe.o 
 	$(FAILSAFE_BUILD)
-koboldcpp_openblas_noavx2: ggml_openblas_noavx2.o ggml_v2_openblas_noavx2.o ggml_v1_failsafe.o expose.o common.o gpttype_adapter.o ggml-quants-k_noavx2.o 
+koboldcpp_openblas_noavx2: ggml_openblas_noavx2.o ggml_v2_openblas_noavx2.o ggml_v1_failsafe.o expose.o common.o gpttype_adapter.o k_quants_noavx2.o 
 	$(OPENBLAS_NOAVX2_BUILD)
-koboldcpp_clblast: ggml_clblast.o ggml_v2_clblast.o ggml_v1.o expose.o common.o gpttype_adapter_clblast.o ggml-opencl.o ggml_v2-opencl.o ggml_v2-opencl-legacy.o ggml-quants-k.o
+koboldcpp_clblast: ggml_clblast.o ggml_v2_clblast.o ggml_v1.o expose.o common.o gpttype_adapter_clblast.o ggml-opencl.o ggml_v2-opencl.o ggml_v2-opencl-legacy.o k_quants.o
 	$(CLBLAST_BUILD)
-koboldcpp_clblast_noavx2: ggml_clblast_noavx2.o ggml_v2_clblast_noavx2.o ggml_v1_failsafe.o expose.o common.o gpttype_adapter_clblast.o ggml-opencl.o ggml_v2-opencl.o ggml_v2-opencl-legacy.o ggml-quants-k_noavx2.o
+koboldcpp_clblast_noavx2: ggml_clblast_noavx2.o ggml_v2_clblast_noavx2.o ggml_v1_failsafe.o expose.o common.o gpttype_adapter_clblast.o ggml-opencl.o ggml_v2-opencl.o ggml_v2-opencl-legacy.o k_quants_noavx2.o
 	$(CLBLAST_NOAVX2_BUILD)
 		
-quantize_llama: examples/quantize/quantize.cpp ggml.o llama.o ggml-quants-k.o
-	$(CXX) $(CXXFLAGS) $^ -o $@ $(LDFLAGS)
-quantize_gptj: ggml.o llama.o ggml-quants-k.o otherarch/tools/gptj_quantize.cpp otherarch/tools/common-ggml.cpp
-=======
-quantize: examples/quantize/quantize.cpp                      build-info.h ggml.o llama.o $(OBJS)
-	$(CXX) $(CXXFLAGS) $(filter-out %.h,$^) -o $@ $(LDFLAGS)
-
-quantize-stats: examples/quantize-stats/quantize-stats.cpp    build-info.h ggml.o llama.o $(OBJS)
-	$(CXX) $(CXXFLAGS) $(filter-out %.h,$^) -o $@ $(LDFLAGS)
-
-perplexity: examples/perplexity/perplexity.cpp                build-info.h ggml.o llama.o common.o $(OBJS)
-	$(CXX) $(CXXFLAGS) $(filter-out %.h,$^) -o $@ $(LDFLAGS)
-
-embedding: examples/embedding/embedding.cpp                   build-info.h ggml.o llama.o common.o $(OBJS)
-	$(CXX) $(CXXFLAGS) $(filter-out %.h,$^) -o $@ $(LDFLAGS)
-
-save-load-state: examples/save-load-state/save-load-state.cpp build-info.h ggml.o llama.o common.o $(OBJS)
-	$(CXX) $(CXXFLAGS) $(filter-out %.h,$^) -o $@ $(LDFLAGS)
-
-server: examples/server/server.cpp examples/server/httplib.h examples/server/json.hpp build-info.h ggml.o llama.o common.o $(OBJS)
-	$(CXX) $(CXXFLAGS) -Iexamples/server $(filter-out %.h,$(filter-out %.hpp,$^)) -o $@ $(LDFLAGS)
-
-build-info.h: $(wildcard .git/index) scripts/build-info.sh
-	@sh scripts/build-info.sh > $@.tmp
-	@if ! cmp -s $@.tmp $@; then \
-		mv $@.tmp $@; \
-	else \
-		rm $@.tmp; \
-	fi
-
-#
-# Tests
-#
-
-benchmark-matmult: examples/benchmark/benchmark-matmult.cpp build-info.h ggml.o $(OBJS)
-	$(CXX) $(CXXFLAGS) $(filter-out %.h,$^) -o $@ $(LDFLAGS)
-	./$@
-
-vdot: pocs/vdot/vdot.cpp ggml.o $(OBJS)
->>>>>>> 5c64a095
-	$(CXX) $(CXXFLAGS) $^ -o $@ $(LDFLAGS)
-quantize_gpt2: ggml.o llama.o ggml-quants-k.o otherarch/tools/gpt2_quantize.cpp otherarch/tools/common-ggml.cpp
-	$(CXX) $(CXXFLAGS) $^ -o $@ $(LDFLAGS)
-quantize_neox: ggml.o llama.o ggml-quants-k.o otherarch/tools/neox_quantize.cpp otherarch/tools/common-ggml.cpp
-	$(CXX) $(CXXFLAGS) $^ -o $@ $(LDFLAGS)
-quantize_mpt: ggml.o llama.o ggml-quants-k.o otherarch/tools/mpt_quantize.cpp otherarch/tools/common-ggml.cpp
+quantize_llama: examples/quantize/quantize.cpp ggml.o llama.o k_quants.o
+	$(CXX) $(CXXFLAGS) $^ -o $@ $(LDFLAGS)
+quantize_gptj: ggml.o llama.o k_quants.o otherarch/tools/gptj_quantize.cpp otherarch/tools/common-ggml.cpp
+	$(CXX) $(CXXFLAGS) $^ -o $@ $(LDFLAGS)
+quantize_gpt2: ggml.o llama.o k_quants.o otherarch/tools/gpt2_quantize.cpp otherarch/tools/common-ggml.cpp
+	$(CXX) $(CXXFLAGS) $^ -o $@ $(LDFLAGS)
+quantize_neox: ggml.o llama.o k_quants.o otherarch/tools/neox_quantize.cpp otherarch/tools/common-ggml.cpp
+	$(CXX) $(CXXFLAGS) $^ -o $@ $(LDFLAGS)
+quantize_mpt: ggml.o llama.o k_quants.o otherarch/tools/mpt_quantize.cpp otherarch/tools/common-ggml.cpp
 	$(CXX) $(CXXFLAGS) $^ -o $@ $(LDFLAGS)
 
 
