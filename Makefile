--- conflicted
+++ resolved
@@ -116,32 +116,6 @@
 		CFLAGS += -march=native -mtune=native
 	endif
 endif
-<<<<<<< HEAD
-=======
-
-ifneq ($(filter aarch64%,$(UNAME_M)),)
-	# Apple M1, M2, etc.
-	# Raspberry Pi 3, 4, Zero 2 (64-bit)
-	CFLAGS   += -mcpu=native
-	CXXFLAGS += -mcpu=native
-endif
-
-ifneq ($(filter armv6%,$(UNAME_M)),)
-	# Raspberry Pi 1, Zero
-	CFLAGS += -mfpu=neon-fp-armv8 -mfp16-format=ieee -mno-unaligned-access
-endif
-
-ifneq ($(filter armv7%,$(UNAME_M)),)
-	# Raspberry Pi 2
-	CFLAGS += -mfpu=neon-fp-armv8 -mfp16-format=ieee -mno-unaligned-access -funsafe-math-optimizations
-endif
-
-ifneq ($(filter armv8%,$(UNAME_M)),)
-	# Raspberry Pi 3, 4, Zero 2 (32-bit)
-	CFLAGS += -mfp16-format=ieee -mno-unaligned-access
-endif
-
->>>>>>> 8f8ab6c4
 ifneq ($(filter ppc64%,$(UNAME_M)),)
 	POWER9_M := $(shell grep "POWER9" /proc/cpuinfo)
 	ifneq (,$(findstring POWER9,$(POWER9_M)))
@@ -279,7 +253,6 @@
 	$(CC) $(CFLAGS) -c $< -o $@
 endif # LLAMA_METAL
 
-<<<<<<< HEAD
 ifneq ($(filter aarch64%,$(UNAME_M)),)
 	# Apple M1, M2, etc.
 	# Raspberry Pi 3, 4, Zero 2 (64-bit)
@@ -355,12 +328,6 @@
 	endif
 	endif
 endif
-=======
-ifdef LLAMA_METAL
-ggml-metal.o: ggml-metal.m ggml-metal.h
-	$(CC) $(CFLAGS) -c $< -o $@
-endif # LLAMA_METAL
->>>>>>> 8f8ab6c4
 
 
 
@@ -468,7 +435,6 @@
 	@echo '====  Run ./main -h for help.  ===='
 	@echo
 
-<<<<<<< HEAD
 #generated libraries
 koboldcpp: ggml.o ggml_v2.o ggml_v1.o expose.o common.o gpttype_adapter.o k_quants.o ggml-alloc.o $(OBJS)
 	$(DEFAULT_BUILD)
@@ -492,58 +458,6 @@
 quantize_neox: ggml.o llama.o k_quants.o ggml-alloc.o otherarch/tools/neox_quantize.cpp otherarch/tools/common-ggml.cpp
 	$(CXX) $(CXXFLAGS) $^ -o $@ $(LDFLAGS)
 quantize_mpt: ggml.o llama.o k_quants.o ggml-alloc.o otherarch/tools/mpt_quantize.cpp otherarch/tools/common-ggml.cpp
-=======
-simple: examples/simple/simple.cpp                            build-info.h ggml.o llama.o common.o $(OBJS)
-	$(CXX) $(CXXFLAGS) $(filter-out %.h,$^) -o $@ $(LDFLAGS)
-
-quantize: examples/quantize/quantize.cpp                      build-info.h ggml.o llama.o $(OBJS)
-	$(CXX) $(CXXFLAGS) $(filter-out %.h,$^) -o $@ $(LDFLAGS)
-
-quantize-stats: examples/quantize-stats/quantize-stats.cpp    build-info.h ggml.o llama.o $(OBJS)
-	$(CXX) $(CXXFLAGS) $(filter-out %.h,$^) -o $@ $(LDFLAGS)
-
-perplexity: examples/perplexity/perplexity.cpp                build-info.h ggml.o llama.o common.o $(OBJS)
-	$(CXX) $(CXXFLAGS) $(filter-out %.h,$^) -o $@ $(LDFLAGS)
-
-embedding: examples/embedding/embedding.cpp                   build-info.h ggml.o llama.o common.o $(OBJS)
-	$(CXX) $(CXXFLAGS) $(filter-out %.h,$^) -o $@ $(LDFLAGS)
-
-save-load-state: examples/save-load-state/save-load-state.cpp build-info.h ggml.o llama.o common.o $(OBJS)
-	$(CXX) $(CXXFLAGS) $(filter-out %.h,$^) -o $@ $(LDFLAGS)
-
-server: examples/server/server.cpp examples/server/httplib.h examples/server/json.hpp examples/server/index.html.hpp examples/server/index.js.hpp examples/server/completion.js.hpp build-info.h ggml.o llama.o common.o grammar-parser.o $(OBJS)
-	$(CXX) $(CXXFLAGS) -Iexamples/server $(filter-out %.h,$(filter-out %.hpp,$^)) -o $@ $(LDFLAGS) $(LWINSOCK2)
-
-$(LIB_PRE)embdinput$(DSO_EXT): examples/embd-input/embd-input.h examples/embd-input/embd-input-lib.cpp build-info.h ggml.o llama.o common.o $(OBJS)
-	$(CXX) --shared $(CXXFLAGS) $(filter-out %.h,$(filter-out %.hpp,$^)) -o $@ $(LDFLAGS)
-
-
-embd-input-test: $(LIB_PRE)embdinput$(DSO_EXT) examples/embd-input/embd-input-test.cpp build-info.h ggml.o llama.o common.o $(OBJS)
-	$(CXX) $(CXXFLAGS) $(filter-out %$(DSO_EXT),$(filter-out %.h,$(filter-out %.hpp,$^))) -o $@ $(LDFLAGS) -L. -lembdinput
-
-train-text-from-scratch: examples/train-text-from-scratch/train-text-from-scratch.cpp    build-info.h ggml.o llama.o $(OBJS)
-	$(CXX) $(CXXFLAGS) $(filter-out %.h,$^) -o $@ $(LDFLAGS)
-
-build-info.h: $(wildcard .git/index) scripts/build-info.sh
-	@sh scripts/build-info.sh > $@.tmp
-	@if ! cmp -s $@.tmp $@; then \
-		mv $@.tmp $@; \
-	else \
-		rm $@.tmp; \
-	fi
-
-#
-# Tests
-#
-
-tests: $(TEST_TARGETS)
-
-benchmark-matmult: examples/benchmark/benchmark-matmult.cpp build-info.h ggml.o $(OBJS)
-	$(CXX) $(CXXFLAGS) $(filter-out %.h,$^) -o $@ $(LDFLAGS)
-	./$@
-
-vdot: pocs/vdot/vdot.cpp ggml.o $(OBJS)
->>>>>>> 8f8ab6c4
 	$(CXX) $(CXXFLAGS) $^ -o $@ $(LDFLAGS)
 
 
