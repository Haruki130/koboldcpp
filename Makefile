--- conflicted
+++ resolved
@@ -178,8 +178,8 @@
 
 ggml-opencl.o: ggml-opencl.cpp ggml-opencl.h
 	$(CXX) $(CXXFLAGS) -c $< -o $@
-<<<<<<< HEAD
-endif
+endif # LLAMA_CLBLAST
+
 ifdef LLAMA_HIPBLAS
 	ROCM_PATH  ?= /opt/rocm
 	CC         := $(ROCM_PATH)/llvm/bin/clang
@@ -197,8 +197,7 @@
 ggml-cuda.o: ggml-cuda.cu ggml-cuda.h
 	$(CXX) $(CXXFLAGS) -x hip -c -o $@ $<
 endif
-=======
-endif # LLAMA_CLBLAST
+endif # LLAMA_HIPBLAS
 
 ifdef LLAMA_METAL
 	CFLAGS   += -DGGML_USE_METAL -DGGML_METAL_NDEBUG
@@ -210,7 +209,6 @@
 	$(CC) $(CFLAGS) -c $< -o $@
 endif # LLAMA_METAL
 
->>>>>>> 2d43387d
 ifneq ($(filter aarch64%,$(UNAME_M)),)
 	# Apple M1, M2, etc.
 	# Raspberry Pi 3, 4, Zero 2 (64-bit)
