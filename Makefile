--- conflicted
+++ resolved
@@ -179,13 +179,9 @@
 $(info I CXX:      $(CXXV))
 $(info )
 
-<<<<<<< HEAD
 default: koboldcpp.dll koboldcpp_noavx2.dll koboldcpp_openblas.dll koboldcpp_openblas_noavx2.dll koboldcpp_clblast.dll
 simple: koboldcpp.dll koboldcpp_noavx2.dll
 dev: koboldcpp_openblas.dll
-=======
-default: main quantize quantize-stats perplexity embedding vdot
->>>>>>> 66674012
 
 #
 # Build library
