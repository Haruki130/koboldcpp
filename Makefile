ifndef UNAME_S
UNAME_S := $(shell uname -s)
endif

ifndef UNAME_P
UNAME_P := $(shell uname -p)
endif

ifndef UNAME_M
UNAME_M := $(shell uname -m)
endif

CCV := $(shell $(CC) --version | head -n 1)
CXXV := $(shell $(CXX) --version | head -n 1)

# Mac OS + Arm can report x86_64
# ref: https://github.com/ggerganov/whisper.cpp/issues/66#issuecomment-1282546789
ifeq ($(UNAME_S),Darwin)
	ifneq ($(UNAME_P),arm)
		SYSCTL_M := $(shell sysctl -n hw.optional.arm64 2>/dev/null)
		ifeq ($(SYSCTL_M),1)
			# UNAME_P := arm
			# UNAME_M := arm64
			warn := $(warning Your arch is announced as x86_64, but it seems to actually be ARM64. Not fixing that can lead to bad performance. For more info see: https://github.com/ggerganov/whisper.cpp/issues/66\#issuecomment-1282546789)
		endif
	endif
endif

#
# Compile flags
#

# keep standard at C11 and C++11
CFLAGS   = -I.              -Ofast -DNDEBUG -std=c11   -fPIC
CXXFLAGS = -I. -I./examples -Ofast -DNDEBUG -std=c++11 -fPIC
LDFLAGS  =

<<<<<<< HEAD
#lets try enabling everything
CFLAGS   += -pthread -s 
CXXFLAGS += -pthread -s 
=======
# warnings
CFLAGS   += -Wall -Wextra -Wpedantic -Wcast-qual -Wdouble-promotion -Wshadow -Wstrict-prototypes -Wpointer-arith -Wno-unused-function
CXXFLAGS += -Wall -Wextra -Wpedantic -Wcast-qual -Wno-unused-function -Wno-multichar
>>>>>>> 180b693a

# OS specific
# TODO: support Windows
ifeq ($(UNAME_S),Linux)
	CFLAGS   += -pthread
	CXXFLAGS += -pthread
endif
ifeq ($(UNAME_S),Darwin)
	CFLAGS   += -pthread
	CXXFLAGS += -pthread
endif
ifeq ($(UNAME_S),FreeBSD)
	CFLAGS   += -pthread
	CXXFLAGS += -pthread
endif
ifeq ($(UNAME_S),NetBSD)
	CFLAGS   += -pthread
	CXXFLAGS += -pthread
endif
ifeq ($(UNAME_S),OpenBSD)
	CFLAGS   += -pthread
	CXXFLAGS += -pthread
endif
ifeq ($(UNAME_S),Haiku)
	CFLAGS   += -pthread
	CXXFLAGS += -pthread
endif

# Architecture specific
# TODO: probably these flags need to be tweaked on some architectures
#       feel free to update the Makefile for your architecture and send a pull request or issue
ifeq ($(UNAME_M),$(filter $(UNAME_M),x86_64 i686))
	# Use all CPU extensions that are available:
	CFLAGS += -mf16c -mfma -mavx2 -mavx -msse3
endif
ifneq ($(filter ppc64%,$(UNAME_M)),)
	POWER9_M := $(shell grep "POWER9" /proc/cpuinfo)
	ifneq (,$(findstring POWER9,$(POWER9_M)))
		CFLAGS += -mcpu=power9
		CXXFLAGS += -mcpu=power9
	endif
	# Require c++23's std::byteswap for big-endian support.
	ifeq ($(UNAME_M),ppc64)
		CXXFLAGS += -std=c++23 -DGGML_BIG_ENDIAN
	endif
endif
ifndef LLAMA_NO_ACCELERATE
	# Mac M1 - include Accelerate framework.
	# `-framework Accelerate` works on Mac Intel as well, with negliable performance boost (as of the predict time).
	ifeq ($(UNAME_S),Darwin)
		CFLAGS  += -DGGML_USE_ACCELERATE
		LDFLAGS += -framework Accelerate
	endif
endif
ifdef LLAMA_OPENBLAS
	CFLAGS  += -DGGML_USE_OPENBLAS -I/usr/local/include/openblas
	LDFLAGS += -lopenblas
endif
ifdef LLAMA_GPROF
	CFLAGS   += -pg
	CXXFLAGS += -pg
endif
ifneq ($(filter aarch64%,$(UNAME_M)),)
	CFLAGS += -mcpu=native
	CXXFLAGS += -mcpu=native
endif
ifneq ($(filter armv6%,$(UNAME_M)),)
	# Raspberry Pi 1, 2, 3
	CFLAGS += -mfpu=neon-fp-armv8 -mfp16-format=ieee -mno-unaligned-access
endif
ifneq ($(filter armv7%,$(UNAME_M)),)
	# Raspberry Pi 4
	CFLAGS += -mfpu=neon-fp-armv8 -mfp16-format=ieee -mno-unaligned-access -funsafe-math-optimizations
endif
ifneq ($(filter armv8%,$(UNAME_M)),)
	# Raspberry Pi 4
	CFLAGS += -mfp16-format=ieee -mno-unaligned-access
endif

BLAS_BUILD = 
ifeq ($(OS),Windows_NT)
	BLAS_BUILD = $(CXX) $(CXXFLAGS) ggml_blas.o ggml_v1.o expose.o common.o llama_adapter.o gpttype_adapter.o libopenblas.lib -shared -o koboldcpp_blas.dll $(LDFLAGS)
else
	BLAS_BUILD = @echo 'Your OS $(OS) does not appear to be Windows. If you want to use openblas, please install it seperately, then link it manually with LLAMA_OPENBLAS=1'
endif

#
# Print build information
#

$(info I llama.cpp build info: )
$(info I UNAME_S:  $(UNAME_S))
$(info I UNAME_P:  $(UNAME_P))
$(info I UNAME_M:  $(UNAME_M))
$(info I CFLAGS:   $(CFLAGS))
$(info I CXXFLAGS: $(CXXFLAGS))
$(info I LDFLAGS:  $(LDFLAGS))
$(info I CC:       $(CCV))
$(info I CXX:      $(CXXV))
$(info )

default: llamalib llamalib_blas

#
# Build library
#

ggml.o: ggml.c ggml.h
	$(CC)  $(CFLAGS) -c ggml.c -o ggml.o

ggml_blas.o: ggml.c ggml.h
	$(CC)  $(CFLAGS) -DGGML_USE_OPENBLAS -c ggml.c -o ggml_blas.o

ggml_v1.o: otherarch/ggml_v1.c otherarch/ggml_v1.h
	$(CC)  $(CFLAGS) -c otherarch/ggml_v1.c -o ggml_v1.o

llama.o: llama.cpp llama.h llama_util.h llama_internal.h
	$(CXX) $(CXXFLAGS) -c llama.cpp -o llama.o

common.o: examples/common.cpp examples/common.h
	$(CXX) $(CXXFLAGS) -c examples/common.cpp -o common.o

expose.o: expose.cpp expose.h
	$(CXX) $(CXXFLAGS) -c expose.cpp -o expose.o

llama_adapter.o: 
	$(CXX) $(CXXFLAGS) -c llama_adapter.cpp -o llama_adapter.o

gpttype_adapter.o: 
	$(CXX) $(CXXFLAGS) -c gpttype_adapter.cpp -o gpttype_adapter.o

clean:
	rm -vf *.o main quantize quantize-stats perplexity embedding main.exe quantize.exe koboldcpp.dll koboldcpp_blas.dll gptj.exe gpt2.exe

main: examples/main/main.cpp ggml.o llama.o common.o
	$(CXX) $(CXXFLAGS) examples/main/main.cpp ggml.o llama.o common.o -o main $(LDFLAGS)
	@echo
	@echo '====  Run ./main -h for help.  ===='
	@echo

llamalib: ggml.o ggml_v1.o expose.o common.o llama_adapter.o gpttype_adapter.o
	$(CXX) $(CXXFLAGS)  ggml.o ggml_v1.o expose.o common.o llama_adapter.o gpttype_adapter.o -shared -o koboldcpp.dll $(LDFLAGS)

llamalib_blas: ggml_blas.o ggml_v1.o expose.o common.o llama_adapter.o gpttype_adapter.o 
	$(BLAS_BUILD)
	
quantize: examples/quantize/quantize.cpp ggml.o llama.o
	$(CXX) $(CXXFLAGS) examples/quantize/quantize.cpp ggml.o llama.o -o quantize $(LDFLAGS)

quantize-stats: examples/quantize-stats/quantize-stats.cpp ggml.o llama.o
	$(CXX) $(CXXFLAGS) examples/quantize-stats/quantize-stats.cpp ggml.o llama.o -o quantize-stats $(LDFLAGS)


quantize_gptj: ggml.o llama.o
	$(CXX) $(CXXFLAGS) otherarch/gptj_quantize.cpp ggml.o llama.o -o quantize_gptj $(LDFLAGS)

perplexity: examples/perplexity/perplexity.cpp ggml.o llama.o common.o
	$(CXX) $(CXXFLAGS) examples/perplexity/perplexity.cpp ggml.o llama.o common.o -o perplexity $(LDFLAGS)

embedding: examples/embedding/embedding.cpp ggml.o llama.o common.o
	$(CXX) $(CXXFLAGS) examples/embedding/embedding.cpp ggml.o llama.o common.o -o embedding $(LDFLAGS)

gpt2: ggml.o
	$(CXX) $(CXXFLAGS) otherarch/gpt2_v2.cpp otherarch/utils.cpp ggml.o -o gpt2 $(LDFLAGS) 

libllama.so: llama.o ggml.o
	$(CXX) $(CXXFLAGS) -shared -fPIC -o libllama.so llama.o ggml.o $(LDFLAGS)

#
# Tests
#

.PHONY: tests
tests:
	bash ./tests/run-tests.sh<|MERGE_RESOLUTION|>--- conflicted
+++ resolved
@@ -35,15 +35,9 @@
 CXXFLAGS = -I. -I./examples -Ofast -DNDEBUG -std=c++11 -fPIC
 LDFLAGS  =
 
-<<<<<<< HEAD
 #lets try enabling everything
 CFLAGS   += -pthread -s 
-CXXFLAGS += -pthread -s 
-=======
-# warnings
-CFLAGS   += -Wall -Wextra -Wpedantic -Wcast-qual -Wdouble-promotion -Wshadow -Wstrict-prototypes -Wpointer-arith -Wno-unused-function
-CXXFLAGS += -Wall -Wextra -Wpedantic -Wcast-qual -Wno-unused-function -Wno-multichar
->>>>>>> 180b693a
+CXXFLAGS += -pthread -s -Wno-multichar
 
 # OS specific
 # TODO: support Windows
@@ -127,7 +121,7 @@
 ifeq ($(OS),Windows_NT)
 	BLAS_BUILD = $(CXX) $(CXXFLAGS) ggml_blas.o ggml_v1.o expose.o common.o llama_adapter.o gpttype_adapter.o libopenblas.lib -shared -o koboldcpp_blas.dll $(LDFLAGS)
 else
-	BLAS_BUILD = @echo 'Your OS $(OS) does not appear to be Windows. If you want to use openblas, please install it seperately, then link it manually with LLAMA_OPENBLAS=1'
+	BLAS_BUILD = @echo 'Your OS $(OS) does not appear to be Windows. If you want to use openblas, please install it seperately, then link it manually with LLAMA_OPENBLAS=1. This is just a reminder, not an error.'
 endif
 
 #
@@ -160,7 +154,7 @@
 ggml_v1.o: otherarch/ggml_v1.c otherarch/ggml_v1.h
 	$(CC)  $(CFLAGS) -c otherarch/ggml_v1.c -o ggml_v1.o
 
-llama.o: llama.cpp llama.h llama_util.h llama_internal.h
+llama.o: llama.cpp llama.h llama_internal.h
 	$(CXX) $(CXXFLAGS) -c llama.cpp -o llama.o
 
 common.o: examples/common.cpp examples/common.h
