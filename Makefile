ifndef UNAME_S
UNAME_S := $(shell uname -s)
endif

ifndef UNAME_P
UNAME_P := $(shell uname -p)
endif

ifndef UNAME_M
UNAME_M := $(shell uname -m)
endif

CCV := $(shell $(CC) --version | head -n 1)
CXXV := $(shell $(CXX) --version | head -n 1)

# Mac OS + Arm can report x86_64
# ref: https://github.com/ggerganov/whisper.cpp/issues/66#issuecomment-1282546789
ifeq ($(UNAME_S),Darwin)
	ifneq ($(UNAME_P),arm)
		SYSCTL_M := $(shell sysctl -n hw.optional.arm64 2>/dev/null)
		ifeq ($(SYSCTL_M),1)
			# UNAME_P := arm
			# UNAME_M := arm64
			warn := $(warning Your arch is announced as x86_64, but it seems to actually be ARM64. Not fixing that can lead to bad performance. For more info see: https://github.com/ggerganov/whisper.cpp/issues/66\#issuecomment-1282546789)
		endif
	endif
endif

#
# Compile flags
#

# keep standard at C11 and C++11
CFLAGS   = -I.              -O3 -DNDEBUG -std=c11   -fPIC
CXXFLAGS = -I. -I./examples -O3 -DNDEBUG -std=c++11 -fPIC
LDFLAGS  =

<<<<<<< HEAD
#lets try enabling everything
CFLAGS   += -pthread -mf16c -mfma -mavx2 -mavx -msse3 
CXXFLAGS += -pthread
=======
# warnings
CFLAGS   += -Wall -Wextra -Wpedantic -Wcast-qual -Wdouble-promotion -Wshadow -Wstrict-prototypes -Wpointer-arith -Wno-unused-function
CXXFLAGS += -Wall -Wextra -Wpedantic -Wcast-qual -Wno-unused-function
>>>>>>> 5a5f8b15

# OS specific
# TODO: support Windows
ifeq ($(UNAME_S),Linux)
	CFLAGS   += -pthread
	CXXFLAGS += -pthread
endif
ifeq ($(UNAME_S),Darwin)
	CFLAGS   += -pthread
	CXXFLAGS += -pthread
endif
ifeq ($(UNAME_S),FreeBSD)
	CFLAGS   += -pthread
	CXXFLAGS += -pthread
endif
ifeq ($(UNAME_S),NetBSD)
	CFLAGS   += -pthread
	CXXFLAGS += -pthread
endif
ifeq ($(UNAME_S),OpenBSD)
	CFLAGS   += -pthread
	CXXFLAGS += -pthread
endif
ifeq ($(UNAME_S),Haiku)
	CFLAGS   += -pthread
	CXXFLAGS += -pthread
endif

# Architecture specific
# TODO: probably these flags need to be tweaked on some architectures
#       feel free to update the Makefile for your architecture and send a pull request or issue
ifeq ($(UNAME_M),$(filter $(UNAME_M),x86_64 i686))
	ifeq ($(UNAME_S),Darwin)
		CFLAGS += -mf16c
		AVX1_M := $(shell sysctl machdep.cpu.features)
		ifneq (,$(findstring FMA,$(AVX1_M)))
			CFLAGS += -mfma
		endif
		ifneq (,$(findstring AVX1.0,$(AVX1_M)))
			CFLAGS += -mavx
		endif
		AVX2_M := $(shell sysctl machdep.cpu.leaf7_features)
		ifneq (,$(findstring AVX2,$(AVX2_M)))
			CFLAGS += -mavx2
		endif
	else ifeq ($(UNAME_S),Linux)
		AVX1_M := $(shell grep "avx " /proc/cpuinfo)
		ifneq (,$(findstring avx,$(AVX1_M)))
			CFLAGS += -mavx
		endif
		AVX2_M := $(shell grep "avx2 " /proc/cpuinfo)
		ifneq (,$(findstring avx2,$(AVX2_M)))
			CFLAGS += -mavx2
		endif
		FMA_M := $(shell grep "fma " /proc/cpuinfo)
		ifneq (,$(findstring fma,$(FMA_M)))
			CFLAGS += -mfma
		endif
		F16C_M := $(shell grep "f16c " /proc/cpuinfo)
		ifneq (,$(findstring f16c,$(F16C_M)))
			CFLAGS += -mf16c
		endif
		SSE3_M := $(shell grep "sse3 " /proc/cpuinfo)
		ifneq (,$(findstring sse3,$(SSE3_M)))
			CFLAGS += -msse3
		endif
		AVX512F_M := $(shell grep "avx512f " /proc/cpuinfo)
		ifneq (,$(findstring avx512f,$(AVX512F_M)))
			CFLAGS += -mavx512f
		endif
		AVX512BW_M := $(shell grep "avx512bw " /proc/cpuinfo)
		ifneq (,$(findstring avx512bw,$(AVX512BW_M)))
			CFLAGS += -mavx512bw
		endif
		AVX512DQ_M := $(shell grep "avx512dq " /proc/cpuinfo)
		ifneq (,$(findstring avx512dq,$(AVX512DQ_M)))
			CFLAGS += -mavx512dq
		endif
		AVX512VL_M := $(shell grep "avx512vl " /proc/cpuinfo)
		ifneq (,$(findstring avx512vl,$(AVX512VL_M)))
			CFLAGS += -mavx512vl
		endif
		AVX512CD_M := $(shell grep "avx512cd " /proc/cpuinfo)
		ifneq (,$(findstring avx512cd,$(AVX512CD_M)))
			CFLAGS += -mavx512cd
		endif
		AVX512ER_M := $(shell grep "avx512er " /proc/cpuinfo)
		ifneq (,$(findstring avx512er,$(AVX512ER_M)))
			CFLAGS += -mavx512er
		endif
		AVX512IFMA_M := $(shell grep "avx512ifma " /proc/cpuinfo)
		ifneq (,$(findstring avx512ifma,$(AVX512IFMA_M)))
			CFLAGS += -mavx512ifma
		endif
		AVX512PF_M := $(shell grep "avx512pf " /proc/cpuinfo)
		ifneq (,$(findstring avx512pf,$(AVX512PF_M)))
			CFLAGS += -mavx512pf
		endif
	else ifeq ($(UNAME_S),Haiku)
		AVX1_M := $(shell sysinfo -cpu | grep -w "AVX")
		ifneq (,$(findstring AVX,$(AVX1_M)))
			CFLAGS += -mavx
		endif
		AVX2_M := $(shell sysinfo -cpu | grep -w "AVX2")
		ifneq (,$(findstring AVX2,$(AVX2_M)))
			CFLAGS += -mavx2
		endif
		FMA_M := $(shell sysinfo -cpu | grep -w "FMA")
		ifneq (,$(findstring FMA,$(FMA_M)))
			CFLAGS += -mfma
		endif
		F16C_M := $(shell sysinfo -cpu | grep -w "F16C")
		ifneq (,$(findstring F16C,$(F16C_M)))
			CFLAGS += -mf16c
		endif
	else
		CFLAGS += -mfma -mf16c -mavx -mavx2
	endif
endif
ifneq ($(filter ppc64%,$(UNAME_M)),)
	POWER9_M := $(shell grep "POWER9" /proc/cpuinfo)
	ifneq (,$(findstring POWER9,$(POWER9_M)))
		CFLAGS += -mcpu=power9
		CXXFLAGS += -mcpu=power9
	endif
	# Require c++23's std::byteswap for big-endian support.
	ifeq ($(UNAME_M),ppc64)
		CXXFLAGS += -std=c++23 -DGGML_BIG_ENDIAN
	endif
endif
ifndef LLAMA_NO_ACCELERATE
	# Mac M1 - include Accelerate framework.
	# `-framework Accelerate` works on Mac Intel as well, with negliable performance boost (as of the predict time).
	ifeq ($(UNAME_S),Darwin)
		CFLAGS  += -DGGML_USE_ACCELERATE
		LDFLAGS += -framework Accelerate
	endif
endif
ifdef LLAMA_OPENBLAS
	CFLAGS  += -DGGML_USE_OPENBLAS -I/usr/local/include/openblas
	LDFLAGS += -lopenblas
endif
ifdef LLAMA_GPROF
	CFLAGS   += -pg
	CXXFLAGS += -pg
endif
ifneq ($(filter aarch64%,$(UNAME_M)),)
	CFLAGS += -mcpu=native
	CXXFLAGS += -mcpu=native
endif
ifneq ($(filter armv6%,$(UNAME_M)),)
	# Raspberry Pi 1, 2, 3
	CFLAGS += -mfpu=neon-fp-armv8 -mfp16-format=ieee -mno-unaligned-access
endif
ifneq ($(filter armv7%,$(UNAME_M)),)
	# Raspberry Pi 4
	CFLAGS += -mfpu=neon-fp-armv8 -mfp16-format=ieee -mno-unaligned-access -funsafe-math-optimizations
endif
ifneq ($(filter armv8%,$(UNAME_M)),)
	# Raspberry Pi 4
	CFLAGS += -mfp16-format=ieee -mno-unaligned-access
endif

#
# Print build information
#

$(info I llama.cpp build info: )
$(info I UNAME_S:  $(UNAME_S))
$(info I UNAME_P:  $(UNAME_P))
$(info I UNAME_M:  $(UNAME_M))
$(info I CFLAGS:   $(CFLAGS))
$(info I CXXFLAGS: $(CXXFLAGS))
$(info I LDFLAGS:  $(LDFLAGS))
$(info I CC:       $(CCV))
$(info I CXX:      $(CXXV))
$(info )

default: main llamalib quantize

#
# Build library
#

ggml.o: ggml.c ggml.h
	$(CC)  $(CFLAGS)   -c ggml.c -o ggml.o

llama.o: llama.cpp llama.h
	$(CXX) $(CXXFLAGS) -c llama.cpp -o llama.o

common.o: examples/common.cpp examples/common.h
	$(CXX) $(CXXFLAGS) -c examples/common.cpp -o common.o

extra.o: extra.cpp extra.h
	$(CXX) $(CXXFLAGS) -c extra.cpp -o extra.o

clean:
	rm -vf *.o main quantize perplexity embedding

main: examples/main/main.cpp ggml.o llama.o common.o
	$(CXX) $(CXXFLAGS) examples/main/main.cpp ggml.o llama.o common.o -o main $(LDFLAGS)
	@echo
	@echo '====  Run ./main -h for help.  ===='
	@echo

llamalib: expose.cpp ggml.o common.o extra.o
	$(CXX) $(CXXFLAGS) expose.cpp ggml.o common.o extra.o -shared -o llamacpp.dll $(LDFLAGS)

quantize: examples/quantize/quantize.cpp ggml.o llama.o
	$(CXX) $(CXXFLAGS) examples/quantize/quantize.cpp ggml.o llama.o -o quantize $(LDFLAGS)

perplexity: examples/perplexity/perplexity.cpp ggml.o llama.o common.o
	$(CXX) $(CXXFLAGS) examples/perplexity/perplexity.cpp ggml.o llama.o common.o -o perplexity $(LDFLAGS)

embedding: examples/embedding/embedding.cpp ggml.o llama.o common.o
	$(CXX) $(CXXFLAGS) examples/embedding/embedding.cpp ggml.o llama.o common.o -o embedding $(LDFLAGS)

#
# Tests
#

.PHONY: tests
tests:
	bash ./tests/run-tests.sh<|MERGE_RESOLUTION|>--- conflicted
+++ resolved
@@ -35,15 +35,14 @@
 CXXFLAGS = -I. -I./examples -O3 -DNDEBUG -std=c++11 -fPIC
 LDFLAGS  =
 
-<<<<<<< HEAD
+# warnings
+CFLAGS   += -Wall -Wextra -Wpedantic -Wcast-qual -Wdouble-promotion -Wshadow -Wstrict-prototypes -Wpointer-arith -Wno-unused-function
+CXXFLAGS += -Wall -Wextra -Wpedantic -Wcast-qual -Wno-unused-function
+
+
 #lets try enabling everything
 CFLAGS   += -pthread -mf16c -mfma -mavx2 -mavx -msse3 
 CXXFLAGS += -pthread
-=======
-# warnings
-CFLAGS   += -Wall -Wextra -Wpedantic -Wcast-qual -Wdouble-promotion -Wshadow -Wstrict-prototypes -Wpointer-arith -Wno-unused-function
-CXXFLAGS += -Wall -Wextra -Wpedantic -Wcast-qual -Wno-unused-function
->>>>>>> 5a5f8b15
 
 # OS specific
 # TODO: support Windows
