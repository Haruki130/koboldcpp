--- conflicted
+++ resolved
@@ -287,7 +287,6 @@
 quantize_neox: ggml.o llama.o otherarch/tools/neox_quantize.cpp otherarch/tools/common-ggml.cpp
 	$(CXX) $(CXXFLAGS) $^ -o $@ $(LDFLAGS)
 
-<<<<<<< HEAD
 quantize-stats: examples/quantize-stats/quantize-stats.cpp ggml.o llama.o $(OBJS)
 	$(CXX) $(CXXFLAGS) $^ -o $@ $(LDFLAGS)
 
@@ -302,7 +301,10 @@
 
 libllama.so: llama.o ggml.o $(OBJS)
 	$(CXX) $(CXXFLAGS) -shared -fPIC -o $@ $^ $(LDFLAGS)
-=======
+
+save-load-state: examples/save-load-state/save-load-state.cpp build-info.h ggml.o llama.o common.o $(OBJS)
+	$(CXX) $(CXXFLAGS) $(filter-out %.h,$^) -o $@ $(LDFLAGS)
+
 build-info.h: $(wildcard .git/index) scripts/build-info.sh
 	@sh scripts/build-info.sh > $@.tmp
 	@if ! cmp -s $@.tmp $@; then \
@@ -310,7 +312,6 @@
 	else \
 		rm $@.tmp; \
 	fi
->>>>>>> b0c71c7b
 
 #
 # Tests
