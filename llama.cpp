// Defines fileno on msys:
#ifndef _GNU_SOURCE
#define _GNU_SOURCE
#include <cstddef>
#include <cstdint>
#include <cstdio>
#endif

#include "llama-util.h"
#include "llama.h"

#include "ggml.h"
#ifdef GGML_USE_CUBLAS
#include "ggml-cuda.h"
#endif
#if defined(GGML_USE_CLBLAST)
#include "ggml-opencl.h"
#endif

#ifdef GGML_USE_METAL
#include "ggml-metal.h"
#endif
#ifdef GGML_USE_MPI
#include "ggml-mpi.h"
#endif
#ifdef GGML_USE_K_QUANTS
#ifndef QK_K
#ifdef GGML_QKK_64
#define QK_K 64
#else
#define QK_K 256
#endif
#endif
#endif

#include <array>
#include <ctime>
#include <cinttypes>
#include <fstream>
#include <random>
#include <map>
#include <unordered_map>
#include <queue>
#include <cassert>
#include <cstring>
#include <climits>
#include <memory>
#include <algorithm>
#include <initializer_list>
#include <thread>
#include <atomic>
#include <mutex>
#include <sstream>
#include <numeric>

#if defined(_MSC_VER)
#pragma warning(disable: 4244 4267) // possible loss of data
#endif

#define LLAMA_USE_SCRATCH
#define LLAMA_MAX_SCRATCH_BUFFERS 16

// available llama models
enum e_model {
    MODEL_UNKNOWN,
    MODEL_3B,
    MODEL_7B,
    MODEL_13B,
    MODEL_30B,
    MODEL_65B,
    MODEL_70B,
};

static const size_t kB = 1024;
static const size_t MB = 1024*1024;

// computed for n_ctx == 2048
// TODO: dynamically determine these sizes
//       needs modifications in ggml

typedef void (*offload_func_t)(struct ggml_tensor * tensor);

void llama_nop(struct ggml_tensor * tensor) { // don't offload by default
    (void) tensor;
}

//
// ggml helpers
//

static void ggml_graph_compute_helper(std::vector<uint8_t> & buf, ggml_cgraph * graph, int n_threads) {
    struct ggml_cplan plan = ggml_graph_plan(graph, n_threads);

    if (plan.work_size > 0) {
        buf.resize(plan.work_size);
        plan.work_data = buf.data();
    }

    ggml_graph_compute(graph, &plan);
}

//
// memory sizes (calculated for n_batch == 512)
//

static const std::map<e_model, size_t> & MEM_REQ_SCRATCH0(int n_ctx)
{
    static std::map<e_model, size_t> k_sizes = {
        { MODEL_3B,   ((size_t) n_ctx / 16ull + 156ull) * MB },
        { MODEL_7B,   ((size_t) n_ctx / 16ull + 164ull) * MB },
        { MODEL_13B,  ((size_t) n_ctx / 12ull + 184ull) * MB },
        { MODEL_30B,  ((size_t) n_ctx /  9ull + 224ull) * MB },
        { MODEL_65B,  ((size_t) n_ctx /  6ull + 320ull) * MB }, // guess
        { MODEL_70B,  ((size_t) n_ctx /  6ull + 320ull) * MB },
    };
    return k_sizes;
}

static const std::map<e_model, size_t> & MEM_REQ_SCRATCH1()
{
    static std::map<e_model, size_t> k_sizes = {
        { MODEL_3B,  192ull * MB },
        { MODEL_7B,  224ull * MB },
        { MODEL_13B, 256ull * MB },
        { MODEL_30B, 320ull * MB },
        { MODEL_65B, 448ull * MB }, // guess
        { MODEL_70B, 448ull * MB },
    };
    return k_sizes;
}

// used to store the compute graph tensors + non-scratch data
static const std::map<e_model, size_t> & MEM_REQ_EVAL()
{
    static std::map<e_model, size_t> k_sizes = {
        { MODEL_3B,  16ull * MB },
        { MODEL_7B,  20ull * MB },
        { MODEL_13B, 24ull * MB },
        { MODEL_30B, 32ull * MB },
        { MODEL_65B, 48ull * MB }, // guess
        { MODEL_70B, 48ull * MB },
    };
    return k_sizes;
}

// amount of VRAM needed per batch size to hold temporary results
// the values for 3b and 65b are not derived from testing but instead chosen conservatively
static const std::map<e_model, size_t> & VRAM_REQ_SCRATCH_BASE()
{
    static std::map<e_model, size_t> k_sizes = {
        { MODEL_3B,   512ull * kB },
        { MODEL_7B,   512ull * kB },
        { MODEL_13B,  640ull * kB },
        { MODEL_30B,  768ull * kB },
        { MODEL_65B, 1536ull * kB },
        { MODEL_70B, 1536ull * kB }, // TODO (likely can be reduced)
    };
    return k_sizes;
}

// amount of VRAM needed per batch size and context to hold temporary results
// the values for 3b and 65b are not derived from testing but instead chosen conservatively
static const std::map<e_model, size_t> & VRAM_REQ_SCRATCH_PER_CONTEXT()
{
    static std::map<e_model, size_t> k_sizes = {
        { MODEL_3B,  128ull },
        { MODEL_7B,  128ull },
        { MODEL_13B, 160ull },
        { MODEL_30B, 208ull },
        { MODEL_65B, 416ull },
        { MODEL_70B, 416ull }, // TODO (likely can be reduced)
    };
    return k_sizes;
}

// default hparams (LLaMA 7B)
struct llama_hparams {
    uint32_t n_vocab   = 32000;
    uint32_t n_ctx     = 512;   // this is provided as user input?
    uint32_t n_embd    = 4096;
    uint32_t n_mult    = 256;
    uint32_t n_head    = 32;
    uint32_t n_head_kv = 32;
    uint32_t n_layer   = 32;
    uint32_t n_rot     = 64;

    // LLaMAv2
    // TODO: load from model data hparams
    float f_ffn_mult = 1.0f;
    float f_rms_norm_eps = LLAMA_DEFAULT_RMS_EPS;

    float rope_freq_base  = 10000.0f;
    float rope_freq_scale = 1.0f;

    enum llama_ftype ftype = LLAMA_FTYPE_MOSTLY_F16;

    bool operator!=(const llama_hparams & other) const {
        return static_cast<bool>(memcmp(this, &other, sizeof(llama_hparams))); // NOLINT
    }

    uint32_t n_gqa() const {
        return n_head/n_head_kv;
    }

    uint32_t n_embd_head() const {
        return n_embd/n_head;
    }

    uint32_t n_embd_gqa() const {
        return n_embd/n_gqa();
    }

    size_t kv_size() const {
        size_t result = 2ull;
        result *= (size_t) n_embd_gqa();
        result *= (size_t) n_ctx;
        result *= (size_t) n_layer;
        result *= sizeof(ggml_fp16_t);
        return result;
    }
};

struct llama_layer {
    // normalization
    struct ggml_tensor * attention_norm;

    // attention
    struct ggml_tensor * wq;
    struct ggml_tensor * wk;
    struct ggml_tensor * wv;
    struct ggml_tensor * wo;

    // normalization
    struct ggml_tensor * ffn_norm;

    // ff
    struct ggml_tensor * w1;
    struct ggml_tensor * w2;
    struct ggml_tensor * w3;
};

struct llama_kv_cache {
    struct ggml_tensor * k = NULL;
    struct ggml_tensor * v = NULL;

    struct ggml_context * ctx = NULL;

    llama_ctx_buffer buf;

    int n; // number of tokens currently in the cache

    ~llama_kv_cache() {
        if (ctx) {
            ggml_free(ctx);
        }

#ifdef GGML_USE_CUBLAS
        ggml_cuda_free_data(k);
        ggml_cuda_free_data(v);
#endif // GGML_USE_CUBLAS
    }
};

struct llama_vocab {
    using id    = int32_t;
    using token = std::string;

    struct token_score {
        token tok;
        float score;
    };

    std::unordered_map<token, id> token_to_id;
    std::vector<token_score> id_to_token;
};

struct llama_model {
    e_model type = MODEL_UNKNOWN;

    llama_hparams hparams;

    struct ggml_tensor * tok_embeddings;

    struct ggml_tensor * norm;
    struct ggml_tensor * output;

    std::vector<llama_layer> layers;
    int n_gpu_layers;

    // context
    struct ggml_context * ctx = NULL;

    // the model memory buffer
    llama_ctx_buffer buf;

    // model memory mapped file
    std::unique_ptr<llama_mmap> mapping;

    // objects representing data potentially being locked in memory
    llama_mlock mlock_buf;
    llama_mlock mlock_mmap;

    // for quantize-stats only
    std::vector<std::pair<std::string, struct ggml_tensor *>> tensors_by_name;

    int64_t t_load_us = 0;
    int64_t t_start_us = 0;

    llama_vocab vocab;

    ~llama_model() {
        if (ctx) {
            ggml_free(ctx);
        }

#ifdef GGML_USE_CUBLAS
        for (size_t i = 0; i < tensors_by_name.size(); ++i) {
            ggml_cuda_free_data(tensors_by_name[i].second);
        }
        ggml_cuda_free_scratch();
#elif defined(GGML_USE_CLBLAST)
        for (size_t i = 0; i < tensors_by_name.size(); ++i) {
            ggml_cl_free_data(tensors_by_name[i].second);
        }
#endif
    }
};

struct llama_context {
    llama_context(const llama_model & model) : model(model), t_load_us(model.t_load_us), t_start_us(model.t_start_us) {}
#ifdef GGML_USE_METAL
    ~llama_context() {
        if (ctx_metal) {
            ggml_metal_free(ctx_metal);
        }
    }
#endif
    std::mt19937 rng;

    bool has_evaluated_once = false;

    int64_t t_sample_us = 0;
    int64_t t_eval_us   = 0;
    int64_t t_p_eval_us = 0;

    int32_t n_sample = 0; // number of tokens sampled
    int32_t n_eval   = 0; // number of eval calls
    int32_t n_p_eval = 0; // number of tokens in eval calls for the prompt (with batch size > 1)

    const llama_model & model;

    bool model_owner = false;

    int64_t t_load_us;
    int64_t t_start_us;

    // key + value cache for the self attention
    struct llama_kv_cache kv_self;

    size_t mem_per_token = 0;

    // decode output (2-dimensional array: [n_tokens][n_vocab])
    std::vector<float> logits;
    bool logits_all = false;

    // input embedding (1-dimensional array: [n_embd])
    std::vector<float> embedding;

    // reusable buffer for `struct ggml_graph_plan.work_data`
    std::vector<uint8_t> work_buffer;

    // memory buffers used to evaluate the model
    // TODO: move in llama_state
    llama_ctx_buffer buf_compute;
    llama_ctx_buffer buf_scratch[LLAMA_MAX_SCRATCH_BUFFERS];

#ifdef GGML_USE_METAL
    ggml_metal_context * ctx_metal = NULL;
#endif

#ifdef GGML_USE_MPI
    ggml_mpi_context * ctx_mpi = NULL;
#endif

    int    buf_last = 0;
    size_t buf_max_size[LLAMA_MAX_SCRATCH_BUFFERS] = { 0 };

    void use_buf(struct ggml_context * ctx, int i) {
#if defined(LLAMA_USE_SCRATCH)
        size_t last_size = 0;

        if (i == -1) {
            last_size = ggml_set_scratch(ctx, { 0, 0, nullptr, });
        } else {
            auto & buf = buf_scratch[i];
            last_size = ggml_set_scratch(ctx, { 0, buf.size, buf.addr, });
        }

        if (buf_last >= 0) {
            buf_max_size[buf_last] = std::max(buf_max_size[buf_last], last_size);
        }

        buf_last = i;
#else
        (void) i;
        (void) ctx;
#endif
    }

    size_t get_buf_max_mem(int i) const {
#if defined(LLAMA_USE_SCRATCH)
        return buf_max_size[i];
#else
        (void) i;
        return 0;
#endif
    }
};

template <typename T>
static T checked_mul(T a, T b) {
    T ret = a * b;
    if (a != 0 && ret / a != b) {
        throw std::runtime_error(format("overflow multiplying %llu * %llu",
                     (unsigned long long) a, (unsigned long long) b));
    }
    return ret;
}

static size_t checked_div(size_t a, size_t b) {
    if (b == 0 || a % b != 0) {
        throw std::runtime_error(format("error dividing %zu / %zu", a, b));
    }
    return a / b;
}

static std::string llama_format_tensor_shape(const std::vector<uint32_t> & ne) {
    char buf[256];
    snprintf(buf, sizeof(buf), "%5u", ne.at(0));
    for (size_t i = 1; i < ne.size(); i++) {
        snprintf(buf + strlen(buf), sizeof(buf) - strlen(buf), " x %5u", ne.at(i));
    }
    return buf;
}

static size_t llama_calc_tensor_size(const std::vector<uint32_t> & ne, enum ggml_type type) {
    size_t size = ggml_type_size(type);
    for (uint32_t dim : ne) {
        size = checked_mul<size_t>(size, dim);
    }
    return size / ggml_blck_size(type);
}

struct llama_load_tensor {
    std::string name;
    enum ggml_type type = GGML_TYPE_F32;
    std::vector<uint32_t> ne;
    size_t file_off;
    size_t size;
    struct ggml_tensor * ggml_tensor = NULL;
    uint8_t * data;
};

struct llama_load_tensors_map {
    // tensors is kept in a separate vector to preserve file order
    std::vector<llama_load_tensor> tensors;
    std::unordered_map<std::string, size_t> name_to_idx;
};

enum llama_file_version {
    LLAMA_FILE_VERSION_GGML,
    LLAMA_FILE_VERSION_GGMF_V1, // added version field and scores in vocab
    LLAMA_FILE_VERSION_GGJT_V1, // added padding
    LLAMA_FILE_VERSION_GGJT_V2, // changed quantization format
    LLAMA_FILE_VERSION_GGJT_V3, // changed Q4 and Q8 quantization format
};

struct llama_file_loader {
    llama_file file;
    llama_file_version file_version;
    llama_hparams hparams;
    llama_vocab vocab;

    llama_file_loader(const char * fname, llama_load_tensors_map & tensors_map)
        : file(fname, "rb") {
        fprintf(stderr, "llama.cpp: loading model from %s\n", fname);
        read_magic();
        read_hparams();
        read_vocab();
        read_tensor_metadata(tensors_map);
    }
    void read_magic() {
        uint32_t magic = file.read_u32();

        if (magic == LLAMA_FILE_MAGIC_GGML) {
            file_version = LLAMA_FILE_VERSION_GGML;
            return;
        }

        uint32_t version = file.read_u32();

        switch (magic) {
            case LLAMA_FILE_MAGIC_GGMF:
                switch (version) {
                    case 1: file_version = LLAMA_FILE_VERSION_GGMF_V1; return;
                }
                break;
            case LLAMA_FILE_MAGIC_GGJT:
                switch (version) {
                    case 1: file_version = LLAMA_FILE_VERSION_GGJT_V1; return;
                    case 2: file_version = LLAMA_FILE_VERSION_GGJT_V2; return;
                    case 3: file_version = LLAMA_FILE_VERSION_GGJT_V3; return;
                }
        }

        throw std::runtime_error(format("unknown (magic, version) combination: %08x, %08x; is this really a GGML file?",
                     magic, version));
    }
    void read_hparams() {
        hparams.n_vocab = file.read_u32();
        hparams.n_embd  = file.read_u32();
        hparams.n_mult  = file.read_u32();
        hparams.n_head  = file.read_u32();
        hparams.n_layer = file.read_u32();
        hparams.n_rot   = file.read_u32();
        hparams.ftype   = (enum llama_ftype) file.read_u32();

        // LLaMAv2
        // TODO: read from header
        hparams.n_head_kv = hparams.n_head;
    }
    void read_vocab() {
        vocab.id_to_token.resize(hparams.n_vocab);

        for (uint32_t i = 0; i < hparams.n_vocab; i++) {
            uint32_t len = file.read_u32();
            std::string word = file.read_string(len);

            float score = 0.0f;
            file.read_raw(&score, sizeof(score));

            vocab.token_to_id[word] = i;

            auto & tok_score = vocab.id_to_token[i];
            tok_score.tok = std::move(word);
            tok_score.score = score;
        }
    }
    void read_tensor_metadata(llama_load_tensors_map & tensors_map) {
        while (file.tell() < file.size) {
            llama_load_tensor tensor;
            uint32_t n_dims = file.read_u32();
            uint32_t name_len = file.read_u32();
            tensor.type = (enum ggml_type) file.read_u32();
            tensor.ne.resize(n_dims);
            file.read_raw(tensor.ne.data(), sizeof(tensor.ne[0]) * n_dims);
            std::string name = file.read_string(name_len);
            if (n_dims < 1 || n_dims > 2) {
                throw std::runtime_error(format("llama.cpp: tensor '%s' should not be %u-dimensional", name.c_str(), n_dims));
            }
            switch (tensor.type) {
                case GGML_TYPE_F32:
                case GGML_TYPE_F16:
                case GGML_TYPE_Q4_0:
                case GGML_TYPE_Q4_1:
                case GGML_TYPE_Q5_0:
                case GGML_TYPE_Q5_1:
                case GGML_TYPE_Q8_0:
                case GGML_TYPE_Q2_K:
                case GGML_TYPE_Q3_K:
                case GGML_TYPE_Q4_K:
                case GGML_TYPE_Q5_K:
                case GGML_TYPE_Q6_K:
                    break;
                default: {
                    throw std::runtime_error(format("unrecognized tensor type %u\n", tensor.type));
                }
            }

            // skip to the next multiple of 32 bytes
            if (file_version >= LLAMA_FILE_VERSION_GGJT_V1) {
                file.seek(-static_cast<ptrdiff_t>(file.tell()) & 31, SEEK_CUR);
            }

            tensor.file_off = file.tell();
            tensor.name = name;
            tensor.size = llama_calc_tensor_size(tensor.ne, tensor.type);
            file.seek(tensor.size, SEEK_CUR);

            tensors_map.tensors.push_back(tensor);
            tensors_map.name_to_idx[name] = tensors_map.tensors.size() - 1;
        }
    }
};

struct llama_file_saver {
    llama_file file;
    llama_file_loader * any_file_loader;
    llama_file_saver(const char * fname, llama_file_loader * any_file_loader, enum llama_ftype new_ftype)
        : file(fname, "wb"), any_file_loader(any_file_loader) {
        fprintf(stderr, "llama.cpp: saving model to %s\n", fname);
        write_magic();
        write_hparams(new_ftype);
        write_vocab();
    }
    void write_magic() {
        file.write_u32(LLAMA_FILE_MAGIC);   // magic
        file.write_u32(LLAMA_FILE_VERSION); // version
    }
    void write_hparams(enum llama_ftype new_ftype) {
        const llama_hparams & hparams = any_file_loader->hparams;
        file.write_u32(hparams.n_vocab);
        file.write_u32(hparams.n_embd);
        file.write_u32(hparams.n_mult);
        file.write_u32(hparams.n_head);
        file.write_u32(hparams.n_layer);
        file.write_u32(hparams.n_rot);
        file.write_u32(new_ftype);
    }
    void write_vocab() {
        if (any_file_loader->file_version == LLAMA_FILE_VERSION_GGML) {
            fprintf(stderr, "llama.cpp: WARNING: input is an old file that doesn't have scores; will add dummy scores\n");
        }
        uint32_t n_vocab = any_file_loader->hparams.n_vocab;
        for (uint32_t i = 0; i < n_vocab; i++) {
            const auto & token_score = any_file_loader->vocab.id_to_token.at(i);
            file.write_u32((uint32_t) token_score.tok.size());
            file.write_raw(token_score.tok.data(), token_score.tok.size());
            file.write_raw(&token_score.score, sizeof(token_score.score));
        }
    }
    void write_tensor(llama_load_tensor & tensor, enum ggml_type new_type, const void * new_data, size_t new_size) {
        switch (new_type) {
            case GGML_TYPE_F32:
            case GGML_TYPE_F16:
            case GGML_TYPE_Q4_0:
            case GGML_TYPE_Q4_1:
            case GGML_TYPE_Q5_0:
            case GGML_TYPE_Q5_1:
            case GGML_TYPE_Q8_0:
            case GGML_TYPE_Q2_K:
            case GGML_TYPE_Q3_K:
            case GGML_TYPE_Q4_K:
            case GGML_TYPE_Q5_K:
            case GGML_TYPE_Q6_K:
                break;
            default: LLAMA_ASSERT(false);
        }
        file.write_u32((uint32_t) tensor.ne.size());
        file.write_u32((uint32_t) tensor.name.size());
        file.write_u32(new_type);
        file.write_raw(tensor.ne.data(), sizeof(tensor.ne[0]) * tensor.ne.size());
        file.write_raw(tensor.name.data(), tensor.name.size());
        file.seek(-static_cast<ptrdiff_t>(file.tell()) & 31, SEEK_CUR);
        LLAMA_ASSERT(new_size == llama_calc_tensor_size(tensor.ne, new_type));
        file.write_raw(new_data, new_size);
    }
};

struct llama_model_loader {
    std::unique_ptr<llama_file_loader> file_loader;
    llama_load_tensors_map tensors_map;
    bool use_mmap;
    size_t num_ggml_tensors_created = 0;
    struct ggml_context * ggml_ctx = NULL;
    std::unique_ptr<llama_mmap> mapping;

    llama_model_loader(const std::string & fname_base, bool use_mmap) {
        file_loader = std::unique_ptr<llama_file_loader>(new llama_file_loader(fname_base.c_str(), tensors_map));
        if (!llama_mmap::SUPPORTED) {
            use_mmap = false;
        }
        this->use_mmap = use_mmap;
    }

    void calc_sizes(size_t * ctx_size_p, size_t * mmapped_size_p) const {
        *ctx_size_p = *mmapped_size_p = 0;
        for (const llama_load_tensor & lt : tensors_map.tensors) {
            *ctx_size_p += sizeof(struct ggml_tensor) + GGML_OBJECT_SIZE;
            *(use_mmap ? mmapped_size_p : ctx_size_p) += lt.size + 16;
        }
    }

    struct ggml_tensor * get_tensor(const std::string & name, const std::vector<uint32_t> & ne, ggml_backend backend) {
        auto it = tensors_map.name_to_idx.find(name);
        if (it == tensors_map.name_to_idx.end()) {
            throw std::runtime_error(std::runtime_error(format("llama.cpp: tensor '%s' is missing from model", name.c_str())));
        }
        llama_load_tensor & lt = tensors_map.tensors.at(it->second);
        if (lt.ne != ne) {
            throw std::runtime_error(format("llama.cpp: tensor '%s' has wrong shape; expected %s, got %s",
                         name.c_str(), llama_format_tensor_shape(ne).c_str(), llama_format_tensor_shape(lt.ne).c_str()));
        }

        return get_tensor_for(lt, backend);
    }

    struct ggml_tensor * get_tensor_for(llama_load_tensor & lt, ggml_backend backend) {
        struct ggml_tensor * tensor;
        if (backend != GGML_BACKEND_CPU) {
            ggml_set_no_alloc(ggml_ctx, true);
        }
        if (lt.ne.size() == 2) {
            tensor = ggml_new_tensor_2d(ggml_ctx, lt.type, lt.ne.at(0), lt.ne.at(1));
        } else {
            LLAMA_ASSERT(lt.ne.size() == 1);
            tensor = ggml_new_tensor_1d(ggml_ctx, lt.type, lt.ne.at(0));
        }
        ggml_set_name(tensor, lt.name.c_str());
        LLAMA_ASSERT(lt.ggml_tensor == NULL); // if this fails, we called get_tensor twice on the same tensor

        if (backend != GGML_BACKEND_CPU) {
            ggml_set_no_alloc(ggml_ctx, use_mmap);
        }
        tensor->backend = backend;
        lt.ggml_tensor = tensor;
        num_ggml_tensors_created++;
        return tensor;
    }

    void done_getting_tensors() const {
        if (num_ggml_tensors_created != tensors_map.tensors.size()) {
            throw std::runtime_error(std::string("llama.cpp: file contained more tensors than expected"));
        }
    }

    void load_all_data(llama_progress_callback progress_callback, void *  progress_callback_user_data, llama_mlock * lmlock) {
        size_t data_size = 0;
        size_t prefetch_size = 0;
        size_t lock_size = 0;
        for (const llama_load_tensor & lt : tensors_map.tensors) {
            data_size += lt.size;
            if (lt.ggml_tensor->backend == GGML_BACKEND_CPU) {
                prefetch_size += lt.size;
            }
        }

        if (use_mmap) {
            mapping.reset(new llama_mmap(&file_loader->file, prefetch_size, ggml_is_numa()));
            if (lmlock) {
                lmlock->init(mapping->addr);
            }
        }

        size_t done_size = 0;
        for (llama_load_tensor & lt : tensors_map.tensors) {
            if (progress_callback) {
                progress_callback((float) done_size / data_size, progress_callback_user_data);
            }
            LLAMA_ASSERT(lt.ggml_tensor); // unused tensors should have been caught by load_data already
            lt.data = (uint8_t *) lt.ggml_tensor->data;

            // allocate temp buffer if not using mmap
            if (!use_mmap && lt.data == NULL) {
                GGML_ASSERT(lt.ggml_tensor->backend != GGML_BACKEND_CPU);
                lt.data = (uint8_t*)malloc(ggml_nbytes(lt.ggml_tensor));
            }

            load_data_for(lt);

            switch(lt.ggml_tensor->backend) {
                case GGML_BACKEND_CPU:
                    lt.ggml_tensor->data = lt.data;
                    if (use_mmap && lmlock) {
                        lock_size += lt.size;
                        lmlock->grow_to(lock_size);
                    }
                    break;
#if defined(GGML_USE_CUBLAS)
                case GGML_BACKEND_GPU:
                case GGML_BACKEND_GPU_SPLIT:
                    ggml_cuda_transform_tensor(lt.data, lt.ggml_tensor);
                    if (!use_mmap) {
                        free(lt.data);
                    }
                    break;
#elif defined(GGML_USE_CLBLAST)
                case GGML_BACKEND_GPU:
                    ggml_cl_transform_tensor(lt.data, lt.ggml_tensor);
                    if (!use_mmap) {
                        free(lt.data);
                    }
                    break;
#endif
                default:
                    continue;
            }

            done_size += lt.size;
        }
    }

    void load_data_for(llama_load_tensor & lt) {
        if (use_mmap) {
            lt.data = (uint8_t *) mapping->addr + lt.file_off;
        } else {
            llama_file & file = file_loader->file;
            file.seek(lt.file_off, SEEK_SET);
            file.read_raw(lt.data, lt.size);
        }

        if (0) {
            print_checksum(lt);
        }
    }

    static void print_checksum(llama_load_tensor & lt) {
        uint32_t sum = 0;
        for (size_t i = 0; i < lt.size; i++) {
            uint8_t byte = lt.data[i];
            sum = byte + (sum << 6) + (sum << 16) - sum; // sdbm hash
        }
        fprintf(stderr, "%s checksum: %#08x (%s, size %zu)\n", lt.name.c_str(), sum,
                llama_format_tensor_shape(lt.ne).c_str(), lt.size);
    }

};

//
// kv cache
//

static bool kv_cache_init(
        const struct llama_hparams & hparams,
             struct llama_kv_cache & cache,
                         ggml_type   wtype,
                               int   n_ctx,
                               int   n_gpu_layers) {
    const int n_embd  = hparams.n_embd_gqa();
    const int n_layer = hparams.n_layer;

    const int64_t n_mem      = n_layer*n_ctx;
    const int64_t n_elements = n_embd*n_mem;

    cache.buf.resize(2u*n_elements*ggml_type_size(wtype) + 2u*MB);
    cache.n = 0;

    struct ggml_init_params params;
    params.mem_size   = cache.buf.size;
    params.mem_buffer = cache.buf.addr;
    params.no_alloc   = false;

    cache.ctx = ggml_init(params);

    if (!cache.ctx) {
        fprintf(stderr, "%s: failed to allocate memory for kv cache\n", __func__);
        return false;
    }

    cache.k = ggml_new_tensor_1d(cache.ctx, wtype, n_elements);
    cache.v = ggml_new_tensor_1d(cache.ctx, wtype, n_elements);
    ggml_set_name(cache.k, "cache_k");
    ggml_set_name(cache.v, "cache_v");

    (void) n_gpu_layers;
#ifdef GGML_USE_CUBLAS
    if (n_gpu_layers > n_layer + 1) {
        ggml_cuda_assign_buffers_no_scratch(cache.v);
    }
    if (n_gpu_layers > n_layer + 2) {
        ggml_cuda_assign_buffers_no_scratch(cache.k);
    }
#endif // GGML_USE_CUBLAS

    return true;
}

struct llama_context_params llama_context_default_params() {
    struct llama_context_params result = {
        /*.seed                        =*/ LLAMA_DEFAULT_SEED,
        /*.n_ctx                       =*/ 512,
        /*.n_batch                     =*/ 512,
        /*.n_gqa                       =*/ 1,
        /*.rms_norm_eps                =*/ LLAMA_DEFAULT_RMS_EPS,
        /*.gpu_layers                  =*/ 0,
        /*.main_gpu                    =*/ 0,
        /*.tensor_split                =*/ nullptr,
        /*.rope_freq_base              =*/ 10000.0f,
        /*.rope_freq_scale             =*/ 1.0f,
        /*.progress_callback           =*/ nullptr,
        /*.progress_callback_user_data =*/ nullptr,
        /*.low_vram                    =*/ false,
        /*.f16_kv                      =*/ true,
        /*.logits_all                  =*/ false,
        /*.vocab_only                  =*/ false,
        /*.use_mmap                    =*/ true,
        /*.use_mlock                   =*/ false,
        /*.embedding                   =*/ false,
    };

    return result;
}

struct llama_model_quantize_params llama_model_quantize_default_params() {
    struct llama_model_quantize_params result = {
        /*.nthread                     =*/ 0,
        /*.ftype                       =*/ LLAMA_FTYPE_MOSTLY_Q5_1,
        /*.allow_requantize            =*/ false,
        /*.quantize_output_tensor      =*/ true,
    };

    return result;
}

int llama_max_devices() {
    return LLAMA_MAX_DEVICES;
}

bool llama_mmap_supported() {
    return llama_mmap::SUPPORTED;
}

bool llama_mlock_supported() {
    return llama_mlock::SUPPORTED;
}

void llama_backend_init(bool numa) {
    ggml_time_init();

    // needed to initialize f16 tables
    {
        struct ggml_init_params params = { 0, NULL, false };
        struct ggml_context * ctx = ggml_init(params);
        ggml_free(ctx);
    }

    if (numa) {
        ggml_numa_init();
    }

#ifdef GGML_USE_MPI
    ggml_mpi_backend_init();
#endif
}

void llama_backend_free() {
#ifdef GGML_USE_MPI
    ggml_mpi_backend_free();
#endif
}

int64_t llama_time_us() {
    return ggml_time_us();
}

//
// model loading
//

static const char *llama_file_version_name(llama_file_version version) {
    switch (version) {
        case LLAMA_FILE_VERSION_GGML: return "'ggml' (old version with low tokenizer quality and no mmap support)";
        case LLAMA_FILE_VERSION_GGMF_V1: return "ggmf v1 (old version with no mmap support)";
        case LLAMA_FILE_VERSION_GGJT_V1: return "ggjt v1 (pre #1405)";
        case LLAMA_FILE_VERSION_GGJT_V2: return "ggjt v2 (pre #1508)";
        case LLAMA_FILE_VERSION_GGJT_V3: return "ggjt v3 (latest)";
    }

    return "unknown";
}

static const char *llama_ftype_name(enum llama_ftype ftype) {
    switch (ftype) {
        case LLAMA_FTYPE_ALL_F32:     return "all F32";
        case LLAMA_FTYPE_MOSTLY_F16:  return "mostly F16";
        case LLAMA_FTYPE_MOSTLY_Q4_0: return "mostly Q4_0";
        case LLAMA_FTYPE_MOSTLY_Q4_1: return "mostly Q4_1";
        case LLAMA_FTYPE_MOSTLY_Q4_1_SOME_F16:
                                      return "mostly Q4_1, some F16";
        case LLAMA_FTYPE_MOSTLY_Q5_0: return "mostly Q5_0";
        case LLAMA_FTYPE_MOSTLY_Q5_1: return "mostly Q5_1";
        case LLAMA_FTYPE_MOSTLY_Q8_0: return "mostly Q8_0";
        // K-quants
        case LLAMA_FTYPE_MOSTLY_Q2_K: return "mostly Q2_K";
        case LLAMA_FTYPE_MOSTLY_Q3_K_S: return "mostly Q3_K - Small";
        case LLAMA_FTYPE_MOSTLY_Q3_K_M: return "mostly Q3_K - Medium";
        case LLAMA_FTYPE_MOSTLY_Q3_K_L: return "mostly Q3_K - Large";
        case LLAMA_FTYPE_MOSTLY_Q4_K_S: return "mostly Q4_K - Small";
        case LLAMA_FTYPE_MOSTLY_Q4_K_M: return "mostly Q4_K - Medium";
        case LLAMA_FTYPE_MOSTLY_Q5_K_S: return "mostly Q5_K - Small";
        case LLAMA_FTYPE_MOSTLY_Q5_K_M: return "mostly Q5_K - Medium";
        case LLAMA_FTYPE_MOSTLY_Q6_K: return "mostly Q6_K";
        default:                      return "unknown, may not work";
    }
}

static const char *llama_model_type_name(e_model type) {
    switch (type) {
        case MODEL_3B: return "3B";
        case MODEL_7B: return "7B";
        case MODEL_13B: return "13B";
        case MODEL_30B: return "30B";
        case MODEL_65B: return "65B";
        case MODEL_70B: return "70B";
        default: LLAMA_ASSERT(false);
    }
}

static void llama_model_load_internal(
        const std::string & fname,
        llama_model & model,
        llama_vocab & vocab,
        int n_ctx,
        int n_batch,
        int n_gqa,
        float rms_norm_eps,
        int n_gpu_layers,
        int main_gpu,
        const float * tensor_split,
        float rope_freq_base,
        float rope_freq_scale,
        bool low_vram,
        ggml_type memory_type,
        bool use_mmap,
        bool use_mlock,
        bool vocab_only,
        llama_progress_callback progress_callback,
        void * progress_callback_user_data) {

    model.t_start_us = ggml_time_us();
    size_t blasbatchmul = (n_batch>512?2:1);

    std::unique_ptr<llama_model_loader> ml(new llama_model_loader(fname, use_mmap));

    vocab = std::move(ml->file_loader->vocab);
    model.hparams = ml->file_loader->hparams;
    model.n_gpu_layers = n_gpu_layers;
    llama_file_version file_version = ml->file_loader->file_version;

    auto & hparams = model.hparams;

    // TODO: read from file
    hparams.f_rms_norm_eps = rms_norm_eps;

    {
        switch (hparams.n_layer) {
            case 26: model.type = e_model::MODEL_3B; break;
            case 32: model.type = e_model::MODEL_7B; break;
            case 40: model.type = e_model::MODEL_13B; break;
            case 60: model.type = e_model::MODEL_30B; break;
            case 80: model.type = e_model::MODEL_65B; break;
            default:
                {
                    if (hparams.n_layer < 32) {
                        model.type = e_model::MODEL_7B;
                    }
                } break;
        }

        hparams.n_ctx = n_ctx;

        // LLaMAv2
        // TODO: temporary until GGUF
        //patch for llama2 gqa
        if (model.type == e_model::MODEL_65B && hparams.n_mult >= 4096) {
            fprintf(stderr, "%s: Applying KCPP Patch for 70B model, setting GQA to 8\n", __func__);
            n_gqa = 8;
        }
        LLAMA_ASSERT(hparams.n_head % n_gqa == 0);
        hparams.n_head_kv = hparams.n_head / n_gqa;
        if (model.type == e_model::MODEL_65B && n_gqa == 8) {
            fprintf(stderr, "%s: warning: assuming 70B model based on GQA == %d\n", __func__, n_gqa);
            model.type = e_model::MODEL_70B;
            hparams.f_ffn_mult = 1.3f; // from the params.json of the 70B model
        }

        hparams.rope_freq_base  = rope_freq_base;
        hparams.rope_freq_scale = rope_freq_scale;
    }

    // ref: https://github.com/facebookresearch/llama/blob/6c7fe276574e78057f917549435a2554000a876d/llama/model.py#L194-L199
    const uint32_t n_ff_raw  = 2*(4*hparams.n_embd)/3;
    const uint32_t n_ff_mult = hparams.f_ffn_mult*n_ff_raw;
    const uint32_t n_ff      = ((n_ff_mult + hparams.n_mult - 1)/hparams.n_mult)*hparams.n_mult;
    //const uint32_t n_ff = 28672;

    {
        fprintf(stderr, "%s: format     = %s\n",   __func__, llama_file_version_name(file_version));
        fprintf(stderr, "%s: n_vocab    = %u\n",   __func__, hparams.n_vocab);
        fprintf(stderr, "%s: n_ctx      = %u\n",   __func__, hparams.n_ctx);
        fprintf(stderr, "%s: n_embd     = %u\n",   __func__, hparams.n_embd);
        fprintf(stderr, "%s: n_mult     = %u\n",   __func__, hparams.n_mult);
        fprintf(stderr, "%s: n_head     = %u\n",   __func__, hparams.n_head);
        fprintf(stderr, "%s: n_head_kv  = %u\n",   __func__, hparams.n_head_kv);
        fprintf(stderr, "%s: n_layer    = %u\n",   __func__, hparams.n_layer);
        fprintf(stderr, "%s: n_rot      = %u\n",   __func__, hparams.n_rot); // a.k.a. n_embd_head, n_head_dim
        fprintf(stderr, "%s: n_gqa      = %u\n",   __func__, hparams.n_gqa());
        fprintf(stderr, "%s: rnorm_eps  = %.1e\n", __func__, hparams.f_rms_norm_eps);
        fprintf(stderr, "%s: n_ff       = %u\n",   __func__, n_ff);
        fprintf(stderr, "%s: freq_base  = %.1f\n", __func__, hparams.rope_freq_base);
        fprintf(stderr, "%s: freq_scale = %g\n",   __func__, hparams.rope_freq_scale);
        fprintf(stderr, "%s: ftype      = %u (%s)\n", __func__, hparams.ftype, llama_ftype_name(hparams.ftype));
        fprintf(stderr, "%s: model size = %s\n",   __func__, llama_model_type_name(model.type));
    }

    if (file_version < LLAMA_FILE_VERSION_GGJT_V2) {
        if (hparams.ftype != LLAMA_FTYPE_ALL_F32     &&
            hparams.ftype != LLAMA_FTYPE_MOSTLY_F16  &&
            hparams.ftype != LLAMA_FTYPE_MOSTLY_Q8_0) {
            printf("\nthis format is no longer supported (see https://github.com/ggerganov/llama.cpp/pull/1405)");
        }
    }

    if (file_version < LLAMA_FILE_VERSION_GGJT_V3) {
        if (hparams.ftype == LLAMA_FTYPE_MOSTLY_Q4_0 ||
            hparams.ftype == LLAMA_FTYPE_MOSTLY_Q4_1 ||
            hparams.ftype == LLAMA_FTYPE_MOSTLY_Q8_0) {
            printf("\nthis format is no longer supported (see https://github.com/ggerganov/llama.cpp/pull/1508)");
        }
    }

    if (vocab_only) {
        return;
    }

    auto & ctx = model.ctx;

    size_t ctx_size;
    size_t mmapped_size;
    ml->calc_sizes(&ctx_size, &mmapped_size);
    fprintf(stderr, "%s: ggml ctx size = %7.2f MB\n", __func__, ctx_size/1024.0/1024.0);

    // create the ggml context
    {
        model.buf.resize(ctx_size);
        if (use_mlock) {
            model.mlock_buf.init   (model.buf.addr);
            model.mlock_buf.grow_to(model.buf.size);
        }

        struct ggml_init_params params = {
            /*.mem_size   =*/ model.buf.size,
            /*.mem_buffer =*/ model.buf.addr,
            /*.no_alloc   =*/ ml->use_mmap,
        };

        model.ctx = ggml_init(params);
        if (!model.ctx) {
            throw std::runtime_error(format("ggml_init() failed"));
        }
    }

    (void) main_gpu;
#if defined(GGML_USE_CUBLAS)
    fprintf(stderr, "%s: using CUDA for GPU acceleration\n", __func__);
    ggml_cuda_set_main_device(main_gpu);
#define LLAMA_BACKEND_OFFLOAD       GGML_BACKEND_GPU
#define LLAMA_BACKEND_OFFLOAD_SPLIT GGML_BACKEND_GPU_SPLIT
#elif defined(GGML_USE_CLBLAST)
    fprintf(stderr, "%s: using OpenCL for GPU acceleration\n", __func__);
#define LLAMA_BACKEND_OFFLOAD       GGML_BACKEND_GPU
#define LLAMA_BACKEND_OFFLOAD_SPLIT GGML_BACKEND_GPU
#else
#define LLAMA_BACKEND_OFFLOAD       GGML_BACKEND_CPU
#define LLAMA_BACKEND_OFFLOAD_SPLIT GGML_BACKEND_CPU
#endif

    // prepare memory for the weights
    size_t vram_weights = 0;
    size_t vram_scratch = 0;
    {
        const uint32_t n_embd     = hparams.n_embd;
        const uint32_t n_embd_gqa = hparams.n_embd_gqa();
        const uint32_t n_layer    = hparams.n_layer;
        const uint32_t n_vocab    = hparams.n_vocab;

        ml->ggml_ctx = ctx;

        model.tok_embeddings = ml->get_tensor("tok_embeddings.weight", {n_embd, n_vocab}, GGML_BACKEND_CPU);

        // "output" tensor
        {
            ggml_backend backend_norm;
            ggml_backend backend_output;
            if (n_gpu_layers > int(n_layer)) { // NOLINT
                // norm is not performance relevant on its own but keeping it in VRAM reduces data copying
                // on Windows however this is detrimental unless everything is on the GPU
#ifndef _WIN32
                backend_norm = low_vram ? GGML_BACKEND_CPU : LLAMA_BACKEND_OFFLOAD;
#else
                backend_norm = low_vram || n_gpu_layers <= (int) n_layer + 2 ? GGML_BACKEND_CPU : LLAMA_BACKEND_OFFLOAD;
#endif // _WIN32

                backend_output = LLAMA_BACKEND_OFFLOAD_SPLIT;
            } else {
                backend_norm = GGML_BACKEND_CPU;
                backend_output = GGML_BACKEND_CPU;
            }

            model.norm   = ml->get_tensor("norm.weight",   {n_embd},          backend_norm);
            model.output = ml->get_tensor("output.weight", {n_embd, n_vocab}, backend_output);
            if (backend_norm == GGML_BACKEND_GPU) {
                vram_weights += ggml_nbytes(model.norm);
            }
            if (backend_output == GGML_BACKEND_GPU_SPLIT) {
                vram_weights += ggml_nbytes(model.output);
            }
        }

        const int i_gpu_start = n_layer - n_gpu_layers;

        model.layers.resize(n_layer);
        for (uint32_t i = 0; i < n_layer; ++i) {
            const ggml_backend backend = int(i) < i_gpu_start ? GGML_BACKEND_CPU : LLAMA_BACKEND_OFFLOAD; // NOLINT
            const ggml_backend backend_split = int(i) < i_gpu_start ? GGML_BACKEND_CPU : LLAMA_BACKEND_OFFLOAD_SPLIT; // NOLINT

            auto & layer = model.layers[i];

            std::string layers_i = "layers." + std::to_string(i);

            layer.attention_norm = ml->get_tensor(layers_i + ".attention_norm.weight", {n_embd}, backend);

            layer.wq = ml->get_tensor(layers_i + ".attention.wq.weight", {n_embd, n_embd},     backend_split);
            layer.wk = ml->get_tensor(layers_i + ".attention.wk.weight", {n_embd, n_embd_gqa}, backend_split);
            layer.wv = ml->get_tensor(layers_i + ".attention.wv.weight", {n_embd, n_embd_gqa}, backend_split);
            layer.wo = ml->get_tensor(layers_i + ".attention.wo.weight", {n_embd, n_embd},     backend_split);

            layer.ffn_norm = ml->get_tensor(layers_i + ".ffn_norm.weight", {n_embd}, backend);

            layer.w1 = ml->get_tensor(layers_i + ".feed_forward.w1.weight", {n_embd,   n_ff}, backend_split);
            layer.w2 = ml->get_tensor(layers_i + ".feed_forward.w2.weight", {  n_ff, n_embd}, backend_split);
            layer.w3 = ml->get_tensor(layers_i + ".feed_forward.w3.weight", {n_embd,   n_ff}, backend_split);

            if (backend == GGML_BACKEND_GPU) {
                vram_weights +=
                    ggml_nbytes(layer.attention_norm) + ggml_nbytes(layer.wq) + ggml_nbytes(layer.wk)             +
                    ggml_nbytes(layer.wv)             + ggml_nbytes(layer.wo) + ggml_nbytes(layer.ffn_norm) +
                    ggml_nbytes(layer.w1)             + ggml_nbytes(layer.w2) + ggml_nbytes(layer.w3);
            }
        }
    }

    ml->done_getting_tensors();

    // print memory requirements
    {
        const size_t scale = memory_type == GGML_TYPE_F32 ? 2 : 1;

        // this is the total memory required to run the inference
        const size_t mem_required =
            ctx_size +
            mmapped_size - vram_weights + // weights in VRAM not in memory
            blasbatchmul*MEM_REQ_SCRATCH0(hparams.n_ctx).at(model.type) +
            blasbatchmul*MEM_REQ_SCRATCH1().at(model.type) +
            blasbatchmul*MEM_REQ_EVAL().at(model.type);

        // this is the memory required by one llama_state
        const size_t mem_required_state =
            scale*hparams.kv_size();

        fprintf(stderr, "%s: mem required  = %7.2f MB (+ %7.2f MB per state)\n", __func__,
                mem_required / 1024.0 / 1024.0, mem_required_state / 1024.0 / 1024.0);

        (void) vram_scratch;
        (void) n_batch;
#ifdef GGML_USE_CUBLAS
        if (low_vram) {
            fprintf(stderr, "%s: not allocating a VRAM scratch buffer due to low VRAM option\n", __func__);
            ggml_cuda_set_scratch_size(0); // disable scratch
        } else {
            const size_t vram_scratch_base = VRAM_REQ_SCRATCH_BASE().at(model.type);
            const size_t vram_scratch_per_context = VRAM_REQ_SCRATCH_PER_CONTEXT().at(model.type);
            vram_scratch = n_batch * (vram_scratch_base + n_ctx * vram_scratch_per_context);
            ggml_cuda_set_scratch_size(vram_scratch);
            if (n_gpu_layers > 0) {
                fprintf(stderr, "%s: allocating batch_size x (%zd kB + n_ctx x %zd B) = %zd MB VRAM for the scratch buffer\n",
                        __func__, vram_scratch_base / kB, vram_scratch_per_context,
                        (vram_scratch + MB - 1) / MB); // round up
            }
        }
#endif // GGML_USE_CUBLAS

#if defined(GGML_USE_CUBLAS) || defined(GGML_USE_CLBLAST)
        const int n_gpu = std::min(n_gpu_layers, int(hparams.n_layer));

        fprintf(stderr, "%s: offloading %d repeating layers to GPU\n", __func__, n_gpu);
        if (n_gpu_layers > (int) hparams.n_layer) {
            fprintf(stderr, "%s: offloading non-repeating layers to GPU\n", __func__);
        }
        size_t vram_kv_cache = 0;

#ifdef GGML_USE_CUBLAS
        const int max_backend_supported_layers = hparams.n_layer + 3;
        const int max_offloadable_layers = low_vram ? hparams.n_layer + 1 : hparams.n_layer + 3;
        if (n_gpu_layers > (int) hparams.n_layer + 1) {
            if (low_vram) {
                fprintf(stderr, "%s: cannot offload v cache to GPU due to low VRAM option\n", __func__);
            } else {
                fprintf(stderr, "%s: offloading v cache to GPU\n", __func__);
                vram_kv_cache += hparams.kv_size() / 2;
            }
        }
        if (n_gpu_layers > (int) hparams.n_layer + 2) {
            if (low_vram) {
                fprintf(stderr, "%s: cannot offload k cache to GPU due to low VRAM option\n", __func__);
            } else {
                fprintf(stderr, "%s: offloading k cache to GPU\n", __func__);
                vram_kv_cache += hparams.kv_size() / 2;
            }
        }
#elif defined(GGML_USE_CLBLAST)
        const int max_backend_supported_layers = hparams.n_layer + 1;
        const int max_offloadable_layers = hparams.n_layer + 1;
#endif // GGML_USE_CUBLAS

        fprintf(stderr, "%s: offloaded %d/%d layers to GPU\n",
                __func__, std::min(n_gpu_layers, max_offloadable_layers), max_backend_supported_layers);
        fprintf(stderr, "%s: total VRAM used: %zu MB\n",
                __func__, (vram_weights + vram_scratch + vram_kv_cache + MB - 1) / MB); // round up
#else
        (void) n_gpu_layers;
#endif // defined(GGML_USE_CUBLAS) || defined(GGML_USE_CLBLAST)
    }

    // populate `tensors_by_name`
    for (llama_load_tensor & lt : ml->tensors_map.tensors) {
        model.tensors_by_name.emplace_back(lt.name, lt.ggml_tensor);
    }

    (void) tensor_split;
#if defined(GGML_USE_CUBLAS)
    {
        ggml_cuda_set_tensor_split(tensor_split);
    }
#endif

    ml->load_all_data(progress_callback, progress_callback_user_data, use_mlock ? &model.mlock_mmap : NULL);

    if (progress_callback) {
        progress_callback(1.0f, progress_callback_user_data);
    }

    model.mapping = std::move(ml->mapping);

    // loading time will be recalculate after the first eval, so
    // we take page faults deferred by mmap() into consideration
    model.t_load_us = ggml_time_us() - model.t_start_us;
}

static bool llama_model_load(
        const std::string & fname,
        llama_model & model,
        llama_vocab & vocab,
        int n_ctx,
        int n_batch,
        int n_gqa,
        float rms_norm_eps,
        int n_gpu_layers,
        int main_gpu,
        const float * tensor_split,
        float rope_freq_base,
        float rope_freq_scale,
        bool low_vram,
        ggml_type memory_type,
        bool use_mmap,
        bool use_mlock,
        bool vocab_only,
        llama_progress_callback progress_callback,
        void *progress_callback_user_data) {
    try {
        llama_model_load_internal(fname, model, vocab, n_ctx, n_batch, n_gqa, rms_norm_eps, n_gpu_layers, main_gpu, tensor_split, rope_freq_base, rope_freq_scale, low_vram, memory_type,
                                  use_mmap, use_mlock, vocab_only, progress_callback, progress_callback_user_data);
        return true;
    } catch (const std::exception & err) {
        fprintf(stderr, "error loading model: %s\n", err.what());
        return false;
    }
}

// evaluate the transformer
//
//   - lctx:      llama context
//   - tokens:    new batch of tokens to process
//   - embd       embeddings input
//   - n_tokens   number of tokens
//   - n_past:    the context size so far
//   - n_threads: number of threads to use
//
static bool llama_eval_internal(
         llama_context & lctx,
     const llama_token * tokens,
           const float * embd,
                   int   n_tokens,
                   int   n_past,
                   int   n_threads,
            const char * cgraph_fname) {

    LLAMA_ASSERT((!tokens && embd) || (tokens && !embd));

#ifdef GGML_USE_MPI
    ggml_mpi_eval_init(lctx.ctx_mpi, &n_tokens, &n_past, &n_threads);
#endif

    const int64_t t_start_us = ggml_time_us();

    const int N = n_tokens;

    const auto & model   = lctx.model;
    const auto & hparams = model.hparams;

    const auto & kv_self = lctx.kv_self;

    LLAMA_ASSERT(!!kv_self.ctx);

    const int64_t n_embd      = hparams.n_embd;
    const int64_t n_layer     = hparams.n_layer;
    const int64_t n_ctx       = hparams.n_ctx;
    const int64_t n_head      = hparams.n_head;
    const int64_t n_head_kv   = hparams.n_head_kv;
    const int64_t n_embd_head = hparams.n_embd_head();
    const int64_t n_vocab     = hparams.n_vocab;
    const int64_t n_embd_gqa  = hparams.n_embd_gqa();


    LLAMA_ASSERT(n_embd_head == hparams.n_rot);

    const float freq_base  = hparams.rope_freq_base;
    const float freq_scale = hparams.rope_freq_scale;
    const float rms_norm_eps = hparams.f_rms_norm_eps;

    const int n_gpu_layers = model.n_gpu_layers;

    auto & mem_per_token = lctx.mem_per_token;
    auto & buf_compute   = lctx.buf_compute;

    struct ggml_init_params params = {
        /*.mem_size   =*/ buf_compute.size,
        /*.mem_buffer =*/ buf_compute.addr,
        /*.no_alloc   =*/ false,
    };

    struct ggml_context * ctx0 = ggml_init(params);

    ggml_cgraph * gf = ggml_new_graph(ctx0);

    // for big prompts, if BLAS is enabled, it is better to use only one thread
    // otherwise, the threads are spin-lock waiting for the BLAS calls and are degrading the performance
    n_threads = N >= 32 && ggml_cpu_has_blas() && !ggml_cpu_has_gpublas() ? 1 : n_threads;

    struct ggml_tensor * cur;
    struct ggml_tensor * inpL;

    if (tokens) {
        struct ggml_tensor * inp_tokens = ggml_new_tensor_1d(ctx0, GGML_TYPE_I32, N);
        memcpy(inp_tokens->data, tokens, N*ggml_element_size(inp_tokens));
        ggml_set_name(inp_tokens, "inp_tokens");

        inpL = ggml_get_rows(ctx0, model.tok_embeddings, inp_tokens);
    } else {
#ifdef GGML_USE_MPI
        GGML_ASSERT(false && "not implemented");
#endif

        inpL = ggml_new_tensor_2d(ctx0, GGML_TYPE_F32, n_embd, N);
        memcpy(inpL->data, embd, N * n_embd * ggml_element_size(inpL));
    }

    const int i_gpu_start = n_layer - n_gpu_layers;
    (void) i_gpu_start;

    // offload functions set the tensor output backend to GPU
    // tensors are GPU-accelerated if any input or the output has been offloaded
    //
    // with the low VRAM option VRAM scratch is disabled in llama_load_model_internal
    // in that case ggml_cuda_assign_buffers has no effect
    offload_func_t offload_func_nr = llama_nop; // nr = non-repeating
    offload_func_t offload_func_kq = llama_nop;
    offload_func_t offload_func_v  = llama_nop;

#ifdef GGML_USE_CUBLAS
    if (n_gpu_layers > n_layer) {
        offload_func_nr = ggml_cuda_assign_buffers;
    }
    if (n_gpu_layers > n_layer + 1) {
        offload_func_v  = ggml_cuda_assign_buffers;
    }
    if (n_gpu_layers > n_layer + 2) {
        offload_func_kq = ggml_cuda_assign_buffers;
    }
#endif // GGML_USE_CUBLAS

    for (int il = 0; il < n_layer; ++il) {
        ggml_format_name(inpL, "layer_inp_%d", il);

        offload_func_t offload_func = llama_nop;

#ifdef GGML_USE_CUBLAS
        if (il >= i_gpu_start) {
            offload_func = ggml_cuda_assign_buffers;
        }
#endif // GGML_USE_CUBLAS

        struct ggml_tensor * inpSA = inpL;

        lctx.use_buf(ctx0, 0);

        // norm
        {
            cur = ggml_rms_norm(ctx0, inpL, rms_norm_eps);
            offload_func(cur);
            ggml_set_name(cur, "rms_norm_0");

            // cur = cur*attention_norm(broadcasted)
            cur = ggml_mul(ctx0, cur, model.layers[il].attention_norm);
            offload_func(cur);
            ggml_set_name(cur, "attention_norm_0");
        }

        // self-attention
        {
            // compute Q and K and RoPE them
            struct ggml_tensor * tmpk = ggml_mul_mat(ctx0, model.layers[il].wk, cur);
            offload_func_kq(tmpk);
            ggml_set_name(tmpk, "tmpk");

            struct ggml_tensor * tmpq = ggml_mul_mat(ctx0, model.layers[il].wq, cur);
            offload_func_kq(tmpq);
            ggml_set_name(tmpq, "tmpq");

            struct ggml_tensor * Kcur = ggml_rope_custom_inplace(ctx0, ggml_reshape_3d(ctx0, tmpk, n_embd_head, n_head_kv, N), n_past, n_embd_head, 0, 0, freq_base, freq_scale);
            offload_func_kq(Kcur);
            ggml_set_name(Kcur, "Kcur");

            struct ggml_tensor * Qcur = ggml_rope_custom_inplace(ctx0, ggml_reshape_3d(ctx0, tmpq, n_embd_head, n_head, N),    n_past, n_embd_head, 0, 0, freq_base, freq_scale);
            offload_func_kq(Qcur);
            ggml_set_name(Qcur, "Qcur");

            // store key and value to memory
            {
                // compute the transposed [N, n_embd] V matrix

                struct ggml_tensor * tmpv = ggml_mul_mat(ctx0, model.layers[il].wv, cur);
                offload_func_v(tmpv);
                ggml_set_name(tmpv, "tmpv");

                struct ggml_tensor * Vcur = ggml_transpose(ctx0, ggml_reshape_2d(ctx0, tmpv, n_embd_gqa, N));
                offload_func_v(Vcur);
                ggml_set_name(Vcur, "Vcur");

                struct ggml_tensor * k = ggml_view_1d(ctx0, kv_self.k, N*n_embd_gqa, (ggml_element_size(kv_self.k)*n_embd_gqa)*(il*n_ctx + n_past));
                offload_func_kq(k);
                ggml_set_name(k, "k");

                struct ggml_tensor * v = ggml_view_2d(ctx0, kv_self.v, N, n_embd_gqa,
                        (   n_ctx)*ggml_element_size(kv_self.v),
                        (il*n_ctx)*ggml_element_size(kv_self.v)*n_embd_gqa + n_past*ggml_element_size(kv_self.v));
                offload_func_v(v);
                ggml_set_name(v, "v");

                // important: storing RoPE-ed version of K in the KV cache!
                ggml_build_forward_expand(gf, ggml_cpy(ctx0, Kcur, k));
                ggml_build_forward_expand(gf, ggml_cpy(ctx0, Vcur, v));
            }

            struct ggml_tensor * Q =
                ggml_permute(ctx0,
                        Qcur,
                        0, 2, 1, 3);
            offload_func_kq(Q);
            ggml_set_name(Q, "Q");

            struct ggml_tensor * K =
                ggml_permute(ctx0,
                        ggml_reshape_3d(ctx0,
                            ggml_view_1d(ctx0, kv_self.k, (n_past + N)*n_embd_gqa, il*n_ctx*ggml_element_size(kv_self.k)*n_embd_gqa),
                            n_embd_head, n_head_kv, n_past + N),
                        0, 2, 1, 3);
            offload_func_kq(K);
            ggml_set_name(K, "K");

            // K * Q
            struct ggml_tensor * KQ = ggml_mul_mat(ctx0, K, Q);
            offload_func_kq(KQ);
            ggml_set_name(KQ, "KQ");

            // KQ_scaled = KQ / sqrt(n_embd_head)
            struct ggml_tensor * KQ_scale = ggml_new_f32(ctx0, 1.0f/sqrtf(float(n_embd)/n_head));
            ggml_set_name(KQ_scale, "1/sqrt(n_embd_head)");

            // KQ_scaled shape [n_past + N, N, n_head, 1]
            struct ggml_tensor * KQ_scaled = ggml_scale_inplace(ctx0, KQ, KQ_scale);
            offload_func_kq(KQ_scaled);
            ggml_set_name(KQ_scaled, "KQ_scaled");

            // KQ_masked = mask_past(KQ_scaled)
            struct ggml_tensor * KQ_masked = ggml_diag_mask_inf_inplace(ctx0, KQ_scaled, n_past);
            offload_func_kq(KQ_masked);
            ggml_set_name(KQ_masked, "KQ_masked");

            // KQ = soft_max(KQ_masked)
            struct ggml_tensor * KQ_soft_max = ggml_soft_max_inplace(ctx0, KQ_masked);
            offload_func_v(KQ_soft_max);
            ggml_set_name(KQ_soft_max, "KQ_soft_max");

            // split cached V into n_head heads
            struct ggml_tensor * V =
                ggml_view_3d(ctx0, kv_self.v,
                        n_past + N, n_embd_head, n_head_kv,
                        n_ctx*ggml_element_size(kv_self.v),
                        n_ctx*ggml_element_size(kv_self.v)*n_embd_head,
                        n_ctx*ggml_element_size(kv_self.v)*n_embd_gqa*il);
            offload_func_v(V);
            ggml_set_name(V, "V");

#if 1
            struct ggml_tensor * KQV = ggml_mul_mat(ctx0, V, KQ_soft_max);
            offload_func_v(KQV);
            ggml_set_name(KQV, "KQV");
#else
            // make V contiguous in memory to speed up the matmul, however we waste time on the copy
            // on M1 this is faster for the perplexity computation, but ~5% slower for the single-token generation
            // is there a better way?
            struct ggml_tensor * V_cont = ggml_cpy(ctx0, V, ggml_new_tensor_3d(ctx0, kv_self.v->type, n_past + N, n_embd_head, n_head));
            struct ggml_tensor * KQV = ggml_mul_mat(ctx0, V_cont, KQ_soft_max);
#endif

            // KQV_merged = KQV.permute(0, 2, 1, 3)
            struct ggml_tensor * KQV_merged = ggml_permute(ctx0, KQV, 0, 2, 1, 3);
            offload_func_v(KQV_merged);
            ggml_set_name(KQV_merged, "KQV_merged");

            // cur = KQV_merged.contiguous().view(n_embd, N)
            cur = ggml_cpy(ctx0,
                    KQV_merged,
                    ggml_new_tensor_2d(ctx0, GGML_TYPE_F32, n_embd, N));
            offload_func_v(cur);
            ggml_set_name(cur, "KQV_merged_contiguous");

            // projection (no bias)
            cur = ggml_mul_mat(ctx0,
                    model.layers[il].wo,
                    cur);
            offload_func(cur);
            ggml_set_name(cur, "result_wo");
        }

        lctx.use_buf(ctx0, 1);

        struct ggml_tensor * inpFF = ggml_add(ctx0, cur, inpSA);
        offload_func(inpFF);
        ggml_set_name(inpFF, "inpFF");

        // feed-forward network
        {
            // norm
            {
                cur = ggml_rms_norm(ctx0, inpFF, rms_norm_eps);
                offload_func(cur);
                ggml_set_name(cur, "rms_norm_1");

                // cur = cur*ffn_norm(broadcasted)
                cur = ggml_mul(ctx0, cur, model.layers[il].ffn_norm);
                offload_func(cur);
                ggml_set_name(cur, "ffn_norm");
            }

            struct ggml_tensor * tmp = ggml_mul_mat(ctx0,
                    model.layers[il].w3,
                    cur);
            offload_func(tmp);
            ggml_set_name(tmp, "result_w3");

            cur = ggml_mul_mat(ctx0,
                    model.layers[il].w1,
                    cur);
            offload_func(cur);
            ggml_set_name(cur, "result_w1");

            // SILU activation
            cur = ggml_silu(ctx0, cur);
            offload_func(cur);
            ggml_set_name(cur, "silu");

            cur = ggml_mul(ctx0, cur, tmp);
            offload_func(cur);
            ggml_set_name(cur, "silu_x_result_w3");

            cur = ggml_mul_mat(ctx0,
                    model.layers[il].w2,
                    cur);
            offload_func(cur);
            ggml_set_name(cur, "result_w2");
        }

        cur = ggml_add(ctx0, cur, inpFF);
        offload_func(cur);
        ggml_set_name(cur, "inpFF_+_result_w2");

        // input for next layer
        inpL = cur;
    }

    lctx.use_buf(ctx0, 0);

    // used at the end to optionally extract the embeddings
    struct ggml_tensor * embeddings = NULL;

    // norm
    {
        cur = ggml_rms_norm(ctx0, inpL, rms_norm_eps);
        offload_func_nr(cur);
        ggml_set_name(cur, "rms_norm_2");

        // cur = cur*norm(broadcasted)
        cur = ggml_mul(ctx0, cur, model.norm);
        // offload_func_nr(cur); // TODO CPU + GPU mirrored backend
        ggml_set_name(cur, "result_norm");

        embeddings = cur;
    }

    // lm_head
    cur = ggml_mul_mat(ctx0, model.output, cur);
    ggml_set_name(cur, "result_output");

    lctx.use_buf(ctx0, -1);

    // logits -> probs
    //cur = ggml_soft_max_inplace(ctx0, cur);

    // run the computation
    ggml_build_forward_expand(gf, cur);

    // fprintf(stderr, "graph build time: %.3f ms (%d nodes, %d leafs)\n", (ggml_time_us() - t_start_us)/1000.0, gf.n_nodes, gf.n_leafs);

#if GGML_USE_MPI
    ggml_mpi_graph_compute_pre(lctx.ctx_mpi, gf, n_layer);
#endif

#ifdef GGML_USE_METAL
    if (lctx.ctx_metal && N == 1) {
        // TODO: disabled until #2413 is resolved
        //if (!ggml_metal_if_optimized(lctx.ctx_metal)) {
        //    ggml_metal_graph_find_concurrency(lctx.ctx_metal, gf);
        //}
        ggml_metal_set_n_cb     (lctx.ctx_metal, n_threads);
        ggml_metal_graph_compute(lctx.ctx_metal, gf);
        ggml_metal_get_tensor   (lctx.ctx_metal, cur);
    } else {
        // IMPORTANT:
        // Since we don't have efficient Matrix x Matrix Metal multiplication yet, we fallback to vanilla
        // ggml_graph_compute(). It uses Apple's Accelerate CBLAS API which takes advantage of the ANE or the AMX
        // coprocessor.
        //
        // When we implement Matrix x Matrix Metal multiplication, we can avoid this branch.
        // But for now, we have focused only on Matrix x Vector Metal multiplication.
        //
        // TODO: avoid these syncs via shared memory (ref #1696)
        //
        if (lctx.ctx_metal) {
            // We need to sync the GPU KV cache with the CPU KV cache
            ggml_metal_get_tensor(lctx.ctx_metal, kv_self.k);
            ggml_metal_get_tensor(lctx.ctx_metal, kv_self.v);
        }

        ggml_graph_compute_helper(lctx.work_buffer, gf, n_threads);
    }
#else
    ggml_graph_compute_helper(lctx.work_buffer, gf, n_threads);
#endif

#if GGML_USE_MPI
    ggml_mpi_graph_compute_post(lctx.ctx_mpi, gf, n_layer);
#endif

    // update kv token count
    lctx.kv_self.n = n_past + N;

    struct ggml_tensor * res = gf->nodes[gf->n_nodes - 1];

    if (cgraph_fname) {
        ggml_graph_export(gf, cgraph_fname);
    }

#ifdef GGML_PERF
    // print timing information per ggml operation (for debugging purposes)
    // requires GGML_PERF to be defined
    ggml_graph_print(gf);
#endif

    // plot the computation graph in dot format (for debugging purposes)
    //if (n_past%100 == 0) {
    //    ggml_graph_dump_dot(gf, NULL, "llama.dot");
    //}

    // extract logits
    {
        auto & logits_out = lctx.logits;

        if (lctx.logits_all) {
            logits_out.resize(n_vocab * N);
            memcpy(logits_out.data(), (float *) ggml_get_data(res), sizeof(float)*n_vocab*N);
        } else {
            // return result for just the last token
            logits_out.resize(n_vocab);
            memcpy(logits_out.data(), (float *) ggml_get_data(res) + (n_vocab*(N-1)), sizeof(float)*n_vocab);
        }
    }

    // extract embeddings
    if (!lctx.embedding.empty()) {
        auto & embedding_out = lctx.embedding;

        embedding_out.resize(n_embd);
        memcpy(embedding_out.data(), (float *) ggml_get_data(embeddings) + (n_embd*(N - 1)), sizeof(float)*n_embd);
    }

    if (mem_per_token == 0) {
        mem_per_token = ggml_used_mem(ctx0)/N;
    }

#if 0
    printf("\n%s: used_mem: eval ctx %.3f MB, scratch %.3f MB %.3f MB, work buf %.3f MB, n_past = %d, N = %d\n", __func__,
            ggml_used_mem(ctx0)/1024.0/1024.0,
            lctx.get_buf_max_mem(0)/1024.0/1024.0,
            lctx.get_buf_max_mem(1)/1024.0/1024.0,
            lctx.work_buffer.size()/1024.0/1024.0,
            n_past, N);
#endif

    ggml_free(ctx0);

    // measure the performance only for the single-token evals
    if (N == 1) {
        lctx.t_eval_us += ggml_time_us() - t_start_us;
        lctx.n_eval++;
    }
    else if (N > 1) {
        lctx.t_p_eval_us += ggml_time_us() - t_start_us;
        lctx.n_p_eval += N;
    }

    return true;
}

//
// tokenizer
//

static size_t utf8_len(char src) {
    const size_t lookup[] = { 1, 1, 1, 1, 1, 1, 1, 1, 1, 1, 1, 1, 2, 2, 3, 4 };
    uint8_t highbits = static_cast<uint8_t>(src) >> 4;
    return lookup[highbits];
}

struct llama_sp_symbol {
    using index = int;
    index prev;
    index next;
    const char * text;
    size_t n;
};

static_assert(std::is_trivially_copyable<llama_sp_symbol>::value, "llama_sp_symbol is not trivially copyable");

struct llama_sp_bigram {
    struct comparator {
        bool operator()(llama_sp_bigram & l, llama_sp_bigram & r) {
            return (l.score < r.score) || (l.score == r.score && l.left > r.left);
        }
    };
    using queue_storage = std::vector<llama_sp_bigram>;
    using queue = std::priority_queue<llama_sp_bigram, queue_storage, comparator>;
    llama_sp_symbol::index left;
    llama_sp_symbol::index right;
    float score;
    size_t size;
};

// original implementation:
// https://github.com/ggerganov/llama.cpp/commit/074bea2eb1f1349a0118239c4152914aecaa1be4
struct llama_tokenizer {
    llama_tokenizer(const llama_vocab & vocab): vocab_(vocab) {}

    void tokenize(const std::string & text, std::vector<llama_vocab::id> & output) {
        // split string into utf8 chars
        int index = 0;
        size_t offs = 0;
        while (offs < text.size()) {
            llama_sp_symbol sym;
            size_t char_len = std::min(text.size() - offs, utf8_len(text[offs]));
            sym.text = text.c_str() + offs;
            sym.n = char_len;
            offs += char_len;
            sym.prev = index - 1;
            sym.next = offs == text.size() ? -1 : index + 1;
            index++;
            symbols_.emplace_back(sym);
        }

        // seed the work queue with all possible 2-character tokens.
        for (size_t i = 1; i < symbols_.size(); ++i) {
            try_add_bigram(i - 1, i);
        }

        // keep substituting the highest frequency pairs for as long as we can.
        while (!work_queue_.empty()) {
            auto bigram = work_queue_.top();
            work_queue_.pop();

            auto & left_sym = symbols_[bigram.left];
            auto & right_sym = symbols_[bigram.right];

            // if one of the symbols already got merged, skip it.
            if (left_sym.n == 0 || right_sym.n == 0 ||
                left_sym.n + right_sym.n != bigram.size) {
                continue;
            }

            // merge the right sym into the left one
            left_sym.n += right_sym.n;
            right_sym.n = 0;

            //printf("left = '%*s' size = %zu\n", (int) left_sym.n, left_sym.text, bigram.size);

            // remove the right sym from the chain
            left_sym.next = right_sym.next;
            if (right_sym.next >= 0) {
                symbols_[right_sym.next].prev = bigram.left;
            }

            // find more substitutions
            try_add_bigram(left_sym.prev, bigram.left);
            try_add_bigram(bigram.left, left_sym.next);
        }

        for (int i = 0; i != -1; i = symbols_[i].next) {
            auto & symbol = symbols_[i];
            auto token = vocab_.token_to_id.find(std::string(symbol.text, symbol.n));

            if (token == vocab_.token_to_id.end()) {
                // output any symbols that did not form tokens as bytes.
                for (int j = 0; j < (int) symbol.n; ++j) {
                    // NOTE: old version, before #2420 - not sure what are the implications of this
                    //llama_vocab::id token_id = static_cast<uint8_t>(symbol.text[j]) + 3;
                    llama_vocab::id token_id = vocab_.token_to_id.at(std::string(1, symbol.text[j]));
                    output.push_back(token_id);
                }
            } else {
                output.push_back((*token).second);
            }
        }
    }

private:
    void try_add_bigram(int left, int right) {
        if (left == -1 || right == -1) {
            return;
        }

        const std::string text = std::string(symbols_[left].text, symbols_[left].n + symbols_[right].n);
        auto token = vocab_.token_to_id.find(text);

        if (token == vocab_.token_to_id.end()) {
            return;
        }

        if (static_cast<size_t>((*token).second) >= vocab_.id_to_token.size()) {
            return;
        }

        const auto &tok_score = vocab_.id_to_token[(*token).second];

        llama_sp_bigram bigram;
        bigram.left = left;
        bigram.right = right;
        bigram.score = tok_score.score;
        bigram.size = text.size();
        work_queue_.push(bigram);
    }

    const llama_vocab & vocab_;
    std::vector<llama_sp_symbol> symbols_;
    llama_sp_bigram::queue work_queue_;
};

static std::vector<llama_vocab::id> llama_tokenize(const llama_vocab & vocab, const std::string & text, bool bos) {
    llama_tokenizer tokenizer(vocab);
    std::vector<llama_vocab::id> output;

    if (text.empty()) {
        return output;
    }

    if (bos) {
        output.push_back(llama_token_bos());
    }

    tokenizer.tokenize(text, output);
    return output;
}

//
// grammar - internal
//

struct llama_grammar {
    const std::vector<std::vector<llama_grammar_element>>   rules;
    std::vector<std::vector<const llama_grammar_element *>> stacks;
};

struct llama_grammar_candidate {
    size_t           index;
    const uint32_t * code_points;
};

// NOTE: assumes valid utf8 (but checks for overrun)
// adds a terminating 0 for use as pointer
std::vector<uint32_t> decode_utf8(const char * src) {
    static const int      lookup[] = { 1, 1, 1, 1, 1, 1, 1, 1, 1, 1, 1, 1, 2, 2, 3, 4 };
    const char          * pos      = src;
    std::vector<uint32_t> code_points;
    while (*pos != 0) {
        uint8_t  first_byte = static_cast<uint8_t>(*pos);
        uint8_t  highbits   = first_byte >> 4;
        int      len        = lookup[highbits];
        uint8_t  mask       = (1 << (8 - len)) - 1;
        uint32_t value      = first_byte & mask;
        const char * end    = pos + len; // may overrun!
        ++pos;
        for ( ; pos < end && *pos != 0; ++pos) {
            value = (value << 6) + (static_cast<uint8_t>(*pos) & 0x3F);
        }
        code_points.push_back(value);
    }
    code_points.push_back(0);
    return code_points;
}

// returns true iff pos points to the end of one of the definitions of a rule
static bool llama_grammar_is_end_of_sequence(const llama_grammar_element * pos) {
    switch (pos->type) {
        case LLAMA_GRETYPE_END: return true;
        case LLAMA_GRETYPE_ALT: return true;
        default:                return false;
    }
}

// returns true iff chr satisfies the char range at pos (regular or inverse range)
// asserts that pos is pointing to a char range element
static std::pair<bool, const llama_grammar_element *> llama_grammar_match_char(
        const llama_grammar_element * pos,
        const uint32_t                chr) {

    bool found            = false;
    bool is_positive_char = pos->type == LLAMA_GRETYPE_CHAR;
    LLAMA_ASSERT(is_positive_char || pos->type == LLAMA_GRETYPE_CHAR_NOT);

    do {
        if (pos[1].type == LLAMA_GRETYPE_CHAR_RNG_UPPER) {
            // inclusive range, e.g. [a-z]
            found = found || (pos->value <= chr && chr <= pos[1].value);
            pos += 2;
        } else {
            // exact char match, e.g. [a] or "a"
            found = found || pos->value == chr;
            pos += 1;
        }
    } while (pos->type == LLAMA_GRETYPE_CHAR_ALT);

    return std::make_pair(found == is_positive_char, pos);
}

// transforms a grammar pushdown stack into N possible stacks, all ending
// at a character range (terminal element)
static void llama_grammar_advance_stack(
        const std::vector<std::vector<llama_grammar_element>>   & rules,
        const std::vector<const llama_grammar_element *>        & stack,
        std::vector<std::vector<const llama_grammar_element *>> & new_stacks) {

    if (stack.empty()) {
        new_stacks.push_back(stack);
        return;
    }

    const llama_grammar_element * pos = stack.back();

    switch (pos->type) {
        case LLAMA_GRETYPE_RULE_REF: {
            const size_t                  rule_id = static_cast<size_t>(pos->value);
            const llama_grammar_element * subpos  = rules[rule_id].data();
            do {
                // init new stack without the top (pos)
                std::vector<const llama_grammar_element *> new_stack(stack.begin(), stack.end() - 1);
                if (!llama_grammar_is_end_of_sequence(pos + 1)) {
                    // if this rule ref is followed by another element, add that to stack
                    new_stack.push_back(pos + 1);
                }
                if (!llama_grammar_is_end_of_sequence(subpos)) {
                    // if alternate is nonempty, add to stack
                    new_stack.push_back(subpos);
                }
                llama_grammar_advance_stack(rules, new_stack, new_stacks);
                while (!llama_grammar_is_end_of_sequence(subpos)) {
                    // scan to end of alternate def
                    subpos++;
                }
                if (subpos->type == LLAMA_GRETYPE_ALT) {
                    // there's another alternate def of this rule to process
                    subpos++;
                } else {
                    break;
                }
            } while (true);
            break;
        }
        case LLAMA_GRETYPE_CHAR:
        case LLAMA_GRETYPE_CHAR_NOT:
            new_stacks.push_back(stack);
            break;
        default:
            // end of alternate (LLAMA_GRETYPE_END, LLAMA_GRETYPE_ALT) or middle of char range
            // (LLAMA_GRETYPE_CHAR_ALT, LLAMA_GRETYPE_CHAR_RNG_UPPER); stack should never be left on
            // those
            LLAMA_ASSERT(false);
    }
}

// takes a set of possible pushdown stacks on a grammar, which are required to
// be positioned at a character range (see `llama_grammar_advance_stack`), and
// produces the N possible stacks if the given char is accepted at those
// positions
static std::vector<std::vector<const llama_grammar_element *>> llama_grammar_accept(
        const std::vector<std::vector<llama_grammar_element>>         & rules,
        const std::vector<std::vector<const llama_grammar_element *>> & stacks,
        const uint32_t                                                  chr) {

    std::vector<std::vector<const llama_grammar_element *>> new_stacks;

    for (const auto & stack : stacks) {
        if (stack.empty()) {
            continue;
        }

        auto match = llama_grammar_match_char(stack.back(), chr);
        if (match.first) {
            const llama_grammar_element * pos = match.second;

            // update top of stack to next element, if any
            std::vector<const llama_grammar_element *> new_stack(stack.begin(), stack.end() - 1);
            if (!llama_grammar_is_end_of_sequence(pos)) {
                new_stack.push_back(pos);
            }
            llama_grammar_advance_stack(rules, new_stack, new_stacks);
        }
    }

    return new_stacks;
}

static std::vector<llama_grammar_candidate> llama_grammar_reject_candidates(
        const std::vector<std::vector<llama_grammar_element>>         & rules,
        const std::vector<std::vector<const llama_grammar_element *>> & stacks,
        const std::vector<llama_grammar_candidate>                    & candidates);

static std::vector<llama_grammar_candidate> llama_grammar_reject_candidates_for_stack(
        const std::vector<std::vector<llama_grammar_element>> & rules,
        const std::vector<const llama_grammar_element *>      & stack,
        const std::vector<llama_grammar_candidate>            & candidates) {

    std::vector<llama_grammar_candidate> rejects;

    if (stack.empty()) {
        // accept nothing; EOS is handled elsewhere
        rejects.insert(rejects.end(), candidates.begin(), candidates.end());
        return rejects;
    }

    const llama_grammar_element * stack_pos = stack.back();

    std::vector<llama_grammar_candidate> next_candidates;
    for (auto tok : candidates) {
        if (llama_grammar_match_char(stack_pos, tok.code_points[0]).first) {
            if (tok.code_points[1] != 0) {
                next_candidates.push_back({ tok.index, tok.code_points + 1 });
            }
        } else {
            rejects.push_back(tok);
        }
    }

    auto stack_pos_after = llama_grammar_match_char(stack_pos, 0).second;

    // update top of stack to next element, if any
    std::vector<const llama_grammar_element *> stack_after(stack.begin(), stack.end() - 1);
    if (!llama_grammar_is_end_of_sequence(stack_pos_after)) {
        stack_after.push_back(stack_pos_after);
    }
    std::vector<std::vector<const llama_grammar_element *>> next_stacks;
    llama_grammar_advance_stack(rules, stack_after, next_stacks);

    auto next_rejects = llama_grammar_reject_candidates(rules, next_stacks, next_candidates);
    for (auto tok : next_rejects) {
        rejects.push_back({ tok.index, tok.code_points - 1 });
    }

    return rejects;
}

static std::vector<llama_grammar_candidate> llama_grammar_reject_candidates(
        const std::vector<std::vector<llama_grammar_element>>         & rules,
        const std::vector<std::vector<const llama_grammar_element *>> & stacks,
        const std::vector<llama_grammar_candidate>                    & candidates) {
    LLAMA_ASSERT(!stacks.empty()); // REVIEW

    if (candidates.empty()) {
        return std::vector<llama_grammar_candidate>();
    }

    auto rejects = llama_grammar_reject_candidates_for_stack(rules, stacks.front(), candidates);

    for (size_t i = 1, size = stacks.size(); i < size; ++i) {
        rejects = llama_grammar_reject_candidates_for_stack(rules, stacks[i], rejects);
    }
    return rejects;
}

//
// grammar - external
//

struct llama_grammar * llama_grammar_init(
            const llama_grammar_element ** rules,
                                 size_t    n_rules,
                                 size_t    start_rule_index) {
    const llama_grammar_element * pos;

    // copy rule definitions into vectors
    std::vector<std::vector<llama_grammar_element>> vec_rules(n_rules);
    for (size_t i = 0; i < n_rules; i++) {
        for (pos = rules[i]; pos->type != LLAMA_GRETYPE_END; pos++) {
            vec_rules[i].push_back(*pos);
        }
        vec_rules[i].push_back({LLAMA_GRETYPE_END, 0});
    }

    // loop over alternates of start rule to build initial stacks
    std::vector<std::vector<const llama_grammar_element *>> stacks;
    pos = rules[start_rule_index];
    do {
        std::vector<const llama_grammar_element *> stack;
        if (!llama_grammar_is_end_of_sequence(pos)) {
            // if alternate is nonempty, add to stack
            stack.push_back(pos);
        }
        llama_grammar_advance_stack(vec_rules, stack, stacks);
        while (!llama_grammar_is_end_of_sequence(pos)) {
            // scan to end of alternate def
            pos++;
        }
        if (pos->type == LLAMA_GRETYPE_ALT) {
            // there's another alternate def of this rule to process
            pos++;
        } else {
            break;
        }
    } while (true);

    return new llama_grammar{ std::move(vec_rules), std::move(stacks) };
}

void llama_grammar_free(struct llama_grammar * grammar) {
    delete grammar;
}

//
// sampling
//

void llama_sample_softmax(struct llama_context * ctx, llama_token_data_array * candidates) {
    assert(candidates->size > 0);

    const int64_t t_start_sample_us = ggml_time_us();

    // Sort the logits in descending order
    if (!candidates->sorted) {
        std::sort(candidates->data, candidates->data + candidates->size, [](const llama_token_data & a, const llama_token_data & b) {
            return a.logit > b.logit;
        });
        candidates->sorted = true;
    }

    float max_l = candidates->data[0].logit;
    float cum_sum = 0.0f;
    for (size_t i = 0; i < candidates->size; ++i) {
        float p = expf(candidates->data[i].logit - max_l);
        candidates->data[i].p = p;
        cum_sum += p;
    }
    for (size_t i = 0; i < candidates->size; ++i) {
        candidates->data[i].p /= cum_sum;
    }

    if (ctx) {
        ctx->t_sample_us += ggml_time_us() - t_start_sample_us;
    }
}

void llama_sample_top_k(struct llama_context * ctx, llama_token_data_array * candidates, int k, size_t min_keep) {
    const int64_t t_start_sample_us = ggml_time_us();

    k = std::max(k, (int) min_keep);
    k = std::min(k, (int) candidates->size);

    // Sort scores in descending order
    if (!candidates->sorted) {
        auto comp = [](const llama_token_data & a, const llama_token_data & b) {
            return a.logit > b.logit;
        };
        if (k == (int) candidates->size) {
            std::sort(candidates->data, candidates->data + candidates->size, comp);
        } else {
            std::partial_sort(candidates->data, candidates->data + k, candidates->data + candidates->size, comp);
        }
        candidates->sorted = true;
    }
    candidates->size = k;

    if (ctx) {
        ctx->t_sample_us += ggml_time_us() - t_start_sample_us;
    }
}

void llama_sample_top_p(struct llama_context * ctx, llama_token_data_array * candidates, float p, size_t min_keep) {
    if (p >= 1.0f) {
        return;
    }

    llama_sample_softmax(ctx, candidates);

    const int64_t t_start_sample_us = ggml_time_us();

    // Compute the cumulative probabilities
    float cum_sum = 0.0f;
    size_t last_idx = candidates->size;

    for (size_t i = 0; i < candidates->size; ++i) {
        cum_sum += candidates->data[i].p;

        // Check if the running sum is at least p or if we have kept at least min_keep tokens
        // we set the last index to i+1 to indicate that the current iterate should be included in the set
        if (cum_sum >= p && i + 1 >= min_keep) {
            last_idx = i + 1;
            break;
        }
    }

    // Resize the output vector to keep only the top-p tokens
    candidates->size = last_idx;

    if (ctx) {
        ctx->t_sample_us += ggml_time_us() - t_start_sample_us;
    }
}

void llama_sample_tail_free(struct llama_context * ctx, llama_token_data_array * candidates, float z, size_t min_keep) {
    if (z >= 1.0f || candidates->size <= 2) {
        return;
    }

    llama_sample_softmax(nullptr, candidates);
    const int64_t t_start_sample_us = ggml_time_us();

    // Compute the first and second derivatives
    std::vector<float> first_derivatives(candidates->size - 1);
    std::vector<float> second_derivatives(candidates->size - 2);

    for (size_t i = 0; i < first_derivatives.size(); ++i) {
        first_derivatives[i] = candidates->data[i].p - candidates->data[i + 1].p;
    }
    for (size_t i = 0; i < second_derivatives.size(); ++i) {
        second_derivatives[i] = first_derivatives[i] - first_derivatives[i + 1];
    }

    // Calculate absolute value of second derivatives
    for (size_t i = 0; i < second_derivatives.size(); ++i) {
        second_derivatives[i] = abs(second_derivatives[i]);
    }

    // Normalize the second derivatives
    {
        const float second_derivatives_sum = std::accumulate(second_derivatives.begin(), second_derivatives.end(), 0.0f);

        if (second_derivatives_sum > 1e-6f) {
            for (float & value : second_derivatives) {
                value /= second_derivatives_sum;
            }
        } else {
            for (float & value : second_derivatives) {
                value = 1.0f / second_derivatives.size();
            }
        }
    }

    float cum_sum = 0.0f;
    size_t last_idx = candidates->size;
    for (size_t i = 0; i < second_derivatives.size(); ++i) {
        cum_sum += second_derivatives[i];

        // Check if the running sum is greater than z or if we have kept at least min_keep tokens
        if (cum_sum > z && i >= min_keep) {
            last_idx = i;
            break;
        }
    }

    // Resize the output vector to keep only the tokens above the tail location
    candidates->size = last_idx;

    if (ctx) {
        ctx->t_sample_us += ggml_time_us() - t_start_sample_us;
    }
}


void llama_sample_typical(struct llama_context * ctx, llama_token_data_array * candidates, float p, size_t min_keep) {
    // Reference implementation:
    // https://github.com/huggingface/transformers/compare/main...cimeister:typical-sampling:typical-pr
    if (p >= 1.0f) {
        return;
    }

    // Compute the softmax of logits and calculate entropy
    llama_sample_softmax(nullptr, candidates);

    const int64_t t_start_sample_us = ggml_time_us();

    float entropy = 0.0f;
    for (size_t i = 0; i < candidates->size; ++i) {
        entropy += -candidates->data[i].p * logf(candidates->data[i].p);
    }

    // Compute the absolute difference between negative log probability and entropy for each candidate
    std::vector<float> shifted_scores;
    for (size_t i = 0; i < candidates->size; ++i) {
        float shifted_score = fabsf(-logf(candidates->data[i].p) - entropy);
        shifted_scores.push_back(shifted_score);
    }

    // Sort tokens based on the shifted_scores and their corresponding indices
    std::vector<size_t> indices(candidates->size);
    std::iota(indices.begin(), indices.end(), 0);

    std::sort(indices.begin(), indices.end(), [&](size_t a, size_t b) {
        return shifted_scores[a] < shifted_scores[b];
    });

    // Compute the cumulative probabilities
    float cum_sum = 0.0f;
    size_t last_idx = indices.size();

    for (size_t i = 0; i < indices.size(); ++i) {
        size_t idx = indices[i];
        cum_sum += candidates->data[idx].p;

        // Check if the running sum is greater than typical or if we have kept at least min_keep tokens
        if (cum_sum > p && i >= min_keep - 1) {
            last_idx = i + 1;
            break;
        }
    }

    // Resize the output vector to keep only the locally typical tokens
    std::vector<llama_token_data> new_candidates;
    for (size_t i = 0; i < last_idx; ++i) {
        size_t idx = indices[i];
        new_candidates.push_back(candidates->data[idx]);
    }

    // Replace the data in candidates with the new_candidates data
    std::copy(new_candidates.begin(), new_candidates.end(), candidates->data);
    candidates->size = new_candidates.size();

    if (ctx) {
        ctx->t_sample_us += ggml_time_us() - t_start_sample_us;
    }
}

void llama_sample_temperature(struct llama_context * ctx, llama_token_data_array * candidates_p, float temp) {
    const int64_t t_start_sample_us = ggml_time_us();

    for (size_t i = 0; i < candidates_p->size; ++i) {
        candidates_p->data[i].logit /= temp;
    }

    if (ctx) {
        ctx->t_sample_us += ggml_time_us() - t_start_sample_us;
    }
}

void llama_sample_repetition_penalty(struct llama_context * ctx, llama_token_data_array * candidates, const llama_token * last_tokens, size_t last_tokens_size, float penalty) {
    if (last_tokens_size == 0 || penalty == 1.0f) {
        return;
    }

    const int64_t t_start_sample_us = ggml_time_us();

    for (size_t i = 0; i < candidates->size; ++i) {
        const auto * token_iter = std::find(last_tokens, last_tokens + last_tokens_size, candidates->data[i].id);
        if (token_iter == last_tokens + last_tokens_size) {
            continue;
        }

        // The academic publication that described this technique actually just only divided, but that would cause tokens with negative logits to become more likely, which is obviously wrong.
        // This is common fix for this problem, which is to multiply by the penalty instead of dividing.
        if (candidates->data[i].logit <= 0) {
            candidates->data[i].logit *= penalty;
        } else {
            candidates->data[i].logit /= penalty;
        }
    }

    candidates->sorted = false;

    if (ctx) {
        ctx->t_sample_us += ggml_time_us() - t_start_sample_us;
    }
}

void llama_sample_frequency_and_presence_penalties(struct llama_context * ctx, llama_token_data_array * candidates, const llama_token * last_tokens_p, size_t last_tokens_size, float alpha_frequency, float alpha_presence) {
    if (last_tokens_size == 0 || (alpha_frequency == 0.0f && alpha_presence == 0.0f)) {
        return;
    }

    const int64_t t_start_sample_us = ggml_time_us();

    // Create a frequency map to count occurrences of each token in last_tokens
    std::unordered_map<llama_token, int> token_count;
    for (size_t i = 0; i < last_tokens_size; ++i) {
        token_count[last_tokens_p[i]]++;
    }

    // Apply frequency and presence penalties to the candidates
    for (size_t i = 0; i < candidates->size; ++i) {
        auto token_iter = token_count.find(candidates->data[i].id);
        if (token_iter == token_count.end()) {
            continue;
        }

        int count = token_iter->second;
        candidates->data[i].logit -= float(count) * alpha_frequency + float(count > 0) * alpha_presence;
    }

    candidates->sorted = false;

    if (ctx) {
        ctx->t_sample_us += ggml_time_us() - t_start_sample_us;
    }
}

void llama_sample_grammar(struct llama_context * ctx, llama_token_data_array * candidates, const struct llama_grammar * grammar) {
    assert(ctx);
    const int64_t t_start_sample_us = ggml_time_us();

    bool allow_eos = false;
    for (const auto & stack : grammar->stacks) {
        if (stack.empty()) {
            allow_eos = true;
            break;
        }
    }

    const llama_token eos = llama_token_eos();

    std::vector<std::vector<uint32_t>>   candidates_decoded;
    std::vector<llama_grammar_candidate> candidates_grammar;

    for (size_t i = 0; i < candidates->size; ++i) {
        const llama_token id  = candidates->data[i].id;
        const char *      str = llama_token_to_str(ctx, id);
        if (id == eos) {
            if (!allow_eos) {
                candidates->data[i].logit = -INFINITY;
            }
        } else if (*str == 0) {
            candidates->data[i].logit = -INFINITY;
        } else {
            candidates_decoded.push_back(decode_utf8(str));
            candidates_grammar.push_back({ i, candidates_decoded.back().data() });
        }
    }

    const auto rejects =
        llama_grammar_reject_candidates(grammar->rules, grammar->stacks, candidates_grammar);
    for (auto & reject : rejects) {
        candidates->data[reject.index].logit = -INFINITY;
    }

    ctx->t_sample_us += ggml_time_us() - t_start_sample_us;
}

static void llama_log_softmax(float * array, size_t size) {
    float max_l = *std::max_element(array, array + size);
    float sum = 0.f;
    for (size_t i = 0; i < size; ++i) {
        float p = expf(array[i] - max_l);
        sum += p;
        array[i] = p;
    }

    for (size_t i = 0; i < size; ++i) {
        array[i] = logf(array[i] / sum);
    }
}

void llama_sample_classifier_free_guidance(
          struct llama_context * ctx,
        llama_token_data_array * candidates,
          struct llama_context * guidance_ctx,
                         float   scale) {
    int64_t t_start_sample_us = ggml_time_us();

    assert(ctx);
    auto n_vocab = llama_n_vocab(ctx);
    assert(n_vocab == (int)candidates->size);
    assert(!candidates->sorted);

    std::vector<float> logits_base;
    logits_base.reserve(candidates->size);
    for (size_t i = 0; i < candidates->size; ++i) {
        logits_base.push_back(candidates->data[i].logit);
    }
    llama_log_softmax(logits_base.data(), candidates->size);

    float* logits_guidance = llama_get_logits(guidance_ctx);
    llama_log_softmax(logits_guidance, n_vocab);

    for (int i = 0; i < n_vocab; ++i) {
        float logit_guidance = logits_guidance[i];
        float logit_base = logits_base[i];
        candidates->data[i].logit = scale * (logit_base - logit_guidance) + logit_guidance;
    }

    if (ctx) {
        ctx->t_sample_us += ggml_time_us() - t_start_sample_us;
    }
}

llama_token llama_sample_token_mirostat(struct llama_context * ctx, llama_token_data_array * candidates, float tau, float eta, int m, float * mu) {
    assert(ctx);
    auto N = float(llama_n_vocab(ctx));
    int64_t t_start_sample_us;
    t_start_sample_us = ggml_time_us();

    llama_sample_softmax(nullptr, candidates);

    // Estimate s_hat using the most probable m tokens
    float s_hat = 0.0;
    float sum_ti_bi = 0.0;
    float sum_ti_sq = 0.0;
    for (size_t i = 0; i < size_t(m - 1) && i < candidates->size - 1; ++i) {
        float t_i = logf(float(i + 2) / float(i + 1));
        float b_i = logf(candidates->data[i].p / candidates->data[i + 1].p);
        sum_ti_bi += t_i * b_i;
        sum_ti_sq += t_i * t_i;
    }
    s_hat = sum_ti_bi / sum_ti_sq;

    // Compute k from the estimated s_hat and target surprise value
    float epsilon_hat = s_hat - 1;
    float k = powf((epsilon_hat * powf(2, *mu)) / (1 - powf(N, -epsilon_hat)), 1 / s_hat);

    // Sample the next word X using top-k sampling
    llama_sample_top_k(nullptr, candidates, int(k), 1);
    if (ctx) {
        ctx->t_sample_us += ggml_time_us() - t_start_sample_us;
    }
    llama_token X = llama_sample_token(ctx, candidates);
    t_start_sample_us = ggml_time_us();

    // Compute error as the difference between observed surprise and target surprise value
    size_t X_idx = std::distance(candidates->data, std::find_if(candidates->data, candidates->data + candidates->size, [&](const llama_token_data & candidate) {
        return candidate.id == X;
    }));
    float observed_surprise = -log2f(candidates->data[X_idx].p);
    float e = observed_surprise - tau;

    // Update mu using the learning rate and error
    *mu = *mu - eta * e;

    if (ctx) {
        ctx->t_sample_us += ggml_time_us() - t_start_sample_us;
    }
    return X;
}

llama_token llama_sample_token_mirostat_v2(struct llama_context * ctx, llama_token_data_array * candidates, float tau, float eta, float * mu) {
    int64_t t_start_sample_us;
    t_start_sample_us = ggml_time_us();

    llama_sample_softmax(ctx, candidates);

    // Truncate the words with surprise values greater than mu
    candidates->size = std::distance(candidates->data, std::find_if(candidates->data, candidates->data + candidates->size, [&](const llama_token_data & candidate) {
        return -log2f(candidate.p) > *mu;
    }));

    if (candidates->size == 0) {
        candidates->size = 1;
    }

    if (ctx) {
        ctx->t_sample_us += ggml_time_us() - t_start_sample_us;
    }

    // Normalize the probabilities of the remaining words
    llama_sample_softmax(ctx, candidates);

    // Sample the next word X from the remaining words
    llama_token X = llama_sample_token(ctx, candidates);
    t_start_sample_us = ggml_time_us();

    // Compute error as the difference between observed surprise and target surprise value
    size_t X_idx = std::distance(candidates->data, std::find_if(candidates->data, candidates->data + candidates->size, [&](const llama_token_data & candidate) {
        return candidate.id == X;
    }));
    float observed_surprise = -log2f(candidates->data[X_idx].p);
    float e = observed_surprise - tau;

    // Update mu using the learning rate and error
    *mu = *mu - eta * e;

    if (ctx) {
        ctx->t_sample_us += ggml_time_us() - t_start_sample_us;
    }
    return X;
}

llama_token llama_sample_token_greedy(struct llama_context * ctx, llama_token_data_array * candidates) {
    const int64_t t_start_sample_us = ggml_time_us();

    // Find max element
    auto * max_iter = std::max_element(candidates->data, candidates->data + candidates->size, [](const llama_token_data & a, const llama_token_data & b) {
        return a.logit < b.logit;
    });

    llama_token result = max_iter->id;
    if (ctx) {
        ctx->t_sample_us += ggml_time_us() - t_start_sample_us;
        ctx->n_sample++;
    }
    return result;
}

llama_token llama_sample_token(struct llama_context * ctx, llama_token_data_array * candidates) {
    assert(ctx);
    const int64_t t_start_sample_us = ggml_time_us();
    llama_sample_softmax(nullptr, candidates);

    std::vector<float> probs;
    probs.reserve(candidates->size);
    for (size_t i = 0; i < candidates->size; ++i) {
        probs.push_back(candidates->data[i].p);
    }

    std::discrete_distribution<> dist(probs.begin(), probs.end());
    auto & rng = ctx->rng;
    int idx = dist(rng);

    llama_token result = candidates->data[idx].id;

    ctx->t_sample_us += ggml_time_us() - t_start_sample_us;
    ctx->n_sample++;
    return result;
}

void llama_grammar_accept_token(struct llama_context * ctx, struct llama_grammar * grammar, llama_token token) {
    const int64_t t_start_sample_us = ggml_time_us();

    if (token == llama_token_eos()) {
        for (const auto & stack : grammar->stacks) {
            if (stack.empty()) {
                return;
            }
        }
        LLAMA_ASSERT(false);
    }

    const char * str = llama_token_to_str(ctx, token);
    // Note terminating 0 in decoded string
    auto code_points = decode_utf8(str);
    for (auto it = code_points.begin(), end = code_points.end() - 1; it != end; ++it) {
        grammar->stacks = llama_grammar_accept(grammar->rules, grammar->stacks, *it);
    }
    LLAMA_ASSERT(!grammar->stacks.empty());

    ctx->t_sample_us += ggml_time_us() - t_start_sample_us;
}

//
// quantization
//

static void llama_convert_tensor_internal(const llama_load_tensor & tensor, llama_buffer & output, const int nelements, const int nthread) {
    if (output.size < nelements * sizeof(float)) {
        output.resize(nelements * sizeof(float));
    }
    float * f32_output = (float *) output.addr;

    ggml_type_traits_t qtype;
    if (ggml_is_quantized(tensor.type)) {
        qtype = ggml_internal_get_type_traits(tensor.type);
        if (qtype.to_float == NULL) {
            throw std::runtime_error(format("type %s unsupported for integer quantization: no dequantization available", ggml_type_name(tensor.type)));
        }
    } else if (tensor.type != GGML_TYPE_F16) {
        throw std::runtime_error(format("cannot dequantize/convert tensor type %s", ggml_type_name(tensor.type)));
    }

    if (nthread < 2) {
        if (tensor.type == GGML_TYPE_F16) {
            ggml_fp16_to_fp32_row((ggml_fp16_t *)tensor.data, f32_output, nelements);
        } else if (ggml_is_quantized(tensor.type)) {
            qtype.to_float(tensor.data, f32_output, nelements);
        } else {
            LLAMA_ASSERT(false); // unreachable
        }
        return;
    }

    auto block_size = tensor.type == GGML_TYPE_F16 ? 1 : (size_t)ggml_blck_size(tensor.type);
    auto block_size_bytes = ggml_type_size(tensor.type);

    LLAMA_ASSERT(nelements % block_size == 0);
    auto nblocks = nelements / block_size;
    auto blocks_per_thread = nblocks / nthread;
    auto spare_blocks = nblocks - (blocks_per_thread * nthread); // if blocks aren't divisible by thread count

    std::vector<std::thread> workers;
    for (auto tnum = 0, in_buff_offs = 0, out_buff_offs = 0; tnum < nthread; tnum++) {
        auto thr_blocks = blocks_per_thread + (tnum == nthread - 1 ? spare_blocks : 0); // num blocks for this thread
        auto thr_elems = thr_blocks * block_size; // number of elements for this thread
        auto thr_block_bytes = thr_blocks * block_size_bytes; // number of input bytes for this thread

        auto compute = [qtype] (ggml_type typ, uint8_t * inbuf, float * outbuf, int nels) {
            if (typ == GGML_TYPE_F16) {
                ggml_fp16_to_fp32_row((ggml_fp16_t *)inbuf, outbuf, nels);
            } else {
                qtype.to_float(inbuf, outbuf, nels);
            }
        };
        workers.push_back(std::thread(compute, tensor.type, tensor.data + in_buff_offs, f32_output + out_buff_offs, thr_elems));
        in_buff_offs += thr_block_bytes;
        out_buff_offs += thr_elems;
    }
    for (auto & worker : workers) {
        worker.join();
    }

}

static void llama_model_quantize_internal(const std::string & fname_inp, const std::string & fname_out, const llama_model_quantize_params * params) {
    ggml_type quantized_type;
    llama_ftype ftype = params->ftype;
    int nthread = params->nthread;

    switch (params->ftype) {
        case LLAMA_FTYPE_MOSTLY_Q4_0: quantized_type = GGML_TYPE_Q4_0; break;
        case LLAMA_FTYPE_MOSTLY_Q4_1: quantized_type = GGML_TYPE_Q4_1; break;
        case LLAMA_FTYPE_MOSTLY_Q5_0: quantized_type = GGML_TYPE_Q5_0; break;
        case LLAMA_FTYPE_MOSTLY_Q5_1: quantized_type = GGML_TYPE_Q5_1; break;
        case LLAMA_FTYPE_MOSTLY_Q8_0: quantized_type = GGML_TYPE_Q8_0; break;
        case LLAMA_FTYPE_MOSTLY_F16:  quantized_type = GGML_TYPE_F16;  break;
        case LLAMA_FTYPE_ALL_F32:     quantized_type = GGML_TYPE_F32;  break;

#ifdef GGML_USE_K_QUANTS
        // K-quants
        case LLAMA_FTYPE_MOSTLY_Q2_K:   quantized_type = GGML_TYPE_Q2_K; break;
        case LLAMA_FTYPE_MOSTLY_Q3_K_S:
        case LLAMA_FTYPE_MOSTLY_Q3_K_M:
        case LLAMA_FTYPE_MOSTLY_Q3_K_L: quantized_type = GGML_TYPE_Q3_K; break;
        case LLAMA_FTYPE_MOSTLY_Q4_K_S:
        case LLAMA_FTYPE_MOSTLY_Q4_K_M: quantized_type = GGML_TYPE_Q4_K; break;
        case LLAMA_FTYPE_MOSTLY_Q5_K_S:
        case LLAMA_FTYPE_MOSTLY_Q5_K_M: quantized_type = GGML_TYPE_Q5_K; break;
        case LLAMA_FTYPE_MOSTLY_Q6_K:   quantized_type = GGML_TYPE_Q6_K; break;
#endif
        default: throw std::runtime_error(format("invalid output file type %d\n", ftype));
    }

    if (nthread <= 0) {
        nthread = std::thread::hardware_concurrency();
    }

    std::unique_ptr<llama_model_loader> model_loader(new llama_model_loader(fname_inp, /*use_mmap*/ false));
    llama_file_saver file_saver(fname_out.c_str(), model_loader->file_loader.get(), params->ftype);

#ifdef GGML_USE_K_QUANTS
    int n_attention_wv    = 0;
    int n_feed_forward_w2 = 0;
    for (auto& tensor : model_loader->tensors_map.tensors) {
        if (tensor.name.find("attention.wv.weight") != std::string::npos) {
            ++n_attention_wv;
        }
        else if (tensor.name.find("feed_forward.w2.weight") != std::string::npos) {
            ++n_feed_forward_w2;
        }
    }

    int i_attention_wv = 0;
    int i_feed_forward_w2 = 0;
#endif

    size_t total_size_org = 0;
    size_t total_size_new = 0;
    std::vector<int64_t> hist_all(1 << 4, 0);

    std::vector<std::thread> workers;
    std::mutex mutex;

    auto use_more_bits = [] (int i_layer, int num_layers) -> bool {
        return i_layer < num_layers/8 || i_layer >= 7*num_layers/8 || (i_layer - num_layers/8)%3 == 2;
    };

    size_t idx = 0;
    for (llama_load_tensor & tensor : model_loader->tensors_map.tensors) {
        llama_buffer read_data;
        read_data.resize(tensor.size);
        tensor.data = read_data.addr;
        model_loader->load_data_for(tensor);

        printf("[%4zu/%4zu] %36s - %16s, type = %6s, ",
               ++idx, model_loader->tensors_map.tensors.size(),
               tensor.name.c_str(), llama_format_tensor_shape(tensor.ne).c_str(),
               ggml_type_name(tensor.type));

        // This used to be a regex, but <regex> has an extreme cost to compile times.
        bool quantize = tensor.name.rfind("weight") == tensor.name.size() - 6; // ends with 'weight'?

        // quantize only 2D tensors
        quantize &= (tensor.ne.size() == 2);
        quantize &= params->quantize_output_tensor || tensor.name != "output.weight";
        quantize &= quantized_type != tensor.type;

        enum ggml_type new_type;
        void * new_data;
        size_t new_size;
        llama_buffer work;

        if (!quantize) {
            new_type = tensor.type;
            new_data = tensor.data;
            new_size = tensor.size;
            printf("size = %8.3f MB\n", tensor.size/1024.0/1024.0);
        } else {
            new_type = quantized_type;
#ifdef GGML_USE_K_QUANTS
            if (tensor.name == "output.weight") {
                int nx = tensor.ne.at(0);
                int ny = tensor.ne.at(1);
                if (nx % QK_K == 0 && ny % QK_K == 0) {
                    new_type = GGML_TYPE_Q6_K;
                }
            } else if (tensor.name.find("attention.wv.weight") != std::string::npos) {
                if      (ftype == LLAMA_FTYPE_MOSTLY_Q3_K_M || ftype == LLAMA_FTYPE_MOSTLY_Q2_K) new_type = GGML_TYPE_Q4_K;
                else if (ftype == LLAMA_FTYPE_MOSTLY_Q3_K_L) new_type = GGML_TYPE_Q5_K;
                else if ((ftype == LLAMA_FTYPE_MOSTLY_Q4_K_M || ftype == LLAMA_FTYPE_MOSTLY_Q5_K_M) &&
                        use_more_bits(i_attention_wv, n_attention_wv)) new_type = GGML_TYPE_Q6_K;
                else if (QK_K == 64 && (ftype == LLAMA_FTYPE_MOSTLY_Q4_K_S || ftype == LLAMA_FTYPE_MOSTLY_Q3_K_S) &&
                        (i_attention_wv < n_attention_wv/8 || i_attention_wv >= 7*n_attention_wv/8)) new_type = GGML_TYPE_Q6_K;
                ++i_attention_wv;
            } else if (tensor.name.find("feed_forward.w2.weight") != std::string::npos) {
                if      (ftype == LLAMA_FTYPE_MOSTLY_Q3_K_M || ftype == LLAMA_FTYPE_MOSTLY_Q2_K) new_type = GGML_TYPE_Q4_K;
                else if (ftype == LLAMA_FTYPE_MOSTLY_Q3_K_L) new_type = GGML_TYPE_Q5_K;
                else if ((ftype == LLAMA_FTYPE_MOSTLY_Q4_K_M || ftype == LLAMA_FTYPE_MOSTLY_Q5_K_M) &&
                         use_more_bits(i_feed_forward_w2, n_feed_forward_w2)) new_type = GGML_TYPE_Q6_K;
                //else if (ftype == LLAMA_FTYPE_MOSTLY_Q4_K_S && i_feed_forward_w2 < n_feed_forward_w2/8) new_type = GGML_TYPE_Q6_K;
                ++i_feed_forward_w2;
            } else if (tensor.name.find("attention.wo.weight") != std::string::npos) {
                if      (ftype == LLAMA_FTYPE_MOSTLY_Q3_K_M || ftype == LLAMA_FTYPE_MOSTLY_Q2_K) new_type = GGML_TYPE_Q4_K;
                else if (ftype == LLAMA_FTYPE_MOSTLY_Q3_K_L) new_type = GGML_TYPE_Q5_K;
            }
            bool convert_incompatible_tensor = false;
            if (new_type == GGML_TYPE_Q2_K || new_type == GGML_TYPE_Q3_K || new_type == GGML_TYPE_Q4_K ||
                new_type == GGML_TYPE_Q5_K || new_type == GGML_TYPE_Q6_K) {
                int nx = tensor.ne.at(0);
                int ny = tensor.ne.at(1);
                if (nx % QK_K != 0 || ny % QK_K != 0) {
                    fprintf(stderr, "\n\nTensor sizes %d x %d are not divisible by %d, required for k-quants.\n",nx,ny,QK_K);
                    convert_incompatible_tensor = true;
                }
            }
            if (convert_incompatible_tensor) {
                if (tensor.name == "output.weight") {
                    new_type = GGML_TYPE_F16; //fall back to F16 instead of just failing.
                    fprintf(stderr, "F16 will be used for this tensor instead.\n");
                } else if (tensor.name == "tok_embeddings.weight") {
                    new_type = GGML_TYPE_Q4_0; //fall back to Q4_0 instead of just failing.
                    fprintf(stderr, "Q4_0 will be used for this tensor instead.\n");
                } else {
                    throw std::runtime_error("Unsupported tensor size encountered\n");
                }
            }
#endif

            float * f32_data;
            size_t nelements = tensor.ne.at(0) * tensor.ne.at(1);
            llama_buffer f32_conv_buf;

            if (tensor.type == GGML_TYPE_F32) {
                f32_data = (float *) tensor.data;
            } else if (ggml_is_quantized(tensor.type) && !params->allow_requantize) {
                throw std::runtime_error(format("requantizing from type %s is disabled", ggml_type_name(tensor.type)));
            } else {
                llama_convert_tensor_internal(tensor, f32_conv_buf, nelements, nthread);
                f32_data = (float *) f32_conv_buf.addr;
            }

            printf("quantizing to %s .. ", ggml_type_name(new_type));
            fflush(stdout);

            work.resize(nelements * 4); // upper bound on size
            new_data = work.addr;
            std::vector<int64_t> hist_cur(1 << 4, 0);

            int chunk_size = 32 * 512;
            const int nchunk = (nelements + chunk_size - 1)/chunk_size;
            const int nthread_use = nthread > 1 ? std::max(1, std::min(nthread, nchunk)) : 1;
            if (nthread_use < 2) {
                new_size = ggml_quantize_chunk(new_type, f32_data, new_data, 0, nelements, hist_cur.data());
            } else {
                size_t counter = 0;
                new_size = 0;
                auto compute = [&mutex, &counter, &hist_cur, &new_size, new_type, f32_data, new_data, nelements, chunk_size] () {
                    std::vector<int64_t> local_hist;
                    size_t local_size = 0;
                    while (true) {
                        std::unique_lock<std::mutex> lock(mutex);
                        size_t first = counter; counter += chunk_size;
                        if (first >= nelements) {
                            if (!local_hist.empty()) {
                                for (int j=0; j<int(local_hist.size()); ++j) {
                                    hist_cur[j] += local_hist[j];
                                }
                                new_size += local_size;
                            }
                            break;
                        }
                        lock.unlock();
                        size_t last = std::min(nelements, first + chunk_size);
                        if (local_hist.empty()) {
                            local_hist.resize(hist_cur.size(), 0);
                        }
                        local_size += ggml_quantize_chunk(new_type, f32_data, new_data, first, last - first, local_hist.data());
                    }
                };
                if ((int) workers.size() < nthread_use - 1) {
                    workers.resize(nthread_use - 1);
                }
                for (int it = 0; it < nthread_use - 1; ++it) {
                    workers[it] = std::thread(compute);
                }
                compute();
                for (int it = 0; it < nthread_use - 1; ++it) {
                    workers[it].join();
                }
            }

            printf("size = %8.2f MB -> %8.2f MB | hist: ", tensor.size/1024.0/1024.0, new_size/1024.0/1024.0);
            int64_t tot_count = 0;
            for (size_t i = 0; i < hist_cur.size(); i++) {
                hist_all[i] += hist_cur[i];
                tot_count += hist_cur[i];
            }

            if (tot_count > 0) {
                for (size_t i = 0; i < hist_cur.size(); i++) {
                    printf("%5.3f ", hist_cur[i] / float(nelements));
                }
            }
            printf("\n");
        }
        total_size_org += tensor.size;
        total_size_new += new_size;
        file_saver.write_tensor(tensor, new_type, new_data, new_size);
    }

    printf("%s: model size  = %8.2f MB\n", __func__, total_size_org/1024.0/1024.0);
    printf("%s: quant size  = %8.2f MB\n", __func__, total_size_new/1024.0/1024.0);

    {
        int64_t sum_all = 0;
        for (size_t i = 0; i < hist_all.size(); i++) {
            sum_all += hist_all[i];
        }

        if (sum_all > 0) {
            printf("%s: hist: ", __func__);
            for (size_t i = 0; i < hist_all.size(); i++) {
                printf("%5.3f ", hist_all[i] / float(sum_all));
            }
            printf("\n");
        }
    }
}



//
// interface implementation
//

struct llama_model * llama_load_model_from_file(
                             const char * path_model,
            struct llama_context_params   params) {
    ggml_time_init();

    llama_model * model = new llama_model;

    ggml_type memory_type = params.f16_kv ? GGML_TYPE_F16 : GGML_TYPE_F32;

    if (!llama_model_load(path_model, *model, model->vocab, params.n_ctx, params.n_batch, params.n_gqa, params.rms_norm_eps, params.n_gpu_layers,
                params.main_gpu, params.tensor_split, params.rope_freq_base, params.rope_freq_scale,params.low_vram,
                memory_type, params.use_mmap, params.use_mlock, params.vocab_only, params.progress_callback,
                params.progress_callback_user_data)) {
        delete model;
        fprintf(stderr, "%s: failed to load model\n", __func__);
        return nullptr;
    }

    return model;
}

void llama_free_model(struct llama_model * model) {
    delete model;
}

struct llama_context * llama_new_context_with_model(
                 struct llama_model * model,
        struct llama_context_params   params) {

    if (!model) {
        return nullptr;
    }

    llama_context * ctx = new llama_context(*model);

    if (params.seed == LLAMA_DEFAULT_SEED) {
        params.seed = time(NULL);
    }

    size_t blasbatchmul = (params.n_batch>512?2:1);

    unsigned cur_percentage = 0;
    if (params.progress_callback == NULL) {
        params.progress_callback_user_data = &cur_percentage;
        params.progress_callback = [](float progress, void * ctx) {
            unsigned * cur_percentage_p = (unsigned *) ctx;
            unsigned percentage = (unsigned) (100 * progress);
            while (percentage > *cur_percentage_p) {
                *cur_percentage_p = percentage;
                fprintf(stderr, ".");
                fflush(stderr);
                if (percentage >= 100) {
                    fprintf(stderr, "\n");
                }
            }
        };
    }

    ctx->rng = std::mt19937(params.seed);
    ctx->logits_all = params.logits_all;

    ggml_type memory_type = params.f16_kv ? GGML_TYPE_F16 : GGML_TYPE_F32;

    // reserve memory for context buffers
    if (!params.vocab_only) {
        if (!kv_cache_init(ctx->model.hparams, ctx->kv_self, memory_type, ctx->model.hparams.n_ctx, params.n_gpu_layers)) {
            fprintf(stderr, "%s: kv_cache_init() failed for self-attention cache\n", __func__);
            llama_free(ctx);
            return nullptr;
        }

        {
            const size_t memory_size = ggml_nbytes(ctx->kv_self.k) + ggml_nbytes(ctx->kv_self.v);
            fprintf(stderr, "%s: kv self size  = %7.2f MB\n", __func__, memory_size / 1024.0 / 1024.0);
        }

        const auto & hparams = ctx->model.hparams;

        // resized during inference
        if (params.logits_all) {
            ctx->logits.reserve(hparams.n_ctx*hparams.n_vocab);
        } else {
            ctx->logits.reserve(hparams.n_vocab);
        }

        if (params.embedding){
            ctx->embedding.resize(hparams.n_embd);
        }

<<<<<<< HEAD
        ctx->buf_compute.resize(blasbatchmul*MEM_REQ_EVAL().at(ctx->model.type));
=======
        ctx->buf_compute.resize(MEM_REQ_EVAL().at(ctx->model.type) + ggml_graph_overhead());
>>>>>>> 8a88e585

        ctx->buf_scratch[0].resize(blasbatchmul*MEM_REQ_SCRATCH0(hparams.n_ctx).at(ctx->model.type));
        ctx->buf_scratch[1].resize(blasbatchmul*MEM_REQ_SCRATCH1().at(ctx->model.type));
    }

#ifdef GGML_USE_METAL
    if (params.n_gpu_layers > 0) {
        // this allocates all Metal resources and memory buffers
        ctx->ctx_metal = ggml_metal_init(1);

        void * data_ptr  = NULL;
        size_t data_size = 0;

        if (params.use_mmap) {
            data_ptr  = ctx->model.mapping->addr;
            data_size = ctx->model.mapping->size;
        } else {
            data_ptr  = ggml_get_mem_buffer(ctx->model.ctx);
            data_size = ggml_get_mem_size  (ctx->model.ctx);
        }

        const size_t max_size = ggml_get_max_tensor_size(ctx->model.ctx);

        fprintf(stderr, "%s: max tensor size = %8.2f MB\n", __func__, max_size/1024.0/1024.0);

#define LLAMA_METAL_CHECK_BUF(result)                                          \
    if (!(result)) {                                                           \
        fprintf(stderr, "%s: failed to add buffer\n", __func__);               \
        llama_free(ctx);                                                       \
        return NULL;                                                           \
    }

        LLAMA_METAL_CHECK_BUF(ggml_metal_add_buffer(ctx->ctx_metal, "data", data_ptr, data_size, max_size));

        LLAMA_METAL_CHECK_BUF(ggml_metal_add_buffer(ctx->ctx_metal, "eval", ctx->buf_compute.addr, ctx->buf_compute.size, 0));
        LLAMA_METAL_CHECK_BUF(ggml_metal_add_buffer(ctx->ctx_metal, "kv",   ctx->kv_self.buf.addr, ctx->kv_self.buf.size, 0));

        LLAMA_METAL_CHECK_BUF(ggml_metal_add_buffer(ctx->ctx_metal, "scr0", ctx->buf_scratch[0].addr, ctx->buf_scratch[0].size, 0));
        LLAMA_METAL_CHECK_BUF(ggml_metal_add_buffer(ctx->ctx_metal, "scr1", ctx->buf_scratch[1].addr, ctx->buf_scratch[1].size, 0));
#undef LLAMA_METAL_CHECK_BUF
    }
#endif

#ifdef GGML_USE_MPI
    ctx->ctx_mpi = ggml_mpi_init();

    if (ggml_mpi_rank(ctx->ctx_mpi) > 0) {
        // Enter a blocking eval loop with dummy input, letting rank=0 drive the process
        const std::vector<llama_token> tmp(ctx->model.hparams.n_ctx, llama_token_bos());
        while (!llama_eval(ctx, tmp.data(), tmp.size(), 0, 0)) {};
        llama_backend_free();
        exit(1);
    }
#endif

    return ctx;
}

struct llama_context * llama_init_from_file(
                             const char * path_model,
            struct llama_context_params   params) {

    struct llama_model * model = llama_load_model_from_file(path_model, params);
    if (!model) {
        return nullptr;
    }
    struct llama_context * ctx = llama_new_context_with_model(model, params);
    ctx->model_owner = true;
    return ctx;
}

void llama_free(struct llama_context * ctx) {
    if (ctx->model_owner) {
        delete &ctx->model;
    }
    delete ctx;
}

int llama_model_quantize(
        const char * fname_inp,
        const char * fname_out,
        const llama_model_quantize_params *params) {
    try {
        llama_model_quantize_internal(fname_inp, fname_out, params);
        return 0;
    } catch (const std::exception & err) {
        fprintf(stderr, "%s: failed to quantize: %s\n", __func__, err.what());
        return 1;
    }
}

int llama_apply_lora_from_file_internal(const struct llama_model & model, const char * path_lora, const char * path_base_model, int n_threads) {
    fprintf(stderr, "%s: applying lora adapter from '%s' - please wait ...\n", __func__, path_lora);

    const int64_t t_start_lora_us = ggml_time_us();

    auto fin = std::ifstream(path_lora, std::ios::binary);
    if (!fin) {
        fprintf(stderr, "%s: failed to open '%s'\n", __func__, path_lora);
        return 1;
    }

    // verify magic and version
    {
        uint32_t magic;
        fin.read((char *) &magic, sizeof(magic));
        if (magic != LLAMA_FILE_MAGIC_GGLA) {
            fprintf(stderr, "%s: bad file magic\n", __func__);
            return 1;
        }
        uint32_t format_version;
        fin.read((char *) &format_version, sizeof(format_version));

        if (format_version != 1) {
            fprintf(stderr, "%s: unsupported file version\n", __func__ );
            return 1;
        }
    }

    int32_t lora_r;
    int32_t lora_alpha;
    fin.read((char *) &lora_r, sizeof(lora_r));
    fin.read((char *) &lora_alpha, sizeof(lora_alpha));
    float scaling = (float)lora_alpha / (float)lora_r;

    fprintf(stderr, "%s: r = %d, alpha = %d, scaling = %.2f\n", __func__, lora_r, lora_alpha, scaling);


    // create a temporary ggml context to store the lora tensors
    // todo: calculate size from biggest possible tensor
    std::vector<uint8_t> lora_buf(1024ull * 1024ull * 1024ull);
    struct ggml_init_params params;
    params.mem_size   = lora_buf.size();
    params.mem_buffer = lora_buf.data();
    params.no_alloc   = false;

    ggml_context * lora_ctx = ggml_init(params);
    std::unordered_map<std::string, struct ggml_tensor *> lora_tensors;

    // create a name -> tensor map of the model to accelerate lookups
    std::unordered_map<std::string, struct ggml_tensor*> model_tensors;
    for (const auto & kv: model.tensors_by_name) {
        model_tensors.insert(kv);
    }


    // load base model
    std::unique_ptr<llama_model_loader> model_loader;
    ggml_context * base_ctx = NULL;
    llama_buffer base_buf;
    if (path_base_model) {
        fprintf(stderr, "%s: loading base model from '%s'\n", __func__, path_base_model);
        model_loader.reset(new llama_model_loader(path_base_model, /*use_mmap*/ true));

        size_t ctx_size;
        size_t mmapped_size;
        model_loader->calc_sizes(&ctx_size, &mmapped_size);
        base_buf.resize(ctx_size);

        ggml_init_params base_params;
        base_params.mem_size   = base_buf.size;
        base_params.mem_buffer = base_buf.addr;
        base_params.no_alloc   = model_loader->use_mmap;

        base_ctx = ggml_init(base_params);

        model_loader->ggml_ctx = base_ctx;

        // maybe this should in llama_model_loader
        if (model_loader->use_mmap) {
            model_loader->mapping.reset(new llama_mmap(&model_loader->file_loader->file, /* prefetch */ 0, ggml_is_numa()));
        }
    }

    // read tensors and apply
    bool warned = false;
    int n_tensors = 0;

    std::vector<uint8_t> work_buffer;

    while (true) {
        int32_t n_dims;
        int32_t length;
        int32_t ftype;

        fin.read(reinterpret_cast<char *>(&n_dims), sizeof(n_dims));
        fin.read(reinterpret_cast<char *>(&length), sizeof(length));
        fin.read(reinterpret_cast<char *>(&ftype),  sizeof(ftype));
        if (fin.eof()) {
            break;
        }

        int32_t ne[2] = { 1, 1 };
        for (int i = 0; i < n_dims; ++i) {
            fin.read(reinterpret_cast<char *>(&ne[i]), sizeof(ne[i]));
        }

        std::string name;
        {
            char buf[1024];
            fin.read(buf, length);
            name = std::string(buf, length);
        }

        // check for lora suffix and get the type of tensor
        const std::string lora_suffix = ".lora";
        size_t pos = name.rfind(lora_suffix);
        if (pos == std::string::npos) {
            fprintf(stderr, "%s: error: '%s' is not a lora tensor\n", __func__, name.c_str());
            return 1;
        }

        std::string lora_type = name.substr(pos + lora_suffix.length());
        std::string base_name = name;
        base_name.erase(pos);
        // fprintf(stderr, "%s: %s => %s (lora type %s) ", __func__, name.c_str(),base_name.c_str(), lora_type.c_str());

        if (model_tensors.find(base_name) == model_tensors.end()) {
            fprintf(stderr, "%s: unknown tensor '%s' in lora adapter\n", __func__, name.data());
            return 1;
        }

        // create ggml tensor
        ggml_type wtype;
        switch (ftype) {
            case 0: wtype = GGML_TYPE_F32;  break;
            case 1: wtype = GGML_TYPE_F16;  break;
            default:
                    {
                        fprintf(stderr, "%s: invalid tensor data type '%d'\n",
                                __func__, ftype);
                        return false;
                    }
        }
        ggml_tensor * lora_tensor;
        if (n_dims == 2) {
            lora_tensor = ggml_new_tensor_2d(lora_ctx, wtype, ne[0], ne[1]);
        }
        else {
            fprintf(stderr, "%s: unsupported tensor dimension %d\n", __func__, n_dims);
            return 1;
        }
        ggml_set_name(lora_tensor, "lora_tensor");

        // load tensor data
        size_t offset = fin.tellg();
        size_t tensor_data_size = ggml_nbytes(lora_tensor);
        offset = (offset + 31) & -32;
        fin.seekg(offset);
        fin.read((char*)lora_tensor->data, tensor_data_size);

        lora_tensors[name] = lora_tensor;

        // check if we have both A and B tensors and apply
        if (lora_tensors.find(base_name + ".loraA") != lora_tensors.end() &&
            lora_tensors.find(base_name + ".loraB") != lora_tensors.end()) {

            ggml_tensor * dest_t = model_tensors[base_name];

            offload_func_t offload_func = llama_nop;
            offload_func_t offload_func_force_inplace = llama_nop;

#ifdef GGML_USE_CUBLAS
            if (dest_t->backend == GGML_BACKEND_GPU || dest_t->backend == GGML_BACKEND_GPU_SPLIT) {
                if (dest_t->type != GGML_TYPE_F16) {
                    throw std::runtime_error(format(
                        "%s: error: the simultaneous use of LoRAs and GPU acceleration is only supported for f16 models", __func__));
                }
                offload_func = ggml_cuda_assign_buffers;
                offload_func_force_inplace = ggml_cuda_assign_buffers_force_inplace;
            }
#endif // GGML_USE_CUBLAS

            ggml_tensor * base_t;
            if (model_loader) {
                // load from base model
                if (model_loader->tensors_map.name_to_idx.find(base_name) == model_loader->tensors_map.name_to_idx.end()) {
                    fprintf(stderr, "%s: error: tensor '%s' not found in base model\n", __func__, base_name.c_str());
                    return 1;
                }
                size_t idx = model_loader->tensors_map.name_to_idx[base_name];
                llama_load_tensor & lt = model_loader->tensors_map.tensors[idx];
                base_t = model_loader->get_tensor(base_name, { (uint32_t)dest_t->ne[0], (uint32_t)dest_t->ne[1] }, GGML_BACKEND_CPU);
                lt.data = (uint8_t *) lt.ggml_tensor->data;
                model_loader->load_data_for(lt);
                lt.ggml_tensor->data = lt.data;
            }
            else {
                base_t = dest_t;
            }

            if (ggml_is_quantized(base_t->type)) {
                if (!warned) {
                    fprintf(stderr, "%s: warning: using a lora adapter with a quantized model may result in poor quality, "
                                    "use a f16 or f32 base model with --lora-base\n", __func__);
                    warned = true;
                }
            }

            ggml_tensor * loraA = lora_tensors[base_name + ".loraA"];
            GGML_ASSERT(loraA->type == GGML_TYPE_F32);
            ggml_set_name(loraA, "loraA");

            ggml_tensor * loraB = lora_tensors[base_name + ".loraB"];
            GGML_ASSERT(loraB->type == GGML_TYPE_F32);
            ggml_set_name(loraB, "loraB");

            if (base_t->ne[0] != loraA->ne[1] || base_t->ne[1] != loraB->ne[1]) {
                fprintf(stderr, "%s: incompatible tensor dimensions (%" PRId64 " and %" PRId64 ");"
                               " are you sure that this adapter is for this model?\n", __func__, base_t->ne[0], loraA->ne[1]);
                return 1;
            }

            // w = w + BA*s
            ggml_tensor * BA = ggml_mul_mat(lora_ctx, loraA, loraB);
            offload_func(BA);
            ggml_set_name(BA, "BA");

            if (scaling != 1.0f) {
                ggml_tensor * scale_tensor = ggml_new_f32(lora_ctx, scaling);
                ggml_set_name(scale_tensor, "scale_tensor");

                BA = ggml_scale_inplace(lora_ctx, BA, scale_tensor);
                offload_func(BA);
                ggml_set_name(BA, "BA_scaled");
            }

            ggml_tensor * r;
            if (base_t == dest_t) {
                r = ggml_add_inplace(lora_ctx, dest_t, BA);
                offload_func_force_inplace(r);
                ggml_set_name(r, "r_add_inplace");
            }
            else {
                r = ggml_add(lora_ctx, base_t, BA);
                offload_func(r);
                ggml_set_name(r, "r_add");

                r = ggml_cpy(lora_ctx, r, dest_t);
                offload_func(r);
                ggml_set_name(r, "r_cpy");
            }

            struct ggml_cgraph gf = ggml_build_forward(r);

            ggml_graph_compute_helper(work_buffer, &gf, n_threads);

            // we won't need these tensors again, reset the context to save memory
            ggml_free(lora_ctx);
            lora_ctx = ggml_init(params);
            lora_tensors.clear();

            n_tensors++;
            if (n_tensors % 4 == 0) {
                fprintf(stderr, ".");
            }
        }
    }

    // TODO: this should be in a destructor, it will leak on failure
    ggml_free(lora_ctx);
    if (base_ctx) {
        ggml_free(base_ctx);
    }

    const int64_t t_lora_us = ggml_time_us() - t_start_lora_us;
    fprintf(stderr, " done (%.2f ms)\n", t_lora_us / 1000.0);

    return 0;
}

int llama_apply_lora_from_file(struct llama_context * ctx, const char * path_lora, const char * path_base_model, int n_threads) {
    try {
        return llama_apply_lora_from_file_internal(ctx->model, path_lora, path_base_model, n_threads);
    } catch (const std::exception & err) {
        fprintf(stderr, "%s: failed to apply lora adapter: %s\n", __func__, err.what());
        return 1;
    }
}

int llama_model_apply_lora_from_file(const struct llama_model * model, const char * path_lora, const char * path_base_model, int n_threads) {
    try {
        return llama_apply_lora_from_file_internal(*model, path_lora, path_base_model, n_threads);
    } catch (const std::exception & err) {
        fprintf(stderr, "%s: failed to apply lora adapter: %s\n", __func__, err.what());
        return 1;
    }
}

int llama_get_kv_cache_token_count(const struct llama_context * ctx) {
    return ctx->kv_self.n;
}

#define LLAMA_MAX_RNG_STATE (64*1024)

void llama_set_rng_seed(struct llama_context * ctx, uint32_t seed) {
    if (seed == LLAMA_DEFAULT_SEED) {
        seed = time(NULL);
    }
    ctx->rng.seed(seed);
}

// Returns the *maximum* size of the state
size_t llama_get_state_size(const struct llama_context * ctx) {
    // we don't know size of rng until we actually serialize it. so reserve more than enough memory for its serialized state.
    // for reference, std::mt19937(1337) serializes to 6701 bytes.
    const size_t s_rng_size        = sizeof(size_t);
    const size_t s_rng             = LLAMA_MAX_RNG_STATE;
    const size_t s_logits_capacity = sizeof(size_t);
    const size_t s_logits_size     = sizeof(size_t);
    const size_t s_logits          = ctx->logits.capacity() * sizeof(float);
    const size_t s_embedding_size  = sizeof(size_t);
    const size_t s_embedding       = ctx->embedding.size() * sizeof(float);
    const size_t s_kv_size         = sizeof(size_t);
    const size_t s_kv_ntok         = sizeof(int);
    const size_t s_kv              = ctx->kv_self.buf.size;

    const size_t s_total = (
        + s_rng_size
        + s_rng
        + s_logits_capacity
        + s_logits_size
        + s_logits
        + s_embedding_size
        + s_embedding
        + s_kv_size
        + s_kv_ntok
        + s_kv
    );

    return s_total;
}

// Copies the state to the specified destination address
size_t llama_copy_state_data(struct llama_context * ctx, uint8_t * dst) {
    uint8_t * out = dst;

    // copy rng
    {
        std::stringstream rng_ss;
        rng_ss << ctx->rng;

        const size_t rng_size = rng_ss.str().size();
        char rng_buf[LLAMA_MAX_RNG_STATE];

        memset(&rng_buf[0], 0, LLAMA_MAX_RNG_STATE);
        memcpy(&rng_buf[0], rng_ss.str().data(), rng_ss.str().size());

        memcpy(out, &rng_size,   sizeof(rng_size));    out += sizeof(rng_size);
        memcpy(out, &rng_buf[0], LLAMA_MAX_RNG_STATE); out += LLAMA_MAX_RNG_STATE;
    }

    // copy logits
    {
        const size_t logits_cap  = ctx->logits.capacity();
        const size_t logits_size = ctx->logits.size();

        memcpy(out, &logits_cap,  sizeof(logits_cap));  out += sizeof(logits_cap);
        memcpy(out, &logits_size, sizeof(logits_size)); out += sizeof(logits_size);

        if (logits_size) {
            memcpy(out, ctx->logits.data(), logits_size * sizeof(float));
        }

        out += logits_cap * sizeof(float);
    }

    // copy embeddings
    {
        const size_t embedding_size = ctx->embedding.size();

        memcpy(out, &embedding_size, sizeof(embedding_size)); out += sizeof(embedding_size);

        if (embedding_size) {
            memcpy(out, ctx->embedding.data(), embedding_size * sizeof(float));
            out += embedding_size * sizeof(float);
        }
    }

    // copy kv cache
    {
        const auto & kv_self = ctx->kv_self;
        const auto & hparams = ctx->model.hparams;
        const int    n_layer = hparams.n_layer;
        const int    n_embd  = hparams.n_embd_gqa();
        const int    n_ctx   = hparams.n_ctx;

        const size_t kv_size = kv_self.buf.size;
        const int    kv_ntok = llama_get_kv_cache_token_count(ctx);

        memcpy(out, &kv_size, sizeof(kv_size)); out += sizeof(kv_size);
        memcpy(out, &kv_ntok, sizeof(kv_ntok)); out += sizeof(kv_ntok);

        if (kv_size) {
            const size_t elt_size = ggml_element_size(kv_self.k);

            ggml_context * cpy_ctx = ggml_init({ 4096, NULL, /* no_alloc */ true });
            ggml_cgraph gf{};

            ggml_tensor * kout3d = ggml_new_tensor_3d(cpy_ctx, kv_self.k->type, n_embd, kv_ntok, n_layer);
            kout3d->data = out;
            out += ggml_nbytes(kout3d);

            ggml_tensor * vout3d = ggml_new_tensor_3d(cpy_ctx, kv_self.v->type, kv_ntok, n_embd, n_layer);
            vout3d->data = out;
            out += ggml_nbytes(vout3d);

            ggml_tensor * k3d = ggml_view_3d(cpy_ctx, kv_self.k,
                n_embd, kv_ntok, n_layer,
                elt_size*n_embd, elt_size*n_embd*n_ctx, 0);

            ggml_tensor * v3d = ggml_view_3d(cpy_ctx, kv_self.v,
                kv_ntok, n_embd, n_layer,
                elt_size*n_ctx, elt_size*n_ctx*n_embd, 0);

            ggml_build_forward_expand(&gf, ggml_cpy(cpy_ctx, k3d, kout3d));
            ggml_build_forward_expand(&gf, ggml_cpy(cpy_ctx, v3d, vout3d));
            ggml_graph_compute_helper(ctx->work_buffer, &gf, /*n_threads*/ 1);

            ggml_free(cpy_ctx);
        }
    }

    const size_t written  = out - dst;
    const size_t max_size = llama_get_state_size(ctx);

    LLAMA_ASSERT(written <= max_size);

    return written;
}

// Sets the state reading from the specified source address
size_t llama_set_state_data(struct llama_context * ctx, uint8_t * src) {
    uint8_t * inp = src;

    // set rng
    {
        size_t rng_size;
        char   rng_buf[LLAMA_MAX_RNG_STATE];

        memcpy(&rng_size,   inp, sizeof(rng_size));    inp += sizeof(rng_size);
        memcpy(&rng_buf[0], inp, LLAMA_MAX_RNG_STATE); inp += LLAMA_MAX_RNG_STATE;

        std::stringstream rng_ss;
        rng_ss.str(std::string(&rng_buf[0], rng_size));
        rng_ss >> ctx->rng;

        LLAMA_ASSERT(rng_ss.fail() == false);
    }

    // set logits
    {
        size_t logits_cap;
        size_t logits_size;

        memcpy(&logits_cap,  inp, sizeof(logits_cap));  inp += sizeof(logits_cap);
        memcpy(&logits_size, inp, sizeof(logits_size)); inp += sizeof(logits_size);

        LLAMA_ASSERT(ctx->logits.capacity() == logits_cap);

        if (logits_size) {
            ctx->logits.resize(logits_size);
            memcpy(ctx->logits.data(), inp, logits_size * sizeof(float));
        }

        inp += logits_cap * sizeof(float);
    }

    // set embeddings
    {
        size_t embedding_size;

        memcpy(&embedding_size, inp, sizeof(embedding_size)); inp += sizeof(embedding_size);

        LLAMA_ASSERT(ctx->embedding.capacity() == embedding_size);

        if (embedding_size) {
            memcpy(ctx->embedding.data(), inp, embedding_size * sizeof(float));
            inp += embedding_size * sizeof(float);
        }
    }

    // set kv cache
    {
        const auto & kv_self = ctx->kv_self;
        const auto & hparams = ctx->model.hparams;
        const int    n_layer = hparams.n_layer;
        const int    n_embd  = hparams.n_embd_gqa();
        const int    n_ctx   = hparams.n_ctx;

        size_t kv_size;
        int kv_ntok;

        memcpy(&kv_size, inp, sizeof(kv_size)); inp += sizeof(kv_size);
        memcpy(&kv_ntok, inp, sizeof(kv_ntok)); inp += sizeof(kv_ntok);

        if (kv_size) {
            LLAMA_ASSERT(kv_self.buf.size == kv_size);

            const size_t elt_size = ggml_element_size(kv_self.k);

            ggml_context * cpy_ctx = ggml_init({ 4096, NULL, /* no_alloc */ true });
            ggml_cgraph gf{};

            ggml_tensor * kin3d = ggml_new_tensor_3d(cpy_ctx, kv_self.k->type, n_embd, kv_ntok, n_layer);
            kin3d->data = (void *) inp;
            inp += ggml_nbytes(kin3d);

            ggml_tensor * vin3d = ggml_new_tensor_3d(cpy_ctx, kv_self.v->type, kv_ntok, n_embd, n_layer);
            vin3d->data = (void *) inp;
            inp += ggml_nbytes(vin3d);

            ggml_tensor * k3d = ggml_view_3d(cpy_ctx, kv_self.k,
                n_embd, kv_ntok, n_layer,
                elt_size*n_embd, elt_size*n_embd*n_ctx, 0);

            ggml_tensor * v3d = ggml_view_3d(cpy_ctx, kv_self.v,
                kv_ntok, n_embd, n_layer,
                elt_size*n_ctx, elt_size*n_ctx*n_embd, 0);

            ggml_build_forward_expand(&gf, ggml_cpy(cpy_ctx, kin3d, k3d));
            ggml_build_forward_expand(&gf, ggml_cpy(cpy_ctx, vin3d, v3d));
            ggml_graph_compute_helper(ctx->work_buffer, &gf, /*n_threads*/ 1);

            ggml_free(cpy_ctx);
        }

        ctx->kv_self.n = kv_ntok;
    }

    const size_t nread    = inp - src;
    const size_t max_size = llama_get_state_size(ctx);

    LLAMA_ASSERT(nread <= max_size);

    return nread;
}

static bool llama_load_session_file_internal(struct llama_context * ctx, const char * path_session, llama_token * tokens_out, size_t n_token_capacity, size_t * n_token_count_out) {
    llama_file file(path_session, "rb");

    // sanity checks
    {
        const uint32_t magic   = file.read_u32();
        const uint32_t version = file.read_u32();

        if (magic != LLAMA_SESSION_MAGIC || version != LLAMA_SESSION_VERSION) {
            fprintf(stderr, "%s : unknown (magic, version) for session file: %08x, %08x\n", __func__, magic, version);
            return false;
        }

        llama_hparams session_hparams;
        file.read_raw(&session_hparams, sizeof(llama_hparams));

        if (session_hparams != ctx->model.hparams) {
            fprintf(stderr, "%s : model hparams didn't match from session file!\n", __func__);
            return false;
        }
    }

    // load the prompt
    {
        const uint32_t n_token_count = file.read_u32();

        if (n_token_count > n_token_capacity) {
            fprintf(stderr, "%s : token count in session file exceeded capacity! %u > %zu\n", __func__, n_token_count, n_token_capacity);
            return false;
        }

        file.read_raw(tokens_out, sizeof(llama_token) * n_token_count);
        *n_token_count_out = n_token_count;
    }

    // restore the context state
    {
        const size_t n_state_size_cur = file.size - file.tell();
        const size_t n_state_size_max = llama_get_state_size(ctx);

        if (n_state_size_cur > n_state_size_max) {
            fprintf(stderr, "%s : the state size in session file is too big! max %zu, got %zu\n", __func__, n_state_size_max, n_state_size_cur);
            return false;
        }

        std::vector<uint8_t> state_data(n_state_size_max);
        file.read_raw(state_data.data(), n_state_size_cur);

        llama_set_state_data(ctx, state_data.data());
    }

    return true;
}

bool llama_load_session_file(struct llama_context * ctx, const char * path_session, llama_token * tokens_out, size_t n_token_capacity, size_t * n_token_count_out) {
    try {
        return llama_load_session_file_internal(ctx, path_session, tokens_out, n_token_capacity, n_token_count_out);
    } catch (const std::exception & err) {
        fprintf(stderr, "error loading session file: %s\n", err.what());
        return false;
    }
}

bool llama_save_session_file(struct llama_context * ctx, const char * path_session, const llama_token * tokens, size_t n_token_count) {
    llama_file file(path_session, "wb");

    file.write_u32(LLAMA_SESSION_MAGIC);
    file.write_u32(LLAMA_SESSION_VERSION);

    file.write_raw(&ctx->model.hparams, sizeof(llama_hparams));

    // save the prompt
    file.write_u32((uint32_t) n_token_count);
    file.write_raw(tokens, sizeof(llama_token) * n_token_count);

    // save the context state
    {
        const size_t n_state_size_max = llama_get_state_size(ctx);

        std::vector<uint8_t> state_data(n_state_size_max);
        const size_t n_state_size_cur = llama_copy_state_data(ctx, state_data.data());

        file.write_raw(state_data.data(), n_state_size_cur);
    }

    return true;
}

int llama_eval(
        struct llama_context * ctx,
           const llama_token * tokens,
                         int   n_tokens,
                         int   n_past,
                         int   n_threads) {
    if (!llama_eval_internal(*ctx, tokens, nullptr, n_tokens, n_past, n_threads, nullptr)) {
        fprintf(stderr, "%s: failed to eval\n", __func__);
        return 1;
    }

    // get a more accurate load time, upon first eval
    // TODO: fix this
    if (!ctx->has_evaluated_once) {
        ctx->t_load_us = ggml_time_us() - ctx->t_start_us;
        ctx->has_evaluated_once = true;
    }

    return 0;
}


int llama_eval_embd(
            struct llama_context * ctx,
                     const float * embd,
                             int   n_tokens,
                             int   n_past,
                             int   n_threads) {
    if (!llama_eval_internal(*ctx, nullptr, embd, n_tokens, n_past, n_threads, nullptr)) {
        fprintf(stderr, "%s: failed to eval\n", __func__);
        return 1;
    }

    // get a more accurate load time, upon first eval
    // TODO: fix this
    if (!ctx->has_evaluated_once) {
        ctx->t_load_us = ggml_time_us() - ctx->t_start_us;
        ctx->has_evaluated_once = true;
    }

    return 0;
}

int llama_eval_export(struct llama_context * ctx, const char * fname) {
    const int n_batch = 1;
    const int n_ctx   = 512 - n_batch;

    const std::vector<llama_token> tmp(n_batch, llama_token_bos());

    if (!llama_eval_internal(*ctx, tmp.data(), nullptr, tmp.size(), n_ctx, 1, fname)) {
        fprintf(stderr, "%s: failed to eval\n", __func__);
        return 1;
    }

    return 0;
}

int llama_tokenize_with_model(
    const struct llama_model * model,
                  const char * text,
                 llama_token * tokens,
                         int   n_max_tokens,
                        bool   add_bos) {
    auto res = llama_tokenize(model->vocab, text, add_bos);

    if (n_max_tokens < (int) res.size()) {
        fprintf(stderr, "%s: too many tokens\n", __func__);
        return -((int) res.size());
    }

    for (size_t i = 0; i < res.size(); i++) {
        tokens[i] = res[i];
    }

    return res.size();
}

int llama_tokenize(
        struct llama_context * ctx,
                  const char * text,
                 llama_token * tokens,
                         int   n_max_tokens,
                        bool   add_bos) {
    return llama_tokenize_with_model(&ctx->model, text, tokens, n_max_tokens, add_bos);
}

int llama_n_vocab_from_model(const struct llama_model * model) {
    return model->vocab.id_to_token.size();
}

int llama_n_ctx_from_model(const struct llama_model * model) {
    return model->hparams.n_ctx;
}

int llama_n_embd_from_model(const struct llama_model * model) {
    return model->hparams.n_embd;
}

int llama_n_vocab(const struct llama_context * ctx) {
    return ctx->model.vocab.id_to_token.size();
}

int llama_n_ctx(const struct llama_context * ctx) {
    return ctx->model.hparams.n_ctx;
}

int llama_n_embd(const struct llama_context * ctx) {
    return ctx->model.hparams.n_embd;
}

int llama_get_vocab_from_model(
        const struct llama_model * model,
        const char * * strings,
        float  * scores,
        int capacity) {
    int n = std::min(capacity, (int) model->vocab.id_to_token.size());
    for (int i = 0; i<n; ++i) {
        strings[i] = model->vocab.id_to_token[i].tok.c_str();
        scores[i]  = model->vocab.id_to_token[i].score;
    }
    return n;
}

int llama_get_vocab(
        const struct llama_context * ctx,
        const char * * strings,
        float  * scores,
        int capacity) {
    return llama_get_vocab_from_model(&ctx->model, strings, scores, capacity);
}

float * llama_get_logits(struct llama_context * ctx) {
    return ctx->logits.data();
}

float * llama_get_embeddings(struct llama_context * ctx) {
    return ctx->embedding.data();
}

const char * llama_token_to_str_with_model(const struct llama_model * model, llama_token token) {
    if (token >= llama_n_vocab_from_model(model)) {
        return nullptr;
    }

    return model->vocab.id_to_token[token].tok.c_str();
}

const char * llama_token_to_str(const struct llama_context * ctx, llama_token token) {
    return llama_token_to_str_with_model(&ctx->model, token);
}

llama_token llama_token_bos() {
    return 1;
}

llama_token llama_token_eos() {
    return 2;
}

llama_token llama_token_nl() {
    return 13;
}

struct llama_timings llama_get_timings(struct llama_context * ctx) {
    struct llama_timings result = {
        /*.t_start_ms  =*/ 1e-3 * ctx->t_start_us,
        /*.t_end_ms    =*/ 1.00 * ggml_time_ms(),
        /*.t_load_ms   =*/ 1e-3 * ctx->t_load_us,
        /*.t_sample_ms =*/ 1e-3 * ctx->t_sample_us,
        /*.t_p_eval_ms =*/ 1e-3 * ctx->t_p_eval_us,
        /*.t_eval_ms   =*/ 1e-3 * ctx->t_eval_us,

        /*.n_sample =*/ std::max(1, ctx->n_sample),
        /*.n_p_eval =*/ std::max(1, ctx->n_p_eval),
        /*.n_eval   =*/ std::max(1, ctx->n_eval),
    };

    return result;
}

void llama_print_timings(struct llama_context * ctx) {
    const llama_timings timings = llama_get_timings(ctx);

    fprintf(stderr, "\n");
    fprintf(stderr, "%s:        load time = %8.2f ms\n", __func__, timings.t_load_ms);
    fprintf(stderr, "%s:      sample time = %8.2f ms / %5d runs   (%8.2f ms per token, %8.2f tokens per second)\n",
            __func__, timings.t_sample_ms, timings.n_sample, timings.t_sample_ms / timings.n_sample, 1e3 / timings.t_sample_ms * timings.n_sample);
    fprintf(stderr, "%s: prompt eval time = %8.2f ms / %5d tokens (%8.2f ms per token, %8.2f tokens per second)\n",
            __func__, timings.t_p_eval_ms, timings.n_p_eval, timings.t_p_eval_ms / timings.n_p_eval, 1e3 / timings.t_p_eval_ms * timings.n_p_eval);
    fprintf(stderr, "%s:        eval time = %8.2f ms / %5d runs   (%8.2f ms per token, %8.2f tokens per second)\n",
            __func__, timings.t_eval_ms, timings.n_eval, timings.t_eval_ms / timings.n_eval, 1e3 / timings.t_eval_ms * timings.n_eval);
    fprintf(stderr, "%s:       total time = %8.2f ms\n", __func__, (timings.t_end_ms - timings.t_start_ms));
}

void llama_reset_timings(struct llama_context * ctx) {
    ctx->t_start_us = ggml_time_us();
    ctx->t_sample_us = ctx->n_sample = 0;
    ctx->t_eval_us   = ctx->n_eval   = 0;
    ctx->t_p_eval_us = ctx->n_p_eval = 0;
}

const char * llama_print_system_info(void) {
    static std::string s;

    s  = "";
    s += "AVX = "         + std::to_string(ggml_cpu_has_avx())         + " | ";
    s += "AVX2 = "        + std::to_string(ggml_cpu_has_avx2())        + " | ";
    s += "AVX512 = "      + std::to_string(ggml_cpu_has_avx512())      + " | ";
    s += "AVX512_VBMI = " + std::to_string(ggml_cpu_has_avx512_vbmi()) + " | ";
    s += "AVX512_VNNI = " + std::to_string(ggml_cpu_has_avx512_vnni()) + " | ";
    s += "FMA = "         + std::to_string(ggml_cpu_has_fma())         + " | ";
    s += "NEON = "        + std::to_string(ggml_cpu_has_neon())        + " | ";
    s += "ARM_FMA = "     + std::to_string(ggml_cpu_has_arm_fma())     + " | ";
    s += "F16C = "        + std::to_string(ggml_cpu_has_f16c())        + " | ";
    s += "FP16_VA = "     + std::to_string(ggml_cpu_has_fp16_va())     + " | ";
    s += "WASM_SIMD = "   + std::to_string(ggml_cpu_has_wasm_simd())   + " | ";
    s += "BLAS = "        + std::to_string(ggml_cpu_has_blas())        + " | ";
    s += "SSE3 = "        + std::to_string(ggml_cpu_has_sse3())        + " | ";
    s += "VSX = "         + std::to_string(ggml_cpu_has_vsx())         + " | ";

    return s.c_str();
}

// For internal test use
const std::vector<std::pair<std::string, struct ggml_tensor *>>& llama_internal_get_tensor_map(struct llama_context * ctx) {
    return ctx->model.tensors_by_name;
}<|MERGE_RESOLUTION|>--- conflicted
+++ resolved
@@ -3189,11 +3189,7 @@
             ctx->embedding.resize(hparams.n_embd);
         }
 
-<<<<<<< HEAD
-        ctx->buf_compute.resize(blasbatchmul*MEM_REQ_EVAL().at(ctx->model.type));
-=======
-        ctx->buf_compute.resize(MEM_REQ_EVAL().at(ctx->model.type) + ggml_graph_overhead());
->>>>>>> 8a88e585
+        ctx->buf_compute.resize(blasbatchmul*MEM_REQ_EVAL().at(ctx->model.type) + ggml_graph_overhead());
 
         ctx->buf_scratch[0].resize(blasbatchmul*MEM_REQ_SCRATCH0(hparams.n_ctx).at(ctx->model.type));
         ctx->buf_scratch[1].resize(blasbatchmul*MEM_REQ_SCRATCH1().at(ctx->model.type));
