// Defines fileno on msys:
#ifndef _GNU_SOURCE
#define _GNU_SOURCE
#include <cstddef>
#include <cstdint>
#include <cstdio>
#endif

#include "llama-util.h"
#include "llama.h"

#include "ggml.h"
#ifdef GGML_USE_CUBLAS
#include "ggml-cuda.h"
#elif defined(GGML_USE_CLBLAST)
#include "ggml-opencl.h"
#endif

#include <array>
#include <ctime>
#include <cinttypes>
#include <fstream>
#include <random>
#include <map>
#include <unordered_map>
#include <queue>
#include <cassert>
#include <cstring>
#include <climits>
#include <memory>
#include <algorithm>
#include <initializer_list>
#include <thread>
#include <atomic>
#include <mutex>
#include <sstream>
#include <numeric>

#define LLAMA_USE_SCRATCH
#define LLAMA_MAX_SCRATCH_BUFFERS 16

// available llama models
enum e_model {
    MODEL_UNKNOWN,
    MODEL_3B,
    MODEL_7B,
    MODEL_13B,
    MODEL_30B,
    MODEL_65B,
};


static const size_t MB = 1024*1024;

// computed for n_ctx == 2048
// TODO: dynamically determine these sizes
//       needs modifications in ggml

static const std::map<e_model, size_t> & MEM_REQ_SCRATCH0()
{
    static std::map<e_model, size_t> k_sizes = {
        { MODEL_3B,    128ull * MB },
        { MODEL_7B,    512ull * MB },
        { MODEL_13B,   512ull * MB },
        { MODEL_30B,   512ull * MB },
        { MODEL_65B,  1024ull * MB },
    };
    return k_sizes;
}

static const std::map<e_model, size_t> & MEM_REQ_SCRATCH1()
{
    static std::map<e_model, size_t> k_sizes = {
        { MODEL_3B,    128ull * MB },
        { MODEL_7B,    512ull * MB },
        { MODEL_13B,   512ull * MB },
        { MODEL_30B,   512ull * MB },
        { MODEL_65B,  1024ull * MB },
    };
    return k_sizes;
}

// 2*n_embd*n_ctx*n_layer*sizeof(float16)
static const std::map<e_model, size_t> & MEM_REQ_KV_SELF()
{
    static std::map<e_model, size_t> k_sizes = {
        { MODEL_3B,    682ull * MB },
        { MODEL_7B,   1026ull * MB },
        { MODEL_13B,  1608ull * MB },
        { MODEL_30B,  3124ull * MB },
        { MODEL_65B,  5120ull * MB },
    };
    return k_sizes;
}

// this is mostly needed for temporary mul_mat buffers to dequantize the data
// not actually needed if BLAS is disabled
static const std::map<e_model, size_t> & MEM_REQ_EVAL()
{
    static std::map<e_model, size_t> k_sizes = {
<<<<<<< HEAD
        { MODEL_7B,   800ull * MB },
=======
        { MODEL_3B,   512ull * MB },
        { MODEL_7B,   768ull * MB },
>>>>>>> ffb06a34
        { MODEL_13B, 1024ull * MB },
        { MODEL_30B, 1280ull * MB },
        { MODEL_65B, 1536ull * MB },
    };
    return k_sizes;
}

// default hparams (LLaMA 7B)
struct llama_hparams {
    uint32_t n_vocab = 32000;
    uint32_t n_ctx   = 512;   // this is provided as user input?
    uint32_t n_embd  = 4096;
    uint32_t n_mult  = 256;
    uint32_t n_head  = 32;
    uint32_t n_layer = 32;
    uint32_t n_rot   = 64;
    enum llama_ftype ftype = LLAMA_FTYPE_MOSTLY_F16;

    bool operator!=(const llama_hparams & other) const {
        return static_cast<bool>(memcmp(this, &other, sizeof(llama_hparams)));
    }
};

struct llama_layer {
    // normalization
    struct ggml_tensor * attention_norm;

    // attention
    struct ggml_tensor * wq;
    struct ggml_tensor * wk;
    struct ggml_tensor * wv;
    struct ggml_tensor * wo;

    // normalization
    struct ggml_tensor * ffn_norm;

    // ff
    struct ggml_tensor * w1;
    struct ggml_tensor * w2;
    struct ggml_tensor * w3;
};

struct llama_kv_cache {
    struct ggml_tensor * k;
    struct ggml_tensor * v;

    struct ggml_context * ctx = NULL;

    llama_ctx_buffer buf;

    int n; // number of tokens currently in the cache

    ~llama_kv_cache() {
        if (ctx) {
            ggml_free(ctx);
        }
    }
};

struct llama_model {
    e_model type = MODEL_UNKNOWN;

    llama_hparams hparams;

    struct ggml_tensor * tok_embeddings;

    struct ggml_tensor * norm;
    struct ggml_tensor * output;

    std::vector<llama_layer> layers;

    // context
    struct ggml_context * ctx = NULL;

    // key + value cache for the self attention
    // TODO: move to llama_state
    struct llama_kv_cache kv_self;

    // the model memory buffer
    llama_ctx_buffer buf;

    // model memory mapped file
    std::unique_ptr<llama_mmap> mapping;

    // objects representing data potentially being locked in memory
    llama_mlock mlock_buf;
    llama_mlock mlock_mmap;

    // for quantize-stats only
    std::vector<std::pair<std::string, struct ggml_tensor *>> tensors_by_name;

    ~llama_model() {
        if (ctx) {
            ggml_free(ctx);
        }
    }
};

struct llama_vocab {
    using id    = int32_t;
    using token = std::string;

    struct token_score {
        token tok;
        float score;
    };

    std::unordered_map<token, id> token_to_id;
    std::vector<token_score> id_to_token;
};

struct llama_context {
    std::mt19937 rng;

    int64_t t_load_us = 0;
    int64_t t_start_us = 0;
    bool has_evaluated_once = false;

    int64_t t_sample_us = 0;
    int64_t t_eval_us   = 0;
    int64_t t_p_eval_us = 0;

    int32_t n_sample = 0; // number of tokens sampled
    int32_t n_eval   = 0; // number of eval calls
    int32_t n_p_eval = 0; // number of tokens in eval calls for the prompt (with batch size > 1)

    llama_model model;
    llama_vocab vocab;

    size_t mem_per_token = 0;

    // decode output (2-dimensional array: [n_tokens][n_vocab])
    std::vector<float> logits;
    bool logits_all = false;

    // input embedding (1-dimensional array: [n_embd])
    std::vector<float> embedding;

    // memory buffers used to evaluate the model
    // TODO: move in llama_state
    llama_ctx_buffer buf_compute;
    llama_ctx_buffer buf_scratch[LLAMA_MAX_SCRATCH_BUFFERS];

    int    buf_last = 0;
    size_t buf_max_size[LLAMA_MAX_SCRATCH_BUFFERS] = { 0 };

    void use_buf(struct ggml_context * ctx, int i) {
#if defined(LLAMA_USE_SCRATCH)
        size_t last_size = 0;

        if (i == -1) {
            last_size = ggml_set_scratch(ctx, { 0, 0, nullptr, });
        } else {
            auto & buf = buf_scratch[i];
            last_size = ggml_set_scratch(ctx, { 0, buf.size, buf.addr, });
        }

        if (buf_last >= 0) {
            buf_max_size[buf_last] = std::max(buf_max_size[buf_last], last_size);
        }

        buf_last = i;
#else
        (void) i;
        (void) ctx;
#endif
    }

    size_t get_buf_max_mem(int i) const {
#if defined(LLAMA_USE_SCRATCH)
        return buf_max_size[i];
#else
        (void) i;
        return 0;
#endif
    }
};

template <typename T>
static T checked_mul(T a, T b) {
    T ret = a * b;
    if (a != 0 && ret / a != b) {
        throw format("overflow multiplying %llu * %llu",
                     (unsigned long long) a, (unsigned long long) b);
    }
    return ret;
}

static size_t checked_div(size_t a, size_t b) {
    if (b == 0 || a % b != 0) {
        throw format("error dividing %zu / %zu", a, b);
    }
    return a / b;
}

static std::string llama_format_tensor_shape(const std::vector<uint32_t> & ne) {
    char buf[256];
    snprintf(buf, sizeof(buf), "%5u", ne.at(0));
    for (size_t i = 1; i < ne.size(); i++) {
        snprintf(buf + strlen(buf), sizeof(buf) - strlen(buf), " x %5u", ne.at(i));
    }
    return buf;
}

static size_t llama_calc_tensor_size(const std::vector<uint32_t> & ne, enum ggml_type type) {
    size_t size = ggml_type_size(type);
    for (uint32_t dim : ne) {
        size = checked_mul<size_t>(size, dim);
    }
    return size / ggml_blck_size(type);
}

struct llama_load_tensor_shard {
    std::vector<uint32_t> ne;
    size_t size;
    enum ggml_type type;
    size_t file_idx;
    size_t file_off;

    void calc_size() {
        size = llama_calc_tensor_size(ne, type);
    }
};

enum llama_split_type {
    SPLIT_NONE,
    SPLIT_BY_COLUMNS,
    SPLIT_BY_ROWS
};

struct llama_load_tensor {
    std::vector<llama_load_tensor_shard> shards;

    std::string name;
    enum ggml_type type = GGML_TYPE_F32;
    llama_split_type split_type = SPLIT_NONE;
    std::vector<uint32_t> ne;
    size_t size;
    struct ggml_tensor * ggml_tensor = NULL;
    uint8_t * data;

    llama_load_tensor(const std::string & name) : name(name) {}

    void calc_all() {
        calc_type();
        calc_split_type();
        calc_ne();
        calc_size();
    }

    void calc_type() {
        const auto & first_shard = shards.at(0);
        for (const auto & shard : shards) {
            if (shard.type != first_shard.type) {
                throw format("inconsistent tensor shard type in '%s'", name.c_str());
            }
        }
        type = first_shard.type;
    }

    void calc_split_type() {
        if (shards.at(0).ne.size() == 1 || // 1D tensors are just duplicated in every file
            shards.size() == 1) { // only one file?
            split_type = SPLIT_NONE;
        } else if (name.find("tok_embeddings.") == 0 ||
            name.find(".attention.wo.weight") != std::string::npos ||
            name.find(".feed_forward.w2.weight") != std::string::npos) {
            split_type = SPLIT_BY_COLUMNS;
        } else {
            split_type = SPLIT_BY_ROWS;
        }
    }

    void calc_ne() {
        const auto & first_shard = shards.at(0);
        for (const auto & shard : shards) {
            if (shard.ne != first_shard.ne) {
                throw format("inconsistent tensor shard shape in '%s': first was %s, other was %s",
                             name.c_str(), llama_format_tensor_shape(first_shard.ne).c_str(), llama_format_tensor_shape(shard.ne).c_str());
            }
        }
        ne = first_shard.ne;
        LLAMA_ASSERT(shards.size() <= UINT32_MAX);
        uint32_t n_shards = (uint32_t) shards.size();
        switch (split_type) {
            case SPLIT_NONE:
                ne = first_shard.ne;
                break;
            case SPLIT_BY_COLUMNS:
                ne = {checked_mul<uint32_t>(first_shard.ne[0], n_shards),
                      first_shard.ne[1]};
                break;
            case SPLIT_BY_ROWS:
                ne = {first_shard.ne[0],
                      checked_mul<uint32_t>(first_shard.ne[1], n_shards)};
                break;
        }
    }

    void calc_size() {
        size = llama_calc_tensor_size(ne, type);
    }
};

struct llama_load_tensors_map {
    // tensors is kept in a separate vector to preserve file order
    std::vector<llama_load_tensor> tensors;
    std::unordered_map<std::string, size_t> name_to_idx;
};

enum llama_file_version {
    LLAMA_FILE_VERSION_GGML,
    LLAMA_FILE_VERSION_GGMF_V1, // added version field and scores in vocab
    LLAMA_FILE_VERSION_GGJT_V1, // added padding
    LLAMA_FILE_VERSION_GGJT_V2, // changed quantization format
    LLAMA_FILE_VERSION_GGJT_V3, // changed Q4 and Q8 quantization format
};

struct llama_file_loader {
    llama_file file;
    llama_file_version file_version;
    llama_hparams hparams;
    llama_vocab vocab;

    llama_file_loader(const char * fname, size_t file_idx, llama_load_tensors_map & tensors_map)
        : file(fname, "rb") {
        fprintf(stderr, "llama.cpp: loading model from %s\n", fname);
        read_magic();
        read_hparams();
        read_vocab();
        read_tensor_metadata(file_idx, tensors_map);
    }
    void read_magic() {
        uint32_t magic = file.read_u32();

        if (magic == LLAMA_FILE_MAGIC_GGML) {
            file_version = LLAMA_FILE_VERSION_GGML;
            return;
        }

        uint32_t version = file.read_u32();

        switch (magic) {
            case LLAMA_FILE_MAGIC_GGMF:
                switch (version) {
                    case 1: file_version = LLAMA_FILE_VERSION_GGMF_V1; return;
                }
                break;
            case LLAMA_FILE_MAGIC_GGJT:
                switch (version) {
                    case 1: file_version = LLAMA_FILE_VERSION_GGJT_V1; return;
                    case 2: file_version = LLAMA_FILE_VERSION_GGJT_V2; return;
                    case 3: file_version = LLAMA_FILE_VERSION_GGJT_V3; return;
                }
        }

        throw format("unknown (magic, version) combination: %08x, %08x; is this really a GGML file?",
                     magic, version);
    }
    void read_hparams() {
        hparams.n_vocab = file.read_u32();
        hparams.n_embd = file.read_u32();
        hparams.n_mult = file.read_u32();
        hparams.n_head = file.read_u32();
        hparams.n_layer = file.read_u32();
        hparams.n_rot = file.read_u32();
        hparams.ftype = (enum llama_ftype) file.read_u32();
    }
    void read_vocab() {
        vocab.id_to_token.resize(hparams.n_vocab);

        for (uint32_t i = 0; i < hparams.n_vocab; i++) {
            uint32_t len = file.read_u32();
            std::string word = file.read_string(len);

            float score = 0.0f;
            if (file_version >= LLAMA_FILE_VERSION_GGMF_V1) {
                file.read_raw(&score, sizeof(score));
            }

            vocab.token_to_id[word] = i;

            auto & tok_score = vocab.id_to_token[i];
            tok_score.tok = std::move(word);
            tok_score.score = score;
        }
    }
    void read_tensor_metadata(size_t file_idx, llama_load_tensors_map & tensors_map) {
        while (file.tell() < file.size) {
            llama_load_tensor_shard shard;
            uint32_t n_dims = file.read_u32();
            uint32_t name_len = file.read_u32();
            shard.type = (enum ggml_type) file.read_u32();
            shard.ne.resize(n_dims);
            file.read_raw(shard.ne.data(), sizeof(shard.ne[0]) * n_dims);
            std::string name = file.read_string(name_len);
            if (n_dims < 1 || n_dims > 2) {
                throw format("llama.cpp: tensor '%s' should not be %u-dimensional", name.c_str(), n_dims);
            }
            switch (shard.type) {
                case GGML_TYPE_F32:
                case GGML_TYPE_F16:
                case GGML_TYPE_Q4_0:
                case GGML_TYPE_Q4_1:
                case GGML_TYPE_Q5_0:
                case GGML_TYPE_Q5_1:
                case GGML_TYPE_Q8_0:
                    break;
                default: {
                    throw format("unrecognized tensor type %u\n", shard.type);
                }
            }

            if (file_version >= LLAMA_FILE_VERSION_GGJT_V1) {
                // skip to the next multiple of 32 bytes
                file.seek(-static_cast<ptrdiff_t>(file.tell()) & 31, SEEK_CUR);
            }
            shard.file_idx = file_idx;
            shard.file_off = file.tell();

            shard.calc_size();
            file.seek(shard.size, SEEK_CUR);

            auto it = tensors_map.name_to_idx.find(name);
            size_t idx;
            if (it != tensors_map.name_to_idx.end()) {
                idx = it->second;
            } else {
                tensors_map.tensors.emplace_back(name);
                idx = tensors_map.tensors.size() - 1;
                tensors_map.name_to_idx.emplace(name, idx);
            }
            tensors_map.tensors.at(idx).shards.push_back(shard);
        }
    }
};

struct llama_file_saver {
    llama_file file;
    llama_file_loader * any_file_loader;
    llama_file_saver(const char * fname, llama_file_loader * any_file_loader, enum llama_ftype new_ftype)
        : file(fname, "wb"), any_file_loader(any_file_loader) {
        fprintf(stderr, "llama.cpp: saving model to %s\n", fname);
        write_magic();
        write_hparams(new_ftype);
        write_vocab();
    }
    void write_magic() {
        file.write_u32(LLAMA_FILE_MAGIC);   // magic
        file.write_u32(LLAMA_FILE_VERSION); // version
    }
    void write_hparams(enum llama_ftype new_ftype) {
        const llama_hparams & hparams = any_file_loader->hparams;
        file.write_u32(hparams.n_vocab);
        file.write_u32(hparams.n_embd);
        file.write_u32(hparams.n_mult);
        file.write_u32(hparams.n_head);
        file.write_u32(hparams.n_layer);
        file.write_u32(hparams.n_rot);
        file.write_u32(new_ftype);
    }
    void write_vocab() {
        if (any_file_loader->file_version == LLAMA_FILE_VERSION_GGML) {
            fprintf(stderr, "llama.cpp: WARNING: input is an old file that doesn't have scores; will add dummy scores\n");
        }
        uint32_t n_vocab = any_file_loader->hparams.n_vocab;
        for (uint32_t i = 0; i < n_vocab; i++) {
            const auto & token_score = any_file_loader->vocab.id_to_token.at(i);
            file.write_u32((uint32_t) token_score.tok.size());
            file.write_raw(token_score.tok.data(), token_score.tok.size());
            file.write_raw(&token_score.score, sizeof(token_score.score));
        }
    }
    void write_tensor(llama_load_tensor & tensor, enum ggml_type new_type, const void * new_data, size_t new_size) {
        switch (new_type) {
            case GGML_TYPE_F32:
            case GGML_TYPE_F16:
            case GGML_TYPE_Q4_0:
            case GGML_TYPE_Q4_1:
            case GGML_TYPE_Q5_0:
            case GGML_TYPE_Q5_1:
            case GGML_TYPE_Q8_0:
                break;
            default: LLAMA_ASSERT(false);
        }
        file.write_u32((uint32_t) tensor.ne.size());
        file.write_u32((uint32_t) tensor.name.size());
        file.write_u32(new_type);
        file.write_raw(tensor.ne.data(), sizeof(tensor.ne[0]) * tensor.ne.size());
        file.write_raw(tensor.name.data(), tensor.name.size());
        file.seek(-static_cast<ptrdiff_t>(file.tell()) & 31, SEEK_CUR);
        LLAMA_ASSERT(new_size == llama_calc_tensor_size(tensor.ne, new_type));
        file.write_raw(new_data, new_size);
    }
};

struct llama_model_loader {
    std::vector<std::unique_ptr<llama_file_loader>> file_loaders;
    llama_load_tensors_map tensors_map;
    bool use_mmap;
    size_t num_ggml_tensors_created = 0;
    struct ggml_context * ggml_ctx = NULL;
    std::unique_ptr<llama_mmap> mapping;

    llama_model_loader(const std::string & fname_base, bool use_mmap, bool vocab_only) {
        auto * first_file = new llama_file_loader(fname_base.c_str(), 0, tensors_map);
        file_loaders.emplace_back(first_file);
        uint32_t n_parts = vocab_only ? 1 : guess_n_parts();
        for (uint32_t i = 1; i < n_parts; i++) {
            std::string fname = fname_base + "." + std::to_string(i);
            auto * ith_file = new llama_file_loader(fname.c_str(), i, tensors_map);
            file_loaders.emplace_back(ith_file);
            if (ith_file->hparams != first_file->hparams) {
                throw format("llama.cpp: hparams inconsistent between files");
            }
        }
        if (!llama_mmap::SUPPORTED) {
            use_mmap = false;
        }
        if (use_mmap && alignment_prevents_mmap()) {
            fprintf(stderr, "llama.cpp: can't use mmap because tensors are not aligned; convert to new format to avoid this\n");
            use_mmap = false;
        }
        this->use_mmap = use_mmap;
        for (llama_load_tensor & lt : tensors_map.tensors) {
            lt.calc_all();
        }
    }

    bool alignment_prevents_mmap() {
        for (const llama_load_tensor & lt : tensors_map.tensors) {
            for (const llama_load_tensor_shard & shard : lt.shards) {
                if (shard.file_off & 3) {
                    return true;
                }
            }
        }
        return false;
    }

    uint32_t guess_n_parts() const {
        auto it = tensors_map.name_to_idx.find("tok_embeddings.weight");
        if (it == tensors_map.name_to_idx.end()) {
            throw std::string("missing tok_embeddings.weight");
        }
        const llama_load_tensor & lt = tensors_map.tensors.at(it->second);
        return file_loaders.at(0)->hparams.n_embd / lt.shards.at(0).ne.at(0);
    }

    void calc_sizes(size_t * ctx_size_p, size_t * mmapped_size_p) const {
        *ctx_size_p = *mmapped_size_p = 0;
        for (const llama_load_tensor & lt : tensors_map.tensors) {
            *ctx_size_p += sizeof(struct ggml_tensor) + GGML_OBJECT_SIZE;
            *(use_mmap ? mmapped_size_p : ctx_size_p) += lt.size;
        }
    }

    struct ggml_tensor * get_tensor(const std::string & name, const std::vector<uint32_t> & ne, ggml_backend backend) {
        auto it = tensors_map.name_to_idx.find(name);
        if (it == tensors_map.name_to_idx.end()) {
            throw format("llama.cpp: tensor '%s' is missing from model", name.c_str());
        }
        llama_load_tensor & lt = tensors_map.tensors.at(it->second);
        if (lt.ne != ne) {
            throw format("llama.cpp: tensor '%s' has wrong shape; expected %s, got %s",
                         name.c_str(), llama_format_tensor_shape(ne).c_str(), llama_format_tensor_shape(lt.ne).c_str());
        }

        return get_tensor_for(lt, backend);
    }

    struct ggml_tensor * get_tensor_for(llama_load_tensor & lt, ggml_backend backend) {
        struct ggml_tensor * tensor;
        if (lt.ne.size() == 2) {
            tensor = ggml_new_tensor_2d(ggml_ctx, lt.type, lt.ne.at(0), lt.ne.at(1));
        } else {
            LLAMA_ASSERT(lt.ne.size() == 1);
            tensor = ggml_new_tensor_1d(ggml_ctx, lt.type, lt.ne.at(0));
        }
        ggml_set_name(tensor, lt.name.c_str());
        LLAMA_ASSERT(lt.ggml_tensor == NULL); // if this fails, we called get_tensor twice on the same tensor
        tensor->backend = backend;
        lt.ggml_tensor = tensor;
        num_ggml_tensors_created++;
        return tensor;
    }

    void done_getting_tensors() const {
        if (num_ggml_tensors_created != tensors_map.tensors.size()) {
            throw std::string("llama.cpp: file contained more tensors than expected");
        }
    }

    void load_all_data(llama_progress_callback progress_callback, void *  progress_callback_user_data, llama_mlock * lmlock) {
        size_t data_size = 0;
        size_t prefetch_size = 0;
        for (const llama_load_tensor & lt : tensors_map.tensors) {
            data_size += lt.size;
            if (lt.ggml_tensor->backend == GGML_BACKEND_CPU) {
                prefetch_size += lt.size;
            }
        }

        if (use_mmap) {
            mapping.reset(new llama_mmap(&file_loaders.at(0)->file, prefetch_size));
            if (!lmlock) {
                // Don't call the callback since the actual loading will be lazy
                // and we can't measure it.
                progress_callback = NULL;
            }
            if (lmlock) {
                lmlock->init(mapping->addr);
            }
        }

        size_t done_size = 0;
        for (llama_load_tensor & lt : tensors_map.tensors) {
            if (lt.ggml_tensor->backend != GGML_BACKEND_CPU) {
                continue;
            }
            if (progress_callback) {
                progress_callback((float) done_size / data_size, progress_callback_user_data);
            }
            LLAMA_ASSERT(lt.ggml_tensor); // unused tensors should have been caught by load_data already
            lt.data = (uint8_t *) lt.ggml_tensor->data;
            load_data_for(lt);
            lt.ggml_tensor->data = lt.data;
            done_size += lt.size;
            if (use_mmap && lmlock) {
                lmlock->grow_to(done_size);
            }
        }
    }

    void load_data_for(llama_load_tensor & lt) {
        if (use_mmap) {
            LLAMA_ASSERT(lt.shards.size() == 1);
            lt.data = (uint8_t *) mapping->addr + lt.shards.at(0).file_off;
        } else if (lt.split_type == SPLIT_NONE) {
            llama_file & file = file_loaders.at(lt.shards.at(0).file_idx)->file;
            file.seek(lt.shards.at(0).file_off, SEEK_SET);
            file.read_raw(lt.data, lt.size);
        } else if (lt.split_type == SPLIT_BY_ROWS) {
            size_t offset = 0;
            for (llama_load_tensor_shard & shard : lt.shards) {
                llama_file & file = file_loaders.at(shard.file_idx)->file;
                file.seek(shard.file_off, SEEK_SET);
                file.read_raw(lt.data + offset, shard.size);
                offset += shard.size;
            }
            LLAMA_ASSERT(offset == lt.size);
        } else if (lt.split_type == SPLIT_BY_COLUMNS) {
            // Let's load the data into temporary buffers to ensure the OS performs large loads.
            std::vector<llama_buffer> tmp_bufs(lt.shards.size());
            for (size_t i = 0; i < lt.shards.size(); i++) {
                llama_load_tensor_shard & shard = lt.shards.at(i);
                llama_file & file = file_loaders.at(shard.file_idx)->file;
                file.seek(shard.file_off, SEEK_SET);
                tmp_bufs.at(i).resize(shard.size);
                file.read_raw(tmp_bufs.at(i).addr, shard.size);
            }
            // Then reshape.
            size_t num_rows = lt.ne.at(1);
            size_t per_shard_row_size = lt.shards.at(0).size / num_rows;
            size_t out_offset = 0;
            for (size_t row = 0; row < num_rows; row++) {
                for (llama_buffer & tmp_buf : tmp_bufs) {
                    memcpy(lt.data + out_offset,
                           tmp_buf.addr + row * per_shard_row_size,
                           per_shard_row_size);
                    out_offset += per_shard_row_size;
                }
            }
            LLAMA_ASSERT(out_offset == lt.size);
        }
        if (0) {
            print_checksum(lt);
        }
    }

    static void print_checksum(llama_load_tensor & lt) {
        uint32_t sum = 0;
        for (size_t i = 0; i < lt.size; i++) {
            uint8_t byte = lt.data[i];
            sum = byte + (sum << 6) + (sum << 16) - sum; // sdbm hash
        }
        fprintf(stderr, "%s checksum: %#08x (%s, size %zu)\n", lt.name.c_str(), sum,
                llama_format_tensor_shape(lt.ne).c_str(), lt.size);
    }

};


//
// kv cache
//

static bool kv_cache_init(
        const struct llama_hparams & hparams,
             struct llama_kv_cache & cache,
                         ggml_type   wtype,
                               int   n_ctx) {
    const int n_embd  = hparams.n_embd;
    const int n_layer = hparams.n_layer;

    const int64_t n_mem      = n_layer*n_ctx;
    const int64_t n_elements = n_embd*n_mem;

    cache.buf.resize(2u*n_elements*ggml_type_size(wtype) + 2u*MB);

    struct ggml_init_params params;
    params.mem_size   = cache.buf.size;
    params.mem_buffer = cache.buf.addr;
    params.no_alloc   = false;

    cache.ctx = ggml_init(params);

    if (!cache.ctx) {
        fprintf(stderr, "%s: failed to allocate memory for kv cache\n", __func__);
        return false;
    }

    cache.k = ggml_new_tensor_1d(cache.ctx, wtype, n_elements);
    cache.v = ggml_new_tensor_1d(cache.ctx, wtype, n_elements);
    ggml_set_name(cache.k, "cache_k");
    ggml_set_name(cache.v, "cache_v");

    return true;
}

struct llama_context_params llama_context_default_params() {
    struct llama_context_params result = {
        /*.n_ctx                       =*/ 512,
        /*.gpu_layers                  =*/ 0,
        /*.seed                        =*/ -1,
        /*.f16_kv                      =*/ true,
        /*.logits_all                  =*/ false,
        /*.vocab_only                  =*/ false,
        /*.use_mmap                    =*/ true,
        /*.use_mlock                   =*/ false,
        /*.embedding                   =*/ false,
        /*.progress_callback           =*/ nullptr,
        /*.progress_callback_user_data =*/ nullptr,
    };

    return result;
}

bool llama_mmap_supported() {
    return llama_mmap::SUPPORTED;
}

bool llama_mlock_supported() {
    return llama_mlock::SUPPORTED;
}

void llama_init_backend() {
    ggml_time_init();

    // needed to initialize f16 tables
    {
        struct ggml_init_params params = { 0, NULL, false };
        struct ggml_context * ctx = ggml_init(params);
        ggml_free(ctx);
    }
}

int64_t llama_time_us() {
    return ggml_time_us();
}

//
// model loading
//

static const char *llama_file_version_name(llama_file_version version) {
    switch (version) {
        case LLAMA_FILE_VERSION_GGML: return "'ggml' (old version with low tokenizer quality and no mmap support)";
        case LLAMA_FILE_VERSION_GGMF_V1: return "ggmf v1 (old version with no mmap support)";
        case LLAMA_FILE_VERSION_GGJT_V1: return "ggjt v1 (pre #1405)";
        case LLAMA_FILE_VERSION_GGJT_V2: return "ggjt v2 (pre #1508)";
        case LLAMA_FILE_VERSION_GGJT_V3: return "ggjt v3 (latest)";
    }

    return "unknown";
}

static const char *llama_ftype_name(enum llama_ftype ftype) {
    switch (ftype) {
        case LLAMA_FTYPE_ALL_F32:     return "all F32";
        case LLAMA_FTYPE_MOSTLY_F16:  return "mostly F16";
        case LLAMA_FTYPE_MOSTLY_Q4_0: return "mostly Q4_0";
        case LLAMA_FTYPE_MOSTLY_Q4_1: return "mostly Q4_1";
        case LLAMA_FTYPE_MOSTLY_Q4_1_SOME_F16:
                                      return "mostly Q4_1, some F16";
        case LLAMA_FTYPE_MOSTLY_Q5_0: return "mostly Q5_0";
        case LLAMA_FTYPE_MOSTLY_Q5_1: return "mostly Q5_1";
        case LLAMA_FTYPE_MOSTLY_Q8_0: return "mostly Q8_0";
        default:                      return "unknown, may not work";
    }
}

static const char *llama_model_type_name(e_model type) {
    switch (type) {
        case MODEL_3B: return "3B";
        case MODEL_7B: return "7B";
        case MODEL_13B: return "13B";
        case MODEL_30B: return "30B";
        case MODEL_65B: return "65B";
        default: LLAMA_ASSERT(false);
    }
}

static void llama_model_load_internal(
        const std::string & fname,
        llama_context & lctx,
        int n_ctx,
        int n_gpu_layers,
        ggml_type memory_type,
        bool use_mmap,
        bool use_mlock,
        bool vocab_only,
        llama_progress_callback progress_callback,
        void * progress_callback_user_data) {

    lctx.t_start_us = ggml_time_us();

    std::unique_ptr<llama_model_loader> ml(new llama_model_loader(fname, use_mmap, vocab_only));

    lctx.vocab = std::move(ml->file_loaders.at(0)->vocab);
    auto & model = lctx.model;
    model.hparams = ml->file_loaders.at(0)->hparams;
    llama_file_version file_version = ml->file_loaders.at(0)->file_version;
    auto & hparams = model.hparams;
    uint32_t n_ff = ((2*(4*hparams.n_embd)/3 + hparams.n_mult - 1)/hparams.n_mult)*hparams.n_mult;

    {
        switch (hparams.n_layer) {
            case 26: model.type = e_model::MODEL_3B; break;
            case 32: model.type = e_model::MODEL_7B; break;
            case 40: model.type = e_model::MODEL_13B; break;
            case 60: model.type = e_model::MODEL_30B; break;
            case 80: model.type = e_model::MODEL_65B; break;
        }

        hparams.n_ctx = n_ctx;
    }

    {
        fprintf(stderr, "%s: format     = %s\n",  __func__, llama_file_version_name(file_version));
        fprintf(stderr, "%s: n_vocab    = %u\n",  __func__, hparams.n_vocab);
        fprintf(stderr, "%s: n_ctx      = %u\n",  __func__, hparams.n_ctx);
        fprintf(stderr, "%s: n_embd     = %u\n",  __func__, hparams.n_embd);
        fprintf(stderr, "%s: n_mult     = %u\n",  __func__, hparams.n_mult);
        fprintf(stderr, "%s: n_head     = %u\n",  __func__, hparams.n_head);
        fprintf(stderr, "%s: n_layer    = %u\n",  __func__, hparams.n_layer);
        fprintf(stderr, "%s: n_rot      = %u\n",  __func__, hparams.n_rot);
        fprintf(stderr, "%s: ftype      = %u (%s)\n", __func__, hparams.ftype, llama_ftype_name(hparams.ftype));
        fprintf(stderr, "%s: n_ff       = %u\n",  __func__, n_ff);
        fprintf(stderr, "%s: n_parts    = %zu\n", __func__, ml->file_loaders.size());
        fprintf(stderr, "%s: model size = %s\n",  __func__, llama_model_type_name(model.type));
    }

    if (file_version < LLAMA_FILE_VERSION_GGJT_V2) {
        if (hparams.ftype != LLAMA_FTYPE_ALL_F32     &&
            hparams.ftype != LLAMA_FTYPE_MOSTLY_F16  &&
            hparams.ftype != LLAMA_FTYPE_MOSTLY_Q8_0) {
            printf("\nthis format is no longer supported (see https://github.com/ggerganov/llama.cpp/pull/1405)");
        }
    }

    if (file_version < LLAMA_FILE_VERSION_GGJT_V3) {
        if (hparams.ftype == LLAMA_FTYPE_MOSTLY_Q4_0 ||
            hparams.ftype == LLAMA_FTYPE_MOSTLY_Q4_1 ||
            hparams.ftype == LLAMA_FTYPE_MOSTLY_Q8_0) {
            printf("\nthis format is no longer supported (see https://github.com/ggerganov/llama.cpp/pull/1508)");
        }
    }

    if (vocab_only) {
        return;
    }

    auto & ctx = model.ctx;

    size_t ctx_size;
    size_t mmapped_size;
    ml->calc_sizes(&ctx_size, &mmapped_size);
    fprintf(stderr, "%s: ggml ctx size = %7.2f MB\n", __func__, ctx_size/1024.0/1024.0);

    // create the ggml context
    {
        lctx.model.buf.resize(ctx_size);
        if (use_mlock) {
            lctx.model.mlock_buf.init(lctx.model.buf.addr);
            lctx.model.mlock_buf.grow_to(lctx.model.buf.size);
        }

        struct ggml_init_params params = {
            /*.mem_size   =*/ lctx.model.buf.size,
            /*.mem_buffer =*/ lctx.model.buf.addr,
            /*.no_alloc   =*/ ml->use_mmap,
        };

        model.ctx = ggml_init(params);
        if (!model.ctx) {
            throw format("ggml_init() failed");
        }
    }

#if defined(GGML_USE_CUBLAS)
#define LLAMA_BACKEND_OFFLOAD GGML_BACKEND_CUDA
#elif defined(GGML_USE_CLBLAST)
#define LLAMA_BACKEND_OFFLOAD GGML_BACKEND_CL
#else
#define LLAMA_BACKEND_OFFLOAD GGML_BACKEND_CPU
#endif

    // prepare memory for the weights
    size_t vram_total = 0;
    {
        const uint32_t n_embd  = hparams.n_embd;
        const uint32_t n_layer = hparams.n_layer;
        const uint32_t n_vocab = hparams.n_vocab;

        ml->ggml_ctx = ctx;

        model.tok_embeddings = ml->get_tensor("tok_embeddings.weight", {n_embd, n_vocab}, GGML_BACKEND_CPU);
        model.norm           = ml->get_tensor("norm.weight",           {n_embd},          GGML_BACKEND_CPU);

        // "output" tensor
        {
            ggml_backend backend_output;
            if (n_gpu_layers > int(n_layer)) { // NOLINT
                backend_output = LLAMA_BACKEND_OFFLOAD;
            } else {
                backend_output = GGML_BACKEND_CPU;
            }

            model.output = ml->get_tensor("output.weight", {n_embd, n_vocab}, backend_output);
        }

        const int i_gpu_start = n_layer - n_gpu_layers;

        model.layers.resize(n_layer);
        for (uint32_t i = 0; i < n_layer; ++i) {
            const ggml_backend backend = int(i) < i_gpu_start ? GGML_BACKEND_CPU : LLAMA_BACKEND_OFFLOAD;

            auto & layer = model.layers[i];

            std::string layers_i = "layers." + std::to_string(i);

            layer.attention_norm = ml->get_tensor(layers_i + ".attention_norm.weight", {n_embd}, backend);

            layer.wq = ml->get_tensor(layers_i + ".attention.wq.weight", {n_embd, n_embd}, backend);
            layer.wk = ml->get_tensor(layers_i + ".attention.wk.weight", {n_embd, n_embd}, backend);
            layer.wv = ml->get_tensor(layers_i + ".attention.wv.weight", {n_embd, n_embd}, backend);
            layer.wo = ml->get_tensor(layers_i + ".attention.wo.weight", {n_embd, n_embd}, backend);

            layer.ffn_norm = ml->get_tensor(layers_i + ".ffn_norm.weight", {n_embd}, backend);

            layer.w1 = ml->get_tensor(layers_i + ".feed_forward.w1.weight", {n_embd,   n_ff},   backend);
            layer.w2 = ml->get_tensor(layers_i + ".feed_forward.w2.weight", {  n_ff,   n_embd}, backend);
            layer.w3 = ml->get_tensor(layers_i + ".feed_forward.w3.weight", {n_embd,   n_ff},   backend);

            if (backend == LLAMA_BACKEND_OFFLOAD) {
                vram_total +=
                    ggml_nbytes(layer.attention_norm) + ggml_nbytes(layer.wq) + ggml_nbytes(layer.wk)             +
                    ggml_nbytes(layer.wv)             + ggml_nbytes(layer.wo) + ggml_nbytes(layer.attention_norm) +
                    ggml_nbytes(layer.w1)             + ggml_nbytes(layer.w2) + ggml_nbytes(layer.w3);
            }
        }
    }

    ml->done_getting_tensors();

    // print memory requirements
    {
        const size_t scale = memory_type == GGML_TYPE_F32 ? 2 : 1;

        // this is the total memory required to run the inference
        const size_t mem_required =
            ctx_size +
            mmapped_size - vram_total + // weights in VRAM not in memory
            MEM_REQ_SCRATCH0().at(model.type) +
            MEM_REQ_SCRATCH1().at(model.type) +
            MEM_REQ_EVAL().at(model.type);

        // this is the memory required by one llama_state
        const size_t mem_required_state =
            scale*MEM_REQ_KV_SELF().at(model.type);

        fprintf(stderr, "%s: mem required  = %7.2f MB (+ %7.2f MB per state)\n", __func__,
                mem_required / 1024.0 / 1024.0, mem_required_state / 1024.0 / 1024.0);

#if defined(GGML_USE_CUBLAS)
        const int n_gpu = std::min(n_gpu_layers, int(hparams.n_layer));

        fprintf(stderr, "%s: [cublas] offloading %d layers to GPU\n", __func__, n_gpu);
        if (n_gpu_layers > (int) hparams.n_layer) {
            fprintf(stderr, "%s: [cublas] offloading output layer to GPU\n", __func__);
        }
        fprintf(stderr, "%s: [cublas] total VRAM used: %zu MB\n", __func__, vram_total / 1024 / 1024);
#elif defined(GGML_USE_CLBLAST)
        const int n_gpu = std::min(n_gpu_layers, int(hparams.n_layer));

        fprintf(stderr, "%s: [opencl] offloading %d layers to GPU\n", __func__, n_gpu);
        if (n_gpu_layers > (int) hparams.n_layer) {
            fprintf(stderr, "%s: [opencl] offloading output layer to GPU\n", __func__);
        }
        fprintf(stderr, "%s: [opencl] total VRAM used: %zu MB\n", __func__, vram_total / 1024 / 1024);
#else
        (void) n_gpu_layers;
#endif
    }

    // populate `tensors_by_name`
    for (llama_load_tensor & lt : ml->tensors_map.tensors) {
        model.tensors_by_name.emplace_back(lt.name, lt.ggml_tensor);
    }

    ml->load_all_data(progress_callback, progress_callback_user_data, use_mlock ? &lctx.model.mlock_mmap : NULL);

#if defined(GGML_USE_CUBLAS)
    {
        size_t done_size = 0;
        size_t data_size = 0;
        for (llama_load_tensor & lt : ml->tensors_map.tensors) {
            data_size += lt.size;
            if (lt.ggml_tensor->backend == GGML_BACKEND_CPU) {
                done_size += lt.size;
            }
        }
        for (llama_load_tensor & lt : ml->tensors_map.tensors) {
            if (lt.ggml_tensor->backend != GGML_BACKEND_CUDA) {
                continue;
            }
            if (progress_callback) {
                progress_callback((float) done_size / data_size, progress_callback_user_data);
            }
            ggml_cuda_load_data(fname.c_str(), lt.ggml_tensor, lt.shards.at(0).file_off);
            done_size += lt.size;
        }
    }
#elif defined(GGML_USE_CLBLAST)
    {
        size_t done_size = 0;
        size_t data_size = 0;
        for (llama_load_tensor & lt : ml->tensors_map.tensors) {
            data_size += lt.size;
            if (lt.ggml_tensor->backend == GGML_BACKEND_CPU) {
                done_size += lt.size;
            }
        }
        for (llama_load_tensor & lt : ml->tensors_map.tensors) {
            if (lt.ggml_tensor->backend != GGML_BACKEND_CL) {
                continue;
            }
            if (progress_callback) {
                progress_callback((float) done_size / data_size, progress_callback_user_data);
            }
            ggml_cl_load_data(fname.c_str(), lt.ggml_tensor, lt.shards.at(0).file_off);
            done_size += lt.size;
        }
    }
#endif

    if (progress_callback) {
        progress_callback(1.0f, progress_callback_user_data);
    }

    model.mapping = std::move(ml->mapping);

    // loading time will be recalculate after the first eval, so
    // we take page faults deferred by mmap() into consideration
    lctx.t_load_us = ggml_time_us() - lctx.t_start_us;
}

static bool llama_model_load(
        const std::string & fname,
        llama_context & lctx,
        int n_ctx,
        int n_gpu_layers,
        ggml_type memory_type,
        bool use_mmap,
        bool use_mlock,
        bool vocab_only,
        llama_progress_callback progress_callback,
        void *progress_callback_user_data) {
    try {
        llama_model_load_internal(fname, lctx, n_ctx, n_gpu_layers, memory_type, use_mmap, use_mlock,
                                  vocab_only, progress_callback, progress_callback_user_data);
        return true;
    } catch (const std::string & err) {
        fprintf(stderr, "error loading model: %s\n", err.c_str());
        return false;
    }
}

// evaluate the transformer
//
//   - lctx:      llama context
//   - tokens:    new batch of tokens to process
//   - n_past:    the context size so far
//   - n_threads: number of threads to use
//
static bool llama_eval_internal(
        llama_context & lctx,
    const llama_token * tokens,
            const int   n_tokens,
            const int   n_past,
            const int   n_threads) {

    // // enforce that the first token is BOS
    // if (n_past == 0 && tokens[0] != llama_token_bos()) {
    //     fprintf(stderr, "%s: first token must be BOS\n", __func__);
    //     return false;
    // }

    const int64_t t_start_us = ggml_time_us();

    const int N = n_tokens;

    const auto & model   = lctx.model;
    const auto & hparams = model.hparams;

    const auto & kv_self = model.kv_self;

    LLAMA_ASSERT(!!kv_self.ctx);

    const int n_embd  = hparams.n_embd;
    const int n_layer = hparams.n_layer;
    const int n_ctx   = hparams.n_ctx;
    const int n_head  = hparams.n_head;
    const int n_vocab = hparams.n_vocab;
    const int n_rot   = hparams.n_embd/hparams.n_head;

    auto & mem_per_token = lctx.mem_per_token;
    auto & buf_compute   = lctx.buf_compute;

    struct ggml_init_params params = {
        /*.mem_size   =*/ buf_compute.size,
        /*.mem_buffer =*/ buf_compute.addr,
        /*.no_alloc   =*/ false,
    };

    struct ggml_context * ctx0 = ggml_init(params);

    // for big prompts, if BLAS is enabled, it is better to use only one thread
    // otherwise, the threads are spin-lock waiting for the BLAS calls and are degrading the performance
    ggml_cgraph gf = {};
    gf.n_threads = N >= 32 && ggml_cpu_has_blas() && !ggml_cpu_has_gpublas() ? 1 : n_threads;

    struct ggml_tensor * embd = ggml_new_tensor_1d(ctx0, GGML_TYPE_I32, N);
    ggml_set_name(embd, "embd");
    memcpy(embd->data, tokens, N*ggml_element_size(embd));

    struct ggml_tensor * inpL = ggml_get_rows(ctx0, model.tok_embeddings, embd);

    for (int il = 0; il < n_layer; ++il) {
        struct ggml_tensor * inpSA = inpL;

        struct ggml_tensor * cur;

        lctx.use_buf(ctx0, 0);

        // norm
        {
            cur = ggml_rms_norm(ctx0, inpL);

            // cur = cur*attention_norm(broadcasted)
            cur = ggml_mul(ctx0, cur, model.layers[il].attention_norm);
        }

        // self-attention
        {
            // compute Q and K and RoPE them
            struct ggml_tensor * Qcur = ggml_rope_inplace(ctx0, ggml_reshape_3d(ctx0, ggml_mul_mat(ctx0, model.layers[il].wq, cur), n_embd/n_head, n_head, N), n_past, n_rot, 0);
            struct ggml_tensor * Kcur = ggml_rope_inplace(ctx0, ggml_reshape_3d(ctx0, ggml_mul_mat(ctx0, model.layers[il].wk, cur), n_embd/n_head, n_head, N), n_past, n_rot, 0);
            ggml_set_name(Qcur, "Qcur");
            ggml_set_name(Kcur, "Kcur");

            // store key and value to memory
            {
                // compute the transposed [N, n_embd] V matrix
                struct ggml_tensor * Vcur = ggml_transpose(ctx0, ggml_reshape_2d(ctx0, ggml_mul_mat(ctx0, model.layers[il].wv, cur), n_embd, N));

                struct ggml_tensor * k = ggml_view_1d(ctx0, kv_self.k, N*n_embd, (ggml_element_size(kv_self.k)*n_embd)*(il*n_ctx + n_past));
                struct ggml_tensor * v = ggml_view_2d(ctx0, kv_self.v, N, n_embd,
                        (   n_ctx)*ggml_element_size(kv_self.v),
                        (il*n_ctx)*ggml_element_size(kv_self.v)*n_embd + n_past*ggml_element_size(kv_self.v));

                // important: storing RoPE-ed version of K in the KV cache!
                ggml_build_forward_expand(&gf, ggml_cpy(ctx0, Kcur, k));
                ggml_build_forward_expand(&gf, ggml_cpy(ctx0, Vcur, v));
            }

            struct ggml_tensor * Q =
                ggml_permute(ctx0,
                        Qcur,
                        0, 2, 1, 3);
            ggml_set_name(Q, "Q");

            struct ggml_tensor * K =
                ggml_permute(ctx0,
                        ggml_reshape_3d(ctx0,
                            ggml_view_1d(ctx0, kv_self.k, (n_past + N)*n_embd, il*n_ctx*ggml_element_size(kv_self.k)*n_embd),
                            n_embd/n_head, n_head, n_past + N),
                        0, 2, 1, 3);
            ggml_set_name(K, "K");

            // K * Q
            struct ggml_tensor * KQ = ggml_mul_mat(ctx0, K, Q);
            ggml_set_name(KQ, "KQ");

            // KQ_scaled = KQ / sqrt(n_embd/n_head)
            struct ggml_tensor * KQ_scale = ggml_new_f32(ctx0, 1.0f/sqrtf(float(n_embd)/n_head));
            ggml_set_name(KQ_scale, "1/sqrt(n_embd/n_head)");

            // KQ_scaled shape [n_past + N, N, n_head, 1]
            struct ggml_tensor * KQ_scaled = ggml_scale_inplace(ctx0, KQ, KQ_scale);
            ggml_set_name(KQ_scaled, "KQ_scaled");

            // KQ_masked = mask_past(KQ_scaled)
            struct ggml_tensor * KQ_masked = ggml_diag_mask_inf_inplace(ctx0, KQ_scaled, n_past);
            ggml_set_name(KQ_masked, "KQ_masked");

            // KQ = soft_max(KQ_masked)
            struct ggml_tensor * KQ_soft_max = ggml_soft_max_inplace(ctx0, KQ_masked);
            ggml_set_name(KQ_soft_max, "KQ_soft_max");


            // split cached V into n_head heads
            struct ggml_tensor * V =
                ggml_view_3d(ctx0, kv_self.v,
                        n_past + N, n_embd/n_head, n_head,
                        n_ctx*ggml_element_size(kv_self.v),
                        n_ctx*ggml_element_size(kv_self.v)*n_embd/n_head,
                        il*n_ctx*ggml_element_size(kv_self.v)*n_embd);
            ggml_set_name(V, "V");

#if 1
            struct ggml_tensor * KQV = ggml_mul_mat(ctx0, V, KQ_soft_max);
            ggml_set_name(KQV, "KQV");
#else
            // make V contiguous in memory to speed up the matmul, however we waste time on the copy
            // on M1 this is faster for the perplexity computation, but ~5% slower for the single-token generation
            // is there a better way?
            struct ggml_tensor * V_cont = ggml_cpy(ctx0, V, ggml_new_tensor_3d(ctx0, kv_self.v->type, n_past + N, n_embd/n_head, n_head));
            struct ggml_tensor * KQV = ggml_mul_mat(ctx0, V_cont, KQ_soft_max);
#endif

            // KQV_merged = KQV.permute(0, 2, 1, 3)
            struct ggml_tensor * KQV_merged = ggml_permute(ctx0, KQV, 0, 2, 1, 3);
            ggml_set_name(KQV_merged, "KQV_merged");

            // cur = KQV_merged.contiguous().view(n_embd, N)
            cur = ggml_cpy(ctx0,
                    KQV_merged,
                    ggml_new_tensor_2d(ctx0, GGML_TYPE_F32, n_embd, N));
            ggml_set_name(cur, "KQV_merged_contiguous");

            // projection (no bias)
            cur = ggml_mul_mat(ctx0,
                    model.layers[il].wo,
                    cur);
        }

        lctx.use_buf(ctx0, 1);

        struct ggml_tensor * inpFF = ggml_add(ctx0, cur, inpSA);

        // feed-forward network
        {
            // norm
            {
                cur = ggml_rms_norm(ctx0, inpFF);

                // cur = cur*ffn_norm(broadcasted)
                cur = ggml_mul(ctx0, cur, model.layers[il].ffn_norm);
            }

            struct ggml_tensor * tmp = ggml_mul_mat(ctx0,
                    model.layers[il].w3,
                    cur);

            cur = ggml_mul_mat(ctx0,
                    model.layers[il].w1,
                    cur);

            // SILU activation
            cur = ggml_silu(ctx0, cur);

            cur = ggml_mul(ctx0, cur, tmp);

            cur = ggml_mul_mat(ctx0,
                    model.layers[il].w2,
                    cur);
        }

        cur = ggml_add(ctx0, cur, inpFF);

        // input for next layer
        inpL = cur;
    }

    lctx.use_buf(ctx0, 0);

    // used at the end to optionally extract the embeddings
    struct ggml_tensor * embeddings = NULL;

    // norm
    {

        inpL = ggml_rms_norm(ctx0, inpL);

        // inpL = inpL*norm(broadcasted)
        inpL = ggml_mul(ctx0, inpL, model.norm);

        embeddings = inpL;
    }

    // lm_head
    inpL = ggml_mul_mat(ctx0, model.output, inpL);

    lctx.use_buf(ctx0, -1);

    // logits -> probs
    //inpL = ggml_soft_max_inplace(ctx0, inpL);

    // run the computation
    ggml_build_forward_expand(&gf, inpL);
    ggml_graph_compute       (ctx0, &gf);

#ifdef GGML_PERF
    // print timing information per ggml operation (for debugging purposes)
    // requires GGML_PERF to be defined
    ggml_graph_print(&gf);
#endif

    // plot the computation graph in dot format (for debugging purposes)
    //if (n_past%100 == 0) {
    //    ggml_graph_dump_dot(&gf, NULL, "llama.dot");
    //}

    //embd_w.resize(n_vocab*N);
    //memcpy(embd_w.data(), ggml_get_data(inpL), sizeof(float)*n_vocab*N);

    // update kv token count
    lctx.model.kv_self.n = n_past + N;

    // extract logits
    {
        auto & logits_out = lctx.logits;

        if (lctx.logits_all) {
            logits_out.resize(n_vocab * N);
            memcpy(logits_out.data(), (float *) ggml_get_data(inpL), sizeof(float)*n_vocab*N);
        } else {
            // return result for just the last token
            logits_out.resize(n_vocab);
            memcpy(logits_out.data(), (float *) ggml_get_data(inpL) + (n_vocab*(N-1)), sizeof(float)*n_vocab);
        }
    }

    // extract embeddings
    if (!lctx.embedding.empty()) {
        auto & embedding_out = lctx.embedding;

        embedding_out.resize(n_embd);
        memcpy(embedding_out.data(), (float *) ggml_get_data(embeddings) + (n_embd*(N - 1)), sizeof(float)*n_embd);
    }

    if (mem_per_token == 0) {
        mem_per_token = ggml_used_mem(ctx0)/N;
    }

#if 0
    printf("\n%s: used_mem = %.3f MB, scratch -- %.3f MB %.3f MB\n", __func__,
            ggml_used_mem(ctx0)/1024.0/1024.0,
            lctx.get_buf_max_mem(0)/1024.0/1024.0,
            lctx.get_buf_max_mem(1)/1024.0/1024.0);
#endif

    ggml_free(ctx0);

    // measure the performance only for the single-token evals
    if (N == 1) {
        lctx.t_eval_us += ggml_time_us() - t_start_us;
        lctx.n_eval++;
    }
    else if (N > 1) {
        lctx.t_p_eval_us += ggml_time_us() - t_start_us;
        lctx.n_p_eval += N;
    }

    return true;
}

//
// tokenizer
//

static size_t utf8_len(char src) {
    const size_t lookup[] = { 1, 1, 1, 1, 1, 1, 1, 1, 1, 1, 1, 1, 2, 2, 3, 4 };
    uint8_t highbits = static_cast<uint8_t>(src) >> 4;
    return lookup[highbits];
}

struct llama_sp_symbol {
    using index = int;
    index prev;
    index next;
    const char * text;
    size_t n;
};

static_assert(std::is_trivially_copyable<llama_sp_symbol>::value, "llama_sp_symbol is not trivially copyable");

struct llama_sp_bigram {
    struct comparator {
        bool operator()(llama_sp_bigram & l, llama_sp_bigram & r) {
            return (l.score < r.score) || (l.score == r.score && l.left > r.left);
        }
    };
    using queue_storage = std::vector<llama_sp_bigram>;
    using queue = std::priority_queue<llama_sp_bigram, queue_storage, comparator>;
    llama_sp_symbol::index left;
    llama_sp_symbol::index right;
    float score;
    size_t size;
};

// original implementation:
// https://github.com/ggerganov/llama.cpp/commit/074bea2eb1f1349a0118239c4152914aecaa1be4
struct llama_tokenizer {
    llama_tokenizer(const llama_vocab & vocab): vocab_(vocab) {}

    void tokenize(const std::string & text, std::vector<llama_vocab::id> & output) {
        // split string into utf8 chars
        int index = 0;
        size_t offs = 0;
        while (offs < text.size()) {
            llama_sp_symbol sym;
            size_t char_len = std::min(text.size() - offs, utf8_len(text[offs]));
            sym.text = text.c_str() + offs;
            sym.n = char_len;
            offs += char_len;
            sym.prev = index - 1;
            sym.next = offs == text.size() ? -1 : index + 1;
            index++;
            symbols_.emplace_back(sym);
        }

        // seed the work queue with all possible 2-character tokens.
        for (size_t i = 1; i < symbols_.size(); ++i) {
            try_add_bigram(i - 1, i);
        }

        // keep substituting the highest frequency pairs for as long as we can.
        while (!work_queue_.empty()) {
            auto bigram = work_queue_.top();
            work_queue_.pop();

            auto & left_sym = symbols_[bigram.left];
            auto & right_sym = symbols_[bigram.right];

            // if one of the symbols already got merged, skip it.
            if (left_sym.n == 0 || right_sym.n == 0 ||
                left_sym.n + right_sym.n != bigram.size) {
                continue;
            }

            // merge the right sym into the left one
            left_sym.n += right_sym.n;
            right_sym.n = 0;

            //printf("left = '%*s' size = %zu\n", (int) left_sym.n, left_sym.text, bigram.size);

            // remove the right sym from the chain
            left_sym.next = right_sym.next;
            if (right_sym.next >= 0) {
                symbols_[right_sym.next].prev = bigram.left;
            }

            // find more substitutions
            try_add_bigram(left_sym.prev, bigram.left);
            try_add_bigram(bigram.left, left_sym.next);
        }

        for (int i = 0; i != -1; i = symbols_[i].next) {
            auto & symbol = symbols_[i];
            auto token = vocab_.token_to_id.find(std::string(symbol.text, symbol.n));

            if (token == vocab_.token_to_id.end()) {
                // output any symbols that did not form tokens as bytes.
                for (int j = 0; j < (int) symbol.n; ++j) {
                    llama_vocab::id token_id = static_cast<uint8_t>(symbol.text[j]) + 3;
                    output.push_back(token_id);
                }
            } else {
                output.push_back((*token).second);
            }
        }
    }

private:
    void try_add_bigram(int left, int right) {
        if (left == -1 || right == -1) {
            return;
        }

        const std::string text = std::string(symbols_[left].text, symbols_[left].n + symbols_[right].n);
        auto token = vocab_.token_to_id.find(text);

        if (token == vocab_.token_to_id.end()) {
            return;
        }

        if (static_cast<size_t>((*token).second) >= vocab_.id_to_token.size()) {
            return;
        }

        const auto &tok_score = vocab_.id_to_token[(*token).second];

        llama_sp_bigram bigram;
        bigram.left = left;
        bigram.right = right;
        bigram.score = tok_score.score;
        bigram.size = text.size();
        work_queue_.push(bigram);
    }

    const llama_vocab & vocab_;
    std::vector<llama_sp_symbol> symbols_;
    llama_sp_bigram::queue work_queue_;
};

static std::vector<llama_vocab::id> llama_tokenize(const llama_vocab & vocab, const std::string & text, bool bos) {
    llama_tokenizer tokenizer(vocab);
    std::vector<llama_vocab::id> output;

    if (text.empty()) {
        return output;
    }

    if (bos) {
        output.push_back(llama_token_bos());
    }

    tokenizer.tokenize(text, output);
    return output;
}

//
// sampling
//

void llama_sample_softmax(struct llama_context * ctx, llama_token_data_array * candidates) {
    assert(candidates->size > 0);

    const int64_t t_start_sample_us = ggml_time_us();

    // Sort the logits in descending order
    if (!candidates->sorted) {
        std::sort(candidates->data, candidates->data + candidates->size, [](const llama_token_data & a, const llama_token_data & b) {
            return a.logit > b.logit;
        });
        candidates->sorted = true;
    }

    float max_l = candidates->data[0].logit;
    float cum_sum = 0.0f;
    for (size_t i = 0; i < candidates->size; ++i) {
        float p = expf(candidates->data[i].logit - max_l);
        candidates->data[i].p = p;
        cum_sum += p;
    }
    for (size_t i = 0; i < candidates->size; ++i) {
        candidates->data[i].p /= cum_sum;
    }

    if (ctx) {
        ctx->t_sample_us += ggml_time_us() - t_start_sample_us;
    }
}

void llama_sample_top_k(struct llama_context * ctx, llama_token_data_array * candidates, int k, size_t min_keep) {
    const int64_t t_start_sample_us = ggml_time_us();

    k = std::max(k, (int) min_keep);
    k = std::min(k, (int) candidates->size);

    // Sort scores in descending order
    if (!candidates->sorted) {
        auto comp = [](const llama_token_data & a, const llama_token_data & b) {
            return a.logit > b.logit;
        };
        if (k == (int) candidates->size) {
            std::sort(candidates->data, candidates->data + candidates->size, comp);
        } else {
            std::partial_sort(candidates->data, candidates->data + k, candidates->data + candidates->size, comp);
        }
        candidates->sorted = true;
    }
    candidates->size = k;

    if (ctx) {
        ctx->t_sample_us += ggml_time_us() - t_start_sample_us;
    }
}

void llama_sample_top_p(struct llama_context * ctx, llama_token_data_array * candidates, float p, size_t min_keep) {
    if (p >= 1.0f) {
        return;
    }

    const int64_t t_start_sample_us = ggml_time_us();

    llama_sample_softmax(ctx, candidates);

    // Compute the cumulative probabilities
    float cum_sum = 0.0f;
    size_t last_idx = candidates->size;

    for (size_t i = 0; i < candidates->size; ++i) {
        cum_sum += candidates->data[i].p;

        // Check if the running sum is greater than p or if we have kept at least min_keep tokens
        if (cum_sum > p && i >= min_keep) {
            last_idx = i;
            break;
        }
    }

    // Resize the output vector to keep only the top-p tokens
    candidates->size = last_idx;

    if (ctx) {
        ctx->t_sample_us += ggml_time_us() - t_start_sample_us;
    }
}

void llama_sample_tail_free(struct llama_context * ctx, llama_token_data_array * candidates, float z, size_t min_keep) {
    if (z >= 1.0f || candidates->size <= 2) {
        return;
    }

    const int64_t t_start_sample_us = ggml_time_us();

    llama_sample_softmax(nullptr, candidates);

    // Compute the first and second derivatives
    std::vector<float> first_derivatives(candidates->size - 1);
    std::vector<float> second_derivatives(candidates->size - 2);

    for (size_t i = 0; i < first_derivatives.size(); ++i) {
        first_derivatives[i] = candidates->data[i].p - candidates->data[i + 1].p;
    }
    for (size_t i = 0; i < second_derivatives.size(); ++i) {
        second_derivatives[i] = first_derivatives[i] - first_derivatives[i + 1];
    }

    // Calculate absolute value of second derivatives
    for (size_t i = 0; i < second_derivatives.size(); ++i) {
        second_derivatives[i] = abs(second_derivatives[i]);
    }

    // Normalize the second derivatives
    float second_derivatives_sum = std::accumulate(second_derivatives.begin(), second_derivatives.end(), 0.0f);
    for (float & value : second_derivatives) {
        value /= second_derivatives_sum;
    }

    float cum_sum = 0.0f;
    size_t last_idx = candidates->size;
    for (size_t i = 0; i < second_derivatives.size(); ++i) {
        cum_sum += second_derivatives[i];

        // Check if the running sum is greater than z or if we have kept at least min_keep tokens
        if (cum_sum > z && i >= min_keep) {
            last_idx = i;
            break;
        }
    }

    // Resize the output vector to keep only the tokens above the tail location
    candidates->size = last_idx;

    if (ctx) {
        ctx->t_sample_us += ggml_time_us() - t_start_sample_us;
    }
}


void llama_sample_typical(struct llama_context * ctx, llama_token_data_array * candidates, float p, size_t min_keep) {
    // Reference implementation:
    // https://github.com/huggingface/transformers/compare/main...cimeister:typical-sampling:typical-pr
    if (p >= 1.0f) {
        return;
    }

    const int64_t t_start_sample_us = ggml_time_us();

    // Compute the softmax of logits and calculate entropy
    llama_sample_softmax(nullptr, candidates);

    float entropy = 0.0f;
    for (size_t i = 0; i < candidates->size; ++i) {
        entropy += -candidates->data[i].p * logf(candidates->data[i].p);
    }

    // Compute the absolute difference between negative log probability and entropy for each candidate
    std::vector<float> shifted_scores;
    for (size_t i = 0; i < candidates->size; ++i) {
        float shifted_score = fabsf(-logf(candidates->data[i].p) - entropy);
        shifted_scores.push_back(shifted_score);
    }

    // Sort tokens based on the shifted_scores and their corresponding indices
    std::vector<size_t> indices(candidates->size);
    std::iota(indices.begin(), indices.end(), 0);

    std::sort(indices.begin(), indices.end(), [&](size_t a, size_t b) {
        return shifted_scores[a] < shifted_scores[b];
    });

    // Compute the cumulative probabilities
    float cum_sum = 0.0f;
    size_t last_idx = indices.size();

    for (size_t i = 0; i < indices.size(); ++i) {
        size_t idx = indices[i];
        cum_sum += candidates->data[idx].p;

        // Check if the running sum is greater than typical or if we have kept at least min_keep tokens
        if (cum_sum > p && i >= min_keep - 1) {
            last_idx = i + 1;
            break;
        }
    }

    // Resize the output vector to keep only the locally typical tokens
    std::vector<llama_token_data> new_candidates;
    for (size_t i = 0; i < last_idx; ++i) {
        size_t idx = indices[i];
        new_candidates.push_back(candidates->data[idx]);
    }

    // Replace the data in candidates with the new_candidates data
    std::copy(new_candidates.begin(), new_candidates.end(), candidates->data);
    candidates->size = new_candidates.size();

    if (ctx) {
        ctx->t_sample_us += ggml_time_us() - t_start_sample_us;
    }
}

void llama_sample_temperature(struct llama_context * ctx, llama_token_data_array * candidates_p, float temp) {
    const int64_t t_start_sample_us = ggml_time_us();

    for (size_t i = 0; i < candidates_p->size; ++i) {
        candidates_p->data[i].logit /= temp;
    }

    if (ctx) {
        ctx->t_sample_us += ggml_time_us() - t_start_sample_us;
    }
}

void llama_sample_repetition_penalty(struct llama_context * ctx, llama_token_data_array * candidates, const llama_token * last_tokens, size_t last_tokens_size, float penalty) {
    if (last_tokens_size == 0 || penalty == 1.0f) {
        return;
    }

    const int64_t t_start_sample_us = ggml_time_us();

    for (size_t i = 0; i < candidates->size; ++i) {
        const auto * token_iter = std::find(last_tokens, last_tokens + last_tokens_size, candidates->data[i].id);
        if (token_iter == last_tokens + last_tokens_size) {
            continue;
        }

        // The academic publication that described this technique actually just only divided, but that would cause tokens with negative logits to become more likely, which is obviously wrong.
        // This is common fix for this problem, which is to multiply by the penalty instead of dividing.
        if (candidates->data[i].logit <= 0) {
            candidates->data[i].logit *= penalty;
        } else {
            candidates->data[i].logit /= penalty;
        }
    }

    candidates->sorted = false;

    if (ctx) {
        ctx->t_sample_us += ggml_time_us() - t_start_sample_us;
    }
}

void llama_sample_frequency_and_presence_penalties(struct llama_context * ctx, llama_token_data_array * candidates, const llama_token * last_tokens_p, size_t last_tokens_size, float alpha_frequency, float alpha_presence) {
    if (last_tokens_size == 0 || (alpha_frequency == 0.0f && alpha_presence == 0.0f)) {
        return;
    }

    const int64_t t_start_sample_us = ggml_time_us();

    // Create a frequency map to count occurrences of each token in last_tokens
    std::unordered_map<llama_token, int> token_count;
    for (size_t i = 0; i < last_tokens_size; ++i) {
        token_count[last_tokens_p[i]]++;
    }

    // Apply frequency and presence penalties to the candidates
    for (size_t i = 0; i < candidates->size; ++i) {
        auto token_iter = token_count.find(candidates->data[i].id);
        if (token_iter == token_count.end()) {
            continue;
        }

        int count = token_iter->second;
        candidates->data[i].logit -= float(count) * alpha_frequency + float(count > 0) * alpha_presence;
    }

    candidates->sorted = false;

    if (ctx) {
        ctx->t_sample_us += ggml_time_us() - t_start_sample_us;
    }
}


llama_token llama_sample_token_mirostat(struct llama_context * ctx, llama_token_data_array * candidates, float tau, float eta, int m, float * mu) {
    assert(ctx);
    auto N = float(llama_n_vocab(ctx));
    int64_t t_start_sample_us;
    t_start_sample_us = ggml_time_us();

    llama_sample_softmax(nullptr, candidates);

    // Estimate s_hat using the most probable m tokens
    float s_hat = 0.0;
    float sum_ti_bi = 0.0;
    float sum_ti_sq = 0.0;
    for (size_t i = 0; i < size_t(m - 1) && i < candidates->size - 1; ++i) {
        float t_i = logf(float(i + 2) / float(i + 1));
        float b_i = logf(candidates->data[i].p / candidates->data[i + 1].p);
        sum_ti_bi += t_i * b_i;
        sum_ti_sq += t_i * t_i;
    }
    s_hat = sum_ti_bi / sum_ti_sq;

    // Compute k from the estimated s_hat and target surprise value
    float epsilon_hat = s_hat - 1;
    float k = powf((epsilon_hat * powf(2, *mu)) / (1 - powf(N, -epsilon_hat)), 1 / s_hat);

    // Sample the next word X using top-k sampling
    llama_sample_top_k(nullptr, candidates, int(k), 1);
    if (ctx) {
        ctx->t_sample_us += ggml_time_us() - t_start_sample_us;
    }
    llama_token X = llama_sample_token(ctx, candidates);
    t_start_sample_us = ggml_time_us();

    // Compute error as the difference between observed surprise and target surprise value
    size_t X_idx = std::distance(candidates->data, std::find_if(candidates->data, candidates->data + candidates->size, [&](const llama_token_data & candidate) {
        return candidate.id == X;
    }));
    float observed_surprise = -log2f(candidates->data[X_idx].p);
    float e = observed_surprise - tau;

    // Update mu using the learning rate and error
    *mu = *mu - eta * e;

    if (ctx) {
        ctx->t_sample_us += ggml_time_us() - t_start_sample_us;
        ctx->n_sample++;
    }
    return X;
}

llama_token llama_sample_token_mirostat_v2(struct llama_context * ctx, llama_token_data_array * candidates, float tau, float eta, float * mu) {
    assert(ctx);
    int64_t t_start_sample_us;
    t_start_sample_us = ggml_time_us();

    llama_sample_softmax(ctx, candidates);

    // Truncate the words with surprise values greater than mu
    candidates->size = std::distance(candidates->data, std::find_if(candidates->data, candidates->data + candidates->size, [&](const llama_token_data & candidate) {
        return -log2f(candidate.p) > *mu;
    }));

    // Normalize the probabilities of the remaining words
    llama_sample_softmax(ctx, candidates);

    // Sample the next word X from the remaining words
    if (ctx) {
        ctx->t_sample_us += ggml_time_us() - t_start_sample_us;
    }
    llama_token X = llama_sample_token(ctx, candidates);
    t_start_sample_us = ggml_time_us();

    // Compute error as the difference between observed surprise and target surprise value
    size_t X_idx = std::distance(candidates->data, std::find_if(candidates->data, candidates->data + candidates->size, [&](const llama_token_data & candidate) {
        return candidate.id == X;
    }));
    float observed_surprise = -log2f(candidates->data[X_idx].p);
    float e = observed_surprise - tau;

    // Update mu using the learning rate and error
    *mu = *mu - eta * e;

    if (ctx) {
        ctx->t_sample_us += ggml_time_us() - t_start_sample_us;
    }
    return X;
}

llama_token llama_sample_token_greedy(struct llama_context * ctx, llama_token_data_array * candidates) {
    const int64_t t_start_sample_us = ggml_time_us();

    // Find max element
    auto * max_iter = std::max_element(candidates->data, candidates->data + candidates->size, [](const llama_token_data & a, const llama_token_data & b) {
        return a.logit < b.logit;
    });

    llama_token result = max_iter->id;
    if (ctx) {
        ctx->t_sample_us += ggml_time_us() - t_start_sample_us;
        ctx->n_sample++;
    }
    return result;
}

llama_token llama_sample_token(struct llama_context * ctx, llama_token_data_array * candidates) {
    assert(ctx);
    const int64_t t_start_sample_us = ggml_time_us();
    llama_sample_softmax(nullptr, candidates);

    std::vector<float> probs;
    probs.reserve(candidates->size);
    for (size_t i = 0; i < candidates->size; ++i) {
        probs.push_back(candidates->data[i].p);
    }

    std::discrete_distribution<> dist(probs.begin(), probs.end());
    auto & rng = ctx->rng;
    int idx = dist(rng);

    llama_token result = candidates->data[idx].id;

    ctx->t_sample_us += ggml_time_us() - t_start_sample_us;
    ctx->n_sample++;
    return result;
}

//
// quantization
//

static void llama_model_quantize_internal(const std::string & fname_inp, const std::string & fname_out, enum llama_ftype ftype, int nthread) {
    ggml_type quantized_type;
    switch (ftype) {
        case LLAMA_FTYPE_MOSTLY_Q4_0: quantized_type = GGML_TYPE_Q4_0; break;
        case LLAMA_FTYPE_MOSTLY_Q4_1: quantized_type = GGML_TYPE_Q4_1; break;
        case LLAMA_FTYPE_MOSTLY_Q5_0: quantized_type = GGML_TYPE_Q5_0; break;
        case LLAMA_FTYPE_MOSTLY_Q5_1: quantized_type = GGML_TYPE_Q5_1; break;
        case LLAMA_FTYPE_MOSTLY_Q8_0: quantized_type = GGML_TYPE_Q8_0; break;
        default: throw format("invalid output file type %d\n", ftype);
    };

    if (nthread <= 0) {
        nthread = std::thread::hardware_concurrency();
    }

    std::unique_ptr<llama_model_loader> model_loader(new llama_model_loader(fname_inp, /*use_mmap*/ false,
                                                                            /*vocab_only*/ false));
    llama_file_saver file_saver(fname_out.c_str(), model_loader->file_loaders.at(0).get(), ftype);

    size_t total_size_org = 0;
    size_t total_size_new = 0;
    std::vector<int64_t> hist_all(1 << 4, 0);

    std::vector<std::thread> workers;
    std::mutex mutex;

    size_t idx = 0;
    for (llama_load_tensor & tensor : model_loader->tensors_map.tensors) {
        llama_buffer read_data;
        read_data.resize(tensor.size);
        tensor.data = read_data.addr;
        model_loader->load_data_for(tensor);

        printf("[%4zu/%4zu] %36s - %16s, type = %6s, ",
               ++idx, model_loader->tensors_map.tensors.size(),
               tensor.name.c_str(), llama_format_tensor_shape(tensor.ne).c_str(),
               ggml_type_name(tensor.type));

        // This used to be a regex, but <regex> has an extreme cost to compile times.
        bool quantize = tensor.name.rfind("weight") == tensor.name.size() - 6; // ends with 'weight'?

        // quantize only 2D tensors
        quantize &= (tensor.ne.size() == 2);

        // uncomment this to keep the output layer in FP16
        //if (tensor.name == "output.weight") {
        //    quantize = false;
        //}

        enum ggml_type new_type;
        void * new_data;
        size_t new_size;
        llama_buffer work;

        if (!quantize) {
            new_type = tensor.type;
            new_data = tensor.data;
            new_size = tensor.size;
            printf("size = %8.3f MB\n", tensor.size/1024.0/1024.0);
        } else {
            new_type = quantized_type;
            float * f32_data;
            size_t nelements = tensor.ne.at(0) * tensor.ne.at(1);
            llama_buffer f32_conv_buf;
            if (tensor.type == GGML_TYPE_F32) {
                f32_data = (float *) tensor.data;
            } else if (tensor.type == GGML_TYPE_F16) {
                f32_conv_buf.resize(nelements * sizeof(float));
                f32_data = (float *) f32_conv_buf.addr;
                const auto * f16_data = (const ggml_fp16_t *) tensor.data;
                for (size_t i = 0; i < nelements; i++) {
                    f32_data[i] = ggml_fp16_to_fp32(f16_data[i]);
                }
            } else {
                throw format("type %s unsupported for integer quantization", ggml_type_name(tensor.type));
            }

            printf("quantizing .. ");
            fflush(stdout);

            work.resize(nelements * 4); // upper bound on size
            new_data = work.addr;
            std::vector<int64_t> hist_cur(1 << 4, 0);

            int chunk_size = 32 * 512;
            const int nchunk = (nelements + chunk_size - 1)/chunk_size;
            const int nthread_use = nthread > 1 ? std::max(1, std::min(nthread, nchunk)) : 1;
            if (nthread_use < 2) {
                new_size = ggml_quantize_chunk(new_type, f32_data, new_data, 0, nelements, hist_cur.data());
            } else {
                size_t counter = 0;
                new_size = 0;
                auto compute = [&mutex, &counter, &hist_cur, &new_size, new_type, f32_data, new_data, nelements, chunk_size] () {
                    std::vector<int64_t> local_hist;
                    size_t local_size = 0;
                    while (true) {
                        std::unique_lock<std::mutex> lock(mutex);
                        size_t first = counter; counter += chunk_size;
                        if (first >= nelements) {
                            if (!local_hist.empty()) {
                                for (int j=0; j<int(local_hist.size()); ++j) {
                                    hist_cur[j] += local_hist[j];
                                }
                                new_size += local_size;
                            }
                            break;
                        }
                        lock.unlock();
                        size_t last = std::min(nelements, first + chunk_size);
                        if (local_hist.empty()) {
                            local_hist.resize(hist_cur.size(), 0);
                        }
                        local_size += ggml_quantize_chunk(new_type, f32_data, new_data, first, last - first, local_hist.data());
                    }
                };
                if ((int) workers.size() < nthread_use - 1) {
                    workers.resize(nthread_use - 1);
                }
                for (int it = 0; it < nthread_use - 1; ++it) {
                    workers[it] = std::thread(compute);
                }
                compute();
                for (int it = 0; it < nthread_use - 1; ++it) {
                    workers[it].join();
                }
            }

            printf("size = %8.2f MB -> %8.2f MB | hist: ", tensor.size/1024.0/1024.0, new_size/1024.0/1024.0);
            for (size_t i = 0; i < hist_cur.size(); i++) {
                hist_all[i] += hist_cur[i];
            }

            for (size_t i = 0; i < hist_cur.size(); i++) {
                printf("%5.3f ", hist_cur[i] / float(nelements));
            }
            printf("\n");
        }
        total_size_org += tensor.size;
        total_size_new += new_size;
        file_saver.write_tensor(tensor, new_type, new_data, new_size);
    }

    printf("%s: model size  = %8.2f MB\n", __func__, total_size_org/1024.0/1024.0);
    printf("%s: quant size  = %8.2f MB\n", __func__, total_size_new/1024.0/1024.0);

    {
        int64_t sum_all = 0;
        for (size_t i = 0; i < hist_all.size(); i++) {
            sum_all += hist_all[i];
        }

        printf("%s: hist: ", __func__);
        for (size_t i = 0; i < hist_all.size(); i++) {
            printf("%5.3f ", hist_all[i] / float(sum_all));
        }
        printf("\n");
    }
}

//
// interface implementation
//

struct llama_context * llama_init_from_file(
                             const char * path_model,
            struct llama_context_params   params) {
    ggml_time_init();

    llama_context * ctx = new llama_context;

    if (params.seed < 0) {
        params.seed = time(NULL);
    }

    unsigned cur_percentage = 0;
    if (params.progress_callback == NULL) {
        params.progress_callback_user_data = &cur_percentage;
        params.progress_callback = [](float progress, void * ctx) {
            unsigned * cur_percentage_p = (unsigned *) ctx;
            unsigned percentage = (unsigned) (100 * progress);
            while (percentage > *cur_percentage_p) {
                *cur_percentage_p = percentage;
                fprintf(stderr, ".");
                fflush(stderr);
                if (percentage >= 100) {
                    fprintf(stderr, "\n");
                }
            }
        };
    }

    ctx->rng = std::mt19937(params.seed);
    ctx->logits_all = params.logits_all;

    ggml_type memory_type = params.f16_kv ? GGML_TYPE_F16 : GGML_TYPE_F32;

    if (!llama_model_load(path_model, *ctx, params.n_ctx, params.n_gpu_layers, memory_type,
                          params.use_mmap, params.use_mlock, params.vocab_only,
                          params.progress_callback, params.progress_callback_user_data)) {
        fprintf(stderr, "%s: failed to load model\n", __func__);
        llama_free(ctx);
        return nullptr;
    }

    // reserve memory for context buffers
    if (!params.vocab_only) {
        if (!kv_cache_init(ctx->model.hparams, ctx->model.kv_self, memory_type, ctx->model.hparams.n_ctx)) {
            fprintf(stderr, "%s: kv_cache_init() failed for self-attention cache\n", __func__);
            llama_free(ctx);
            return nullptr;
        }

        {
            const size_t memory_size = ggml_nbytes(ctx->model.kv_self.k) + ggml_nbytes(ctx->model.kv_self.v);
            fprintf(stderr, "%s: kv self size  = %7.2f MB\n", __func__, memory_size / 1024.0 / 1024.0);
        }

        const auto & hparams = ctx->model.hparams;

        // resized during inference
        if (params.logits_all) {
            ctx->logits.reserve(hparams.n_ctx*hparams.n_vocab);
        } else {
            ctx->logits.reserve(hparams.n_vocab);
        }

        if (params.embedding){
            ctx->embedding.resize(hparams.n_embd);
        }

        ctx->buf_compute.resize(MEM_REQ_EVAL().at(ctx->model.type));

        ctx->buf_scratch[0].resize(MEM_REQ_SCRATCH0().at(ctx->model.type));
        ctx->buf_scratch[1].resize(MEM_REQ_SCRATCH1().at(ctx->model.type));
    }

    return ctx;
}

void llama_free(struct llama_context * ctx) {
    delete ctx;
}

int llama_model_quantize(
        const char * fname_inp,
        const char * fname_out,
  enum llama_ftype   ftype,
        int          nthread) {
    try {
        llama_model_quantize_internal(fname_inp, fname_out, ftype, nthread);
        return 0;
    } catch (const std::string & err) {
        fprintf(stderr, "%s: failed to quantize: %s\n", __func__, err.c_str());
        return 1;
    }
}

int llama_apply_lora_from_file_internal(struct llama_context * ctx, const char * path_lora, const char * path_base_model, int n_threads) {
    fprintf(stderr, "%s: applying lora adapter from '%s' - please wait ...\n", __func__, path_lora);

    auto & model = ctx->model;

    const int64_t t_start_lora_us = ggml_time_us();

    auto fin = std::ifstream(path_lora, std::ios::binary);
    if (!fin) {
        fprintf(stderr, "%s: failed to open '%s'\n", __func__, path_lora);
        return 1;
    }

    // verify magic and version
    {
        uint32_t magic;
        fin.read((char *) &magic, sizeof(magic));
        if (magic != LLAMA_FILE_MAGIC_GGLA) {
            fprintf(stderr, "%s: bad file magic\n", __func__);
            return 1;
        }
        uint32_t format_version;
        fin.read((char *) &format_version, sizeof(format_version));

        if (format_version != 1) {
            fprintf(stderr, "%s: unsupported file version\n", __func__ );
            return 1;
        }
    }

    int32_t lora_r;
    int32_t lora_alpha;
    fin.read((char *) &lora_r, sizeof(lora_r));
    fin.read((char *) &lora_alpha, sizeof(lora_alpha));
    float scaling = (float)lora_alpha / (float)lora_r;

    fprintf(stderr, "%s: r = %d, alpha = %d, scaling = %.2f\n", __func__, lora_r, lora_alpha, scaling);


    // create a temporary ggml context to store the lora tensors
    // todo: calculate size from biggest possible tensor
    std::vector<uint8_t> lora_buf(1024ull * 1024ull * 1024ull);
    struct ggml_init_params params;
    params.mem_size   = lora_buf.size();
    params.mem_buffer = lora_buf.data();
    params.no_alloc   = false;

    ggml_context * lora_ctx = ggml_init(params);
    std::unordered_map<std::string, struct ggml_tensor *> lora_tensors;

    // create a name -> tensor map of the model to accelerate lookups
    std::unordered_map<std::string, struct ggml_tensor*> model_tensors;
    for (auto & kv: model.tensors_by_name) {
        model_tensors.insert(kv);
    }


    // load base model
    std::unique_ptr<llama_model_loader> model_loader;
    ggml_context * base_ctx = NULL;
    llama_buffer base_buf;
    if (path_base_model) {
        fprintf(stderr, "%s: loading base model from '%s'\n", __func__, path_base_model);
        model_loader.reset(new llama_model_loader(path_base_model, /*use_mmap*/ true, /*vocab_only*/ false));

        size_t ctx_size;
        size_t mmapped_size;
        model_loader->calc_sizes(&ctx_size, &mmapped_size);
        base_buf.resize(ctx_size);

        ggml_init_params base_params;
        base_params.mem_size   = base_buf.size;
        base_params.mem_buffer = base_buf.addr;
        base_params.no_alloc   = model_loader->use_mmap;

        base_ctx = ggml_init(base_params);

        model_loader->ggml_ctx = base_ctx;

        // maybe this should in llama_model_loader
        if (model_loader->use_mmap) {
            model_loader->mapping.reset(new llama_mmap(&model_loader->file_loaders.at(0)->file, /* prefetch */ 0));
        }
    }

    // read tensors and apply
    bool warned = false;
    int n_tensors = 0;
    while (true) {
        int32_t n_dims;
        int32_t length;
        int32_t ftype;

        fin.read(reinterpret_cast<char *>(&n_dims), sizeof(n_dims));
        fin.read(reinterpret_cast<char *>(&length), sizeof(length));
        fin.read(reinterpret_cast<char *>(&ftype),  sizeof(ftype));
        if (fin.eof()) {
            break;
        }

        int32_t ne[2] = { 1, 1 };
        for (int i = 0; i < n_dims; ++i) {
            fin.read(reinterpret_cast<char *>(&ne[i]), sizeof(ne[i]));
        }

        std::string name;
        {
            char buf[1024];
            fin.read(buf, length);
            name = std::string(buf, length);
        }

        // check for lora suffix and get the type of tensor
        const std::string lora_suffix = ".lora";
        size_t pos = name.rfind(lora_suffix);
        if (pos == std::string::npos) {
            fprintf(stderr, "%s: error: '%s' is not a lora tensor\n", __func__, name.c_str());
            return 1;
        }

        std::string lora_type = name.substr(pos + lora_suffix.length());
        std::string base_name = name;
        base_name.erase(pos);
        // fprintf(stderr, "%s: %s => %s (lora type %s) ", __func__, name.c_str(),base_name.c_str(), lora_type.c_str());

        if (model_tensors.find(base_name) == model_tensors.end()) {
            fprintf(stderr, "%s: unknown tensor '%s' in lora adapter\n", __func__, name.data());
            return 1;
        }

        // create ggml tensor
        ggml_type wtype;
        switch (ftype) {
            case 0: wtype = GGML_TYPE_F32;  break;
            case 1: wtype = GGML_TYPE_F16;  break;
            default:
                    {
                        fprintf(stderr, "%s: invalid tensor data type '%d'\n",
                                __func__, ftype);
                        return false;
                    }
        }
        ggml_tensor* lora_tensor;
        if (n_dims == 2) {
            lora_tensor = ggml_new_tensor_2d(lora_ctx, wtype, ne[0], ne[1]);
        }
        else {
            fprintf(stderr, "%s: unsupported tensor dimension %d\n", __func__, n_dims);
            return 1;
        }

        // load tensor data
        size_t offset = fin.tellg();
        size_t tensor_data_size = ggml_nbytes(lora_tensor);
        offset = (offset + 31) & -32;
        fin.seekg(offset);
        fin.read((char*)lora_tensor->data, tensor_data_size);

        lora_tensors[name] = lora_tensor;

        // check if we have both A and B tensors and apply
        if (lora_tensors.find(base_name + ".loraA") != lora_tensors.end() &&
            lora_tensors.find(base_name + ".loraB") != lora_tensors.end()) {

            ggml_tensor * dest_t = model_tensors[base_name];
            ggml_tensor * base_t;
            if (model_loader) {
                // load from base model
                if (model_loader->tensors_map.name_to_idx.find(base_name) == model_loader->tensors_map.name_to_idx.end()) {
                    fprintf(stderr, "%s: error: tensor '%s' not found in base model\n", __func__, base_name.c_str());
                    return 1;
                }
                size_t idx = model_loader->tensors_map.name_to_idx[base_name];
                llama_load_tensor & lt = model_loader->tensors_map.tensors[idx];
                base_t = model_loader->get_tensor(base_name, { (uint32_t)dest_t->ne[0], (uint32_t)dest_t->ne[1] }, GGML_BACKEND_CPU);
                lt.data = (uint8_t *) lt.ggml_tensor->data;
                model_loader->load_data_for(lt);
                lt.ggml_tensor->data = lt.data;
            }
            else {
                base_t = dest_t;
            }

            if (ggml_is_quantized(base_t->type)) {
                if (!warned) {
                    fprintf(stderr, "%s: warning: using a lora adapter with a quantized model may result in poor quality, "
                                    "use a f16 or f32 base model with --lora-base\n", __func__);
                    warned = true;
                }
            }

            ggml_tensor * loraA = lora_tensors[base_name + ".loraA"];
            ggml_tensor * loraB = lora_tensors[base_name + ".loraB"];

            if (base_t->ne[0] != loraA->ne[1] || base_t->ne[1] != loraB->ne[1]) {
                fprintf(stderr, "%s: incompatible tensor dimensions (%" PRId64 " and %" PRId64 ");"
                               " are you sure that this adapter is for this model?\n", __func__, base_t->ne[0], loraA->ne[1]);
                return 1;
            }

            // w = w + BA*s
            ggml_tensor * BA = ggml_mul_mat(lora_ctx, loraA, loraB);

            if (scaling != 1.0f) {
                ggml_tensor * scale_tensor = ggml_new_f32(lora_ctx, scaling);
                BA = ggml_scale_inplace(lora_ctx, BA, scale_tensor);
            }

            ggml_tensor * r;
            if (base_t == dest_t) {
                r = ggml_add_inplace(lora_ctx, dest_t, BA);
            }
            else {
                r = ggml_add(lora_ctx, base_t, BA);
                r = ggml_cpy(lora_ctx, r, dest_t);
            }

            struct ggml_cgraph gf = ggml_build_forward(r);
            gf.n_threads = n_threads;
            ggml_graph_compute(lora_ctx, &gf);

            // we won't need these tensors again, reset the context to save memory
            ggml_free(lora_ctx);
            lora_ctx = ggml_init(params);
            lora_tensors.clear();

            n_tensors++;
            if (n_tensors % 4 == 0) {
                fprintf(stderr, ".");
            }
        }
    }

    // TODO: this should be in a destructor, it will leak on failure
    ggml_free(lora_ctx);
    if (base_ctx) {
        ggml_free(base_ctx);
    }

    const int64_t t_lora_us = ggml_time_us() - t_start_lora_us;
    fprintf(stderr, " done (%.2f ms)\n", t_lora_us / 1000.0);

    return 0;
}

int llama_apply_lora_from_file(struct llama_context * ctx, const char * path_lora, const char * path_base_model, int n_threads) {
    try {
        return llama_apply_lora_from_file_internal(ctx, path_lora, path_base_model, n_threads);
    } catch (const std::string & err) {
        fprintf(stderr, "%s: failed to apply lora adapter: %s\n", __func__, err.c_str());
        return 1;
    }
}

int llama_get_kv_cache_token_count(const struct llama_context * ctx) {
    return ctx->model.kv_self.n;
}

#define LLAMA_MAX_RNG_STATE (64*1024)

void llama_set_rng_seed(struct llama_context * ctx, int seed) {
    if (seed < 0) {
        seed = time(NULL);
    }
    ctx->rng.seed(seed);
}

// Returns the *maximum* size of the state
size_t llama_get_state_size(const struct llama_context * ctx) {
    // we don't know size of rng until we actually serialize it. so reserve more than enough memory for its serialized state.
    // for reference, std::mt19937(1337) serializes to 6701 bytes.
    const size_t s_rng_size        = sizeof(size_t);
    const size_t s_rng             = LLAMA_MAX_RNG_STATE;
    const size_t s_logits_capacity = sizeof(size_t);
    const size_t s_logits_size     = sizeof(size_t);
    const size_t s_logits          = ctx->logits.capacity() * sizeof(float);
    const size_t s_embedding_size  = sizeof(size_t);
    const size_t s_embedding       = ctx->embedding.size() * sizeof(float);
    const size_t s_kv_size         = sizeof(size_t);
    const size_t s_kv_ntok         = sizeof(int);
    const size_t s_kv              = ctx->model.kv_self.buf.size;

    const size_t s_total = (
        + s_rng_size
        + s_rng
        + s_logits_capacity
        + s_logits_size
        + s_logits
        + s_embedding_size
        + s_embedding
        + s_kv_size
        + s_kv_ntok
        + s_kv
    );

    return s_total;
}

// Copies the state to the specified destination address
size_t llama_copy_state_data(struct llama_context * ctx, uint8_t * dst) {
    uint8_t * out = dst;

    // copy rng
    {
        std::stringstream rng_ss;
        rng_ss << ctx->rng;

        const size_t rng_size = rng_ss.str().size();
        char rng_buf[LLAMA_MAX_RNG_STATE];

        memset(&rng_buf[0], 0, LLAMA_MAX_RNG_STATE);
        memcpy(&rng_buf[0], rng_ss.str().data(), rng_ss.str().size());

        memcpy(out, &rng_size,   sizeof(rng_size));    out += sizeof(rng_size);
        memcpy(out, &rng_buf[0], LLAMA_MAX_RNG_STATE); out += LLAMA_MAX_RNG_STATE;
    }

    // copy logits
    {
        const size_t logits_cap  = ctx->logits.capacity();
        const size_t logits_size = ctx->logits.size();

        memcpy(out, &logits_cap,  sizeof(logits_cap));  out += sizeof(logits_cap);
        memcpy(out, &logits_size, sizeof(logits_size)); out += sizeof(logits_size);

        if (logits_size) {
            memcpy(out, ctx->logits.data(), logits_size * sizeof(float));
        }

        out += logits_cap * sizeof(float);
    }

    // copy embeddings
    {
        const size_t embedding_size = ctx->embedding.size();

        memcpy(out, &embedding_size, sizeof(embedding_size)); out += sizeof(embedding_size);

        if (embedding_size) {
            memcpy(out, ctx->embedding.data(), embedding_size * sizeof(float));
            out += embedding_size * sizeof(float);
        }
    }

    // copy kv cache
    {
        const auto & kv_self = ctx->model.kv_self;
        const auto & hparams = ctx->model.hparams;
        const int    n_layer = hparams.n_layer;
        const int    n_embd  = hparams.n_embd;
        const int    n_ctx   = hparams.n_ctx;

        const size_t kv_size = kv_self.buf.size;
        const int    kv_ntok = llama_get_kv_cache_token_count(ctx);

        memcpy(out, &kv_size, sizeof(kv_size)); out += sizeof(kv_size);
        memcpy(out, &kv_ntok, sizeof(kv_ntok)); out += sizeof(kv_ntok);

        if (kv_size) {
            const size_t elt_size = ggml_element_size(kv_self.k);

            char buffer[4096];

            ggml_context * cpy_ctx = ggml_init({ sizeof(buffer), buffer, /* no_alloc */ true });
            ggml_cgraph gf{};
            gf.n_threads = 1;

            ggml_tensor * kout3d = ggml_new_tensor_3d(cpy_ctx, kv_self.k->type, n_embd, kv_ntok, n_layer);
            kout3d->data = out;
            out += ggml_nbytes(kout3d);

            ggml_tensor * vout3d = ggml_new_tensor_3d(cpy_ctx, kv_self.v->type, kv_ntok, n_embd, n_layer);
            vout3d->data = out;
            out += ggml_nbytes(vout3d);

            ggml_tensor * k3d = ggml_view_3d(cpy_ctx, kv_self.k,
                n_embd, kv_ntok, n_layer,
                elt_size*n_embd, elt_size*n_embd*n_ctx, 0);

            ggml_tensor * v3d = ggml_view_3d(cpy_ctx, kv_self.v,
                kv_ntok, n_embd, n_layer,
                elt_size*n_ctx, elt_size*n_ctx*n_embd, 0);

            ggml_build_forward_expand(&gf, ggml_cpy(cpy_ctx, k3d, kout3d));
            ggml_build_forward_expand(&gf, ggml_cpy(cpy_ctx, v3d, vout3d));
            ggml_graph_compute(cpy_ctx, &gf);

            ggml_free(cpy_ctx);
        }
    }

    const size_t written  = out - dst;
    const size_t max_size = llama_get_state_size(ctx);

    LLAMA_ASSERT(written <= max_size);

    return written;
}

// Sets the state reading from the specified source address
size_t llama_set_state_data(struct llama_context * ctx, uint8_t * src) {
    uint8_t * inp = src;

    // set rng
    {
        size_t rng_size;
        char   rng_buf[LLAMA_MAX_RNG_STATE];

        memcpy(&rng_size,   inp, sizeof(rng_size));    inp += sizeof(rng_size);
        memcpy(&rng_buf[0], inp, LLAMA_MAX_RNG_STATE); inp += LLAMA_MAX_RNG_STATE;

        std::stringstream rng_ss;
        rng_ss.str(std::string(&rng_buf[0], rng_size));
        rng_ss >> ctx->rng;

        LLAMA_ASSERT(rng_ss.fail() == false);
    }

    // set logits
    {
        size_t logits_cap;
        size_t logits_size;

        memcpy(&logits_cap,  inp, sizeof(logits_cap));  inp += sizeof(logits_cap);
        memcpy(&logits_size, inp, sizeof(logits_size)); inp += sizeof(logits_size);

        LLAMA_ASSERT(ctx->logits.capacity() == logits_cap);

        if (logits_size) {
            ctx->logits.resize(logits_size);
            memcpy(ctx->logits.data(), inp, logits_size * sizeof(float));
        }

        inp += logits_cap * sizeof(float);
    }

    // set embeddings
    {
        size_t embedding_size;

        memcpy(&embedding_size, inp, sizeof(embedding_size)); inp += sizeof(embedding_size);

        LLAMA_ASSERT(ctx->embedding.capacity() == embedding_size);

        if (embedding_size) {
            memcpy(ctx->embedding.data(), inp, embedding_size * sizeof(float));
            inp += embedding_size * sizeof(float);
        }
    }

    // set kv cache
    {
        const auto & kv_self = ctx->model.kv_self;
        const auto & hparams = ctx->model.hparams;
        const int    n_layer = hparams.n_layer;
        const int    n_embd  = hparams.n_embd;
        const int    n_ctx   = hparams.n_ctx;

        size_t kv_size;
        int kv_ntok;

        memcpy(&kv_size, inp, sizeof(kv_size)); inp += sizeof(kv_size);
        memcpy(&kv_ntok, inp, sizeof(kv_ntok)); inp += sizeof(kv_ntok);

        if (kv_size) {
            LLAMA_ASSERT(kv_self.buf.size == kv_size);

            const size_t elt_size = ggml_element_size(kv_self.k);

            char buffer[4096];

            ggml_context * cpy_ctx = ggml_init({ sizeof(buffer), buffer, /* no_alloc */ true });
            ggml_cgraph gf{};
            gf.n_threads = 1;

            ggml_tensor * kin3d = ggml_new_tensor_3d(cpy_ctx, kv_self.k->type, n_embd, kv_ntok, n_layer);
            kin3d->data = (void *) inp;
            inp += ggml_nbytes(kin3d);

            ggml_tensor * vin3d = ggml_new_tensor_3d(cpy_ctx, kv_self.v->type, kv_ntok, n_embd, n_layer);
            vin3d->data = (void *) inp;
            inp += ggml_nbytes(vin3d);

            ggml_tensor * k3d = ggml_view_3d(cpy_ctx, kv_self.k,
                n_embd, kv_ntok, n_layer,
                elt_size*n_embd, elt_size*n_embd*n_ctx, 0);

            ggml_tensor * v3d = ggml_view_3d(cpy_ctx, kv_self.v,
                kv_ntok, n_embd, n_layer,
                elt_size*n_ctx, elt_size*n_ctx*n_embd, 0);

            ggml_build_forward_expand(&gf, ggml_cpy(cpy_ctx, kin3d, k3d));
            ggml_build_forward_expand(&gf, ggml_cpy(cpy_ctx, vin3d, v3d));
            ggml_graph_compute(cpy_ctx, &gf);

            ggml_free(cpy_ctx);
        }

        ctx->model.kv_self.n = kv_ntok;
    }

    const size_t nread    = inp - src;
    const size_t max_size = llama_get_state_size(ctx);

    LLAMA_ASSERT(nread <= max_size);

    return nread;
}

bool llama_load_session_file(struct llama_context * ctx, const char * path_session, llama_token * tokens_out, size_t n_token_capacity, size_t * n_token_count_out) {
    llama_file file(path_session, "rb");

    // sanity checks
    {
        const uint32_t magic   = file.read_u32();
        const uint32_t version = file.read_u32();

        if (magic != LLAMA_SESSION_MAGIC || version != LLAMA_SESSION_VERSION) {
            fprintf(stderr, "%s : unknown (magic, version) for session file: %08x, %08x\n", __func__, magic, version);
            return false;
        }

        llama_hparams session_hparams;
        file.read_raw(&session_hparams, sizeof(llama_hparams));

        if (session_hparams != ctx->model.hparams) {
            fprintf(stderr, "%s : model hparams didn't match from session file!\n", __func__);
            return false;
        }
    }

    // load the prompt
    {
        const uint32_t n_token_count = file.read_u32();

        if (n_token_count > n_token_capacity) {
            fprintf(stderr, "%s : token count in session file exceeded capacity! %u > %zu\n", __func__, n_token_count, n_token_capacity);
            return false;
        }

        file.read_raw(tokens_out, sizeof(llama_token) * n_token_count);
        *n_token_count_out = n_token_count;
    }

    // restore the context state
    {
        const size_t n_state_size_cur = file.size - file.tell();
        const size_t n_state_size_max = llama_get_state_size(ctx);

        if (n_state_size_cur > n_state_size_max) {
            fprintf(stderr, "%s : the state size in session file is too big! max %zu, got %zu\n", __func__, n_state_size_max, n_state_size_cur);
            return false;
        }

        std::vector<uint8_t> state_data(n_state_size_max);
        file.read_raw(state_data.data(), n_state_size_cur);

        llama_set_state_data(ctx, state_data.data());
    }

    return true;
}

bool llama_save_session_file(struct llama_context * ctx, const char * path_session, const llama_token * tokens, size_t n_token_count) {
    llama_file file(path_session, "wb");

    file.write_u32(LLAMA_SESSION_MAGIC);
    file.write_u32(LLAMA_SESSION_VERSION);

    file.write_raw(&ctx->model.hparams, sizeof(llama_hparams));

    // save the prompt
    file.write_u32((uint32_t) n_token_count);
    file.write_raw(tokens, sizeof(llama_token) * n_token_count);

    // save the context state
    {
        const size_t n_state_size_max = llama_get_state_size(ctx);

        std::vector<uint8_t> state_data(n_state_size_max);
        const size_t n_state_size_cur = llama_copy_state_data(ctx, state_data.data());

        file.write_raw(state_data.data(), n_state_size_cur);
    }

    return true;
}

int llama_eval(
        struct llama_context * ctx,
           const llama_token * tokens,
                         int   n_tokens,
                         int   n_past,
                         int   n_threads) {
    if (!llama_eval_internal(*ctx, tokens, n_tokens, n_past, n_threads)) {
        fprintf(stderr, "%s: failed to eval\n", __func__);
        return 1;
    }

    // get a more accurate load time, upon first eval
    // TODO: fix this
    if (!ctx->has_evaluated_once) {
        ctx->t_load_us = ggml_time_us() - ctx->t_start_us;
        ctx->has_evaluated_once = true;
    }

    return 0;
}

int llama_tokenize(
        struct llama_context * ctx,
                  const char * text,
                 llama_token * tokens,
                         int   n_max_tokens,
                        bool   add_bos) {
    auto res = llama_tokenize(ctx->vocab, text, add_bos);

    if (n_max_tokens < (int) res.size()) {
        fprintf(stderr, "%s: too many tokens\n", __func__);
        return -((int) res.size());
    }

    for (size_t i = 0; i < res.size(); i++) {
        tokens[i] = res[i];
    }

    return res.size();
}

int llama_n_vocab(const struct llama_context * ctx) {
    return ctx->vocab.id_to_token.size();
}

int llama_n_ctx(const struct llama_context * ctx) {
    return ctx->model.hparams.n_ctx;
}

int llama_n_embd(const struct llama_context * ctx) {
    return ctx->model.hparams.n_embd;
}

float * llama_get_logits(struct llama_context * ctx) {
    return ctx->logits.data();
}

float * llama_get_embeddings(struct llama_context * ctx) {
    return ctx->embedding.data();
}

const char * llama_token_to_str(const struct llama_context * ctx, llama_token token) {
    if (token >= llama_n_vocab(ctx)) {
        return nullptr;
    }

    return ctx->vocab.id_to_token[token].tok.c_str();
}

llama_token llama_token_bos() {
    return 1;
}

llama_token llama_token_eos() {
    return 2;
}

llama_token llama_token_nl() {
    return 13;
}


void llama_print_timings(struct llama_context * ctx) {
    const int64_t t_end_us = ggml_time_us();

    const int32_t n_sample = std::max(1, ctx->n_sample);
    const int32_t n_eval   = std::max(1, ctx->n_eval);
    const int32_t n_p_eval = std::max(1, ctx->n_p_eval);

    fprintf(stderr, "\n");
    fprintf(stderr, "%s:        load time = %8.2f ms\n", __func__, ctx->t_load_us / 1000.0);
    fprintf(stderr, "%s:      sample time = %8.2f ms / %5d runs   (%8.2f ms per token)\n", __func__, 1e-3 * ctx->t_sample_us, n_sample, 1e-3 * ctx->t_sample_us / n_sample);
    fprintf(stderr, "%s: prompt eval time = %8.2f ms / %5d tokens (%8.2f ms per token)\n", __func__, 1e-3 * ctx->t_p_eval_us, n_p_eval, 1e-3 * ctx->t_p_eval_us / n_p_eval);
    fprintf(stderr, "%s:        eval time = %8.2f ms / %5d runs   (%8.2f ms per token)\n", __func__, 1e-3 * ctx->t_eval_us,   n_eval,   1e-3 * ctx->t_eval_us   / n_eval);
    fprintf(stderr, "%s:       total time = %8.2f ms\n", __func__, (t_end_us - ctx->t_start_us)/1000.0);
}

void llama_reset_timings(struct llama_context * ctx) {
    ctx->t_start_us = ggml_time_us();
    ctx->t_sample_us = ctx->n_sample = 0;
    ctx->t_eval_us   = ctx->n_eval   = 0;
    ctx->t_p_eval_us = ctx->n_p_eval = 0;
}

const char * llama_print_system_info(void) {
    static std::string s;

    s  = "";
    s += "AVX = "         + std::to_string(ggml_cpu_has_avx())         + " | ";
    s += "AVX2 = "        + std::to_string(ggml_cpu_has_avx2())        + " | ";
    s += "AVX512 = "      + std::to_string(ggml_cpu_has_avx512())      + " | ";
    s += "AVX512_VBMI = " + std::to_string(ggml_cpu_has_avx512_vbmi()) + " | ";
    s += "AVX512_VNNI = " + std::to_string(ggml_cpu_has_avx512_vnni()) + " | ";
    s += "FMA = "         + std::to_string(ggml_cpu_has_fma())         + " | ";
    s += "NEON = "        + std::to_string(ggml_cpu_has_neon())        + " | ";
    s += "ARM_FMA = "     + std::to_string(ggml_cpu_has_arm_fma())     + " | ";
    s += "F16C = "        + std::to_string(ggml_cpu_has_f16c())        + " | ";
    s += "FP16_VA = "     + std::to_string(ggml_cpu_has_fp16_va())     + " | ";
    s += "WASM_SIMD = "   + std::to_string(ggml_cpu_has_wasm_simd())   + " | ";
    s += "BLAS = "        + std::to_string(ggml_cpu_has_blas())        + " | ";
    s += "SSE3 = "        + std::to_string(ggml_cpu_has_sse3())        + " | ";
    s += "VSX = "         + std::to_string(ggml_cpu_has_vsx())         + " | ";

    return s.c_str();
}

// For internal test use
std::vector<std::pair<std::string, struct ggml_tensor *>>& llama_internal_get_tensor_map(struct llama_context * ctx) {
    return ctx->model.tensors_by_name;
}<|MERGE_RESOLUTION|>--- conflicted
+++ resolved
@@ -98,12 +98,8 @@
 static const std::map<e_model, size_t> & MEM_REQ_EVAL()
 {
     static std::map<e_model, size_t> k_sizes = {
-<<<<<<< HEAD
+        { MODEL_3B,   512ull * MB },
         { MODEL_7B,   800ull * MB },
-=======
-        { MODEL_3B,   512ull * MB },
-        { MODEL_7B,   768ull * MB },
->>>>>>> ffb06a34
         { MODEL_13B, 1024ull * MB },
         { MODEL_30B, 1280ull * MB },
         { MODEL_65B, 1536ull * MB },
