// Defines fileno on msys:
#ifndef _GNU_SOURCE
#define _GNU_SOURCE
#include <cstddef>
#include <cstdint>
#include <cstdio>
#endif

#include "llama-util.h"
#include "llama.h"

#include "ggml.h"
#ifdef GGML_USE_CUBLAS
#include "ggml-cuda.h"
#endif
#if defined(GGML_USE_CLBLAST)
#include "ggml-opencl.h"
#endif

#ifdef GGML_USE_METAL
#include "ggml-metal.h"
#endif
#ifdef GGML_USE_K_QUANTS
#ifndef QK_K
#ifdef GGML_QKK_64
#define QK_K 64
#else
#define QK_K 256
#endif
#endif
#endif

#include <array>
#include <ctime>
#include <cinttypes>
#include <fstream>
#include <random>
#include <map>
#include <unordered_map>
#include <queue>
#include <cassert>
#include <cstring>
#include <climits>
#include <memory>
#include <algorithm>
#include <initializer_list>
#include <thread>
#include <atomic>
#include <mutex>
#include <sstream>
#include <numeric>

#if defined(_MSC_VER)
#pragma warning(disable: 4244 4267) // possible loss of data
#endif

#define LLAMA_USE_SCRATCH
#define LLAMA_MAX_SCRATCH_BUFFERS 16

// available llama models
enum e_model {
    MODEL_UNKNOWN,
    MODEL_3B,
    MODEL_7B,
    MODEL_13B,
    MODEL_30B,
    MODEL_65B,
};

static const size_t kB = 1024;
static const size_t MB = 1024*1024;

// computed for n_ctx == 2048
// TODO: dynamically determine these sizes
//       needs modifications in ggml

typedef void (*offload_func_t)(struct ggml_tensor * tensor);

void llama_nop(struct ggml_tensor * tensor) { // don't offload by default
    (void) tensor;
}

//
// ggml helpers
//

static void ggml_graph_compute_helper(std::vector<uint8_t> & buf, ggml_cgraph * graph, int n_threads) {
    struct ggml_cplan plan = ggml_graph_plan(graph, n_threads);

    if (plan.work_size > 0) {
        buf.resize(plan.work_size);
        plan.work_data = buf.data();
    }

    ggml_graph_compute(graph, &plan);
}

//
// memory sizes
//

static const std::map<e_model, size_t> & MEM_REQ_SCRATCH0()
{
    static std::map<e_model, size_t> k_sizes = {
        { MODEL_3B,    256ull * MB },
        { MODEL_7B,    512ull * MB },
        { MODEL_13B,   512ull * MB },
        { MODEL_30B,   640ull * MB },
        { MODEL_65B,  1024ull * MB },
    };
    return k_sizes;
}

static const std::map<e_model, size_t> & MEM_REQ_SCRATCH1()
{
    static std::map<e_model, size_t> k_sizes = {
        { MODEL_3B,    256ull * MB },
        { MODEL_7B,    512ull * MB },
        { MODEL_13B,   512ull * MB },
        { MODEL_30B,   640ull * MB },
        { MODEL_65B,  1024ull * MB },
    };
    return k_sizes;
}

// 2*n_embd*n_ctx*n_layer*sizeof(float16)
static const std::map<e_model, size_t> & MEM_REQ_KV_SELF()
{
    static std::map<e_model, size_t> k_sizes = {
        { MODEL_3B,    682ull * MB },
        { MODEL_7B,   1026ull * MB },
        { MODEL_13B,  1608ull * MB },
        { MODEL_30B,  3224ull * MB },
        { MODEL_65B,  5120ull * MB },
    };
    return k_sizes;
}

// this is mostly needed for temporary mul_mat buffers to dequantize the data
// not actually needed if BLAS is disabled
static const std::map<e_model, size_t> & MEM_REQ_EVAL()
{
    static std::map<e_model, size_t> k_sizes = {
        { MODEL_3B,   512ull * MB },
        { MODEL_7B,   800ull * MB },
        { MODEL_13B, 1024ull * MB },
        { MODEL_30B, 1380ull * MB },
        { MODEL_65B, 1536ull * MB },
    };
    return k_sizes;
}

// amount of VRAM needed per batch size to hold temporary results
// the values for 3b and 65b are not derived from testing but instead chosen conservatively
static const std::map<e_model, size_t> & VRAM_REQ_SCRATCH_BASE()
{
    static std::map<e_model, size_t> k_sizes = {
        { MODEL_3B,   512ull * kB },
        { MODEL_7B,   512ull * kB },
        { MODEL_13B,  640ull * kB },
        { MODEL_30B,  768ull * kB },
        { MODEL_65B, 1536ull * kB },
    };
    return k_sizes;
}

// amount of VRAM needed per batch size and context to hold temporary results
// the values for 3b and 65b are not derived from testing but instead chosen conservatively
static const std::map<e_model, size_t> & VRAM_REQ_SCRATCH_PER_CONTEXT()
{
    static std::map<e_model, size_t> k_sizes = {
        { MODEL_3B,  128ull },
        { MODEL_7B,  128ull },
        { MODEL_13B, 160ull },
        { MODEL_30B, 208ull },
        { MODEL_65B, 416ull },
    };
    return k_sizes;
}

// default hparams (LLaMA 7B)
struct llama_hparams {
    uint32_t n_vocab = 32000;
    uint32_t n_ctx   = 512;   // this is provided as user input?
    uint32_t n_embd  = 4096;
    uint32_t n_mult  = 256;
    uint32_t n_head  = 32;
    uint32_t n_layer = 32;
    uint32_t n_rot   = 64;
    enum llama_ftype ftype = LLAMA_FTYPE_MOSTLY_F16;

    bool operator!=(const llama_hparams & other) const {
        return static_cast<bool>(memcmp(this, &other, sizeof(llama_hparams)));
    }
};

struct llama_layer {
    // normalization
    struct ggml_tensor * attention_norm;

    // attention
    struct ggml_tensor * wq;
    struct ggml_tensor * wk;
    struct ggml_tensor * wv;
    struct ggml_tensor * wo;

    // normalization
    struct ggml_tensor * ffn_norm;

    // ff
    struct ggml_tensor * w1;
    struct ggml_tensor * w2;
    struct ggml_tensor * w3;
};

struct llama_kv_cache {
    struct ggml_tensor * k = NULL;
    struct ggml_tensor * v = NULL;

    struct ggml_context * ctx = NULL;

    llama_ctx_buffer buf;

    int n; // number of tokens currently in the cache

    ~llama_kv_cache() {
        if (ctx) {
            ggml_free(ctx);
        }

#ifdef GGML_USE_CUBLAS
        ggml_cuda_free_data(k);
        ggml_cuda_free_data(v);
#endif // GGML_USE_CUBLAS
    }
};

struct llama_vocab {
    using id    = int32_t;
    using token = std::string;

    struct token_score {
        token tok;
        float score;
    };

    std::unordered_map<token, id> token_to_id;
    std::vector<token_score> id_to_token;
};

struct llama_model {
    e_model type = MODEL_UNKNOWN;

    llama_hparams hparams;

    struct ggml_tensor * tok_embeddings;

    struct ggml_tensor * norm;
    struct ggml_tensor * output;

    std::vector<llama_layer> layers;
    int n_gpu_layers;

    // context
    struct ggml_context * ctx = NULL;

    // the model memory buffer
    llama_ctx_buffer buf;

    // model memory mapped file
    std::unique_ptr<llama_mmap> mapping;

    // objects representing data potentially being locked in memory
    llama_mlock mlock_buf;
    llama_mlock mlock_mmap;

    // for quantize-stats only
    std::vector<std::pair<std::string, struct ggml_tensor *>> tensors_by_name;

    int64_t t_load_us = 0;
    int64_t t_start_us = 0;

    llama_vocab vocab;

    ~llama_model() {
        if (ctx) {
            ggml_free(ctx);
        }

#ifdef GGML_USE_CUBLAS
        for (size_t i = 0; i < tensors_by_name.size(); ++i) {
            ggml_cuda_free_data(tensors_by_name[i].second);
        }
        ggml_cuda_free_scratch();
#elif defined(GGML_USE_CLBLAST)
        for (size_t i = 0; i < tensors_by_name.size(); ++i) {
            ggml_cl_free_data(tensors_by_name[i].second);
        }
#endif
    }
};

struct llama_context {
    llama_context(const llama_model & model, const llama_vocab & vocab) : model(model), vocab(vocab), t_load_us(model.t_load_us), t_start_us(model.t_start_us) {}
#ifdef GGML_USE_METAL
    ~llama_context() {
        if (ctx_metal) {
            ggml_metal_free(ctx_metal);
        }
    }
#endif
    std::mt19937 rng;

    bool has_evaluated_once = false;

    int64_t t_sample_us = 0;
    int64_t t_eval_us   = 0;
    int64_t t_p_eval_us = 0;

    int32_t n_sample = 0; // number of tokens sampled
    int32_t n_eval   = 0; // number of eval calls
    int32_t n_p_eval = 0; // number of tokens in eval calls for the prompt (with batch size > 1)

    const llama_model & model;
    const llama_vocab & vocab;

    bool model_owner = false;

    int64_t t_load_us;
    int64_t t_start_us;

    // key + value cache for the self attention
    struct llama_kv_cache kv_self;

    size_t mem_per_token = 0;

    // decode output (2-dimensional array: [n_tokens][n_vocab])
    std::vector<float> logits;
    bool logits_all = false;

    // input embedding (1-dimensional array: [n_embd])
    std::vector<float> embedding;

    // reusable buffer for `struct ggml_graph_plan.work_data`
    std::vector<uint8_t> work_buffer;

    // memory buffers used to evaluate the model
    // TODO: move in llama_state
    llama_ctx_buffer buf_compute;
    llama_ctx_buffer buf_scratch[LLAMA_MAX_SCRATCH_BUFFERS];

#ifdef GGML_USE_METAL
    ggml_metal_context * ctx_metal = NULL;
#endif

    int    buf_last = 0;
    size_t buf_max_size[LLAMA_MAX_SCRATCH_BUFFERS] = { 0 };

    void use_buf(struct ggml_context * ctx, int i) {
#if defined(LLAMA_USE_SCRATCH)
        size_t last_size = 0;

        if (i == -1) {
            last_size = ggml_set_scratch(ctx, { 0, 0, nullptr, });
        } else {
            auto & buf = buf_scratch[i];
            last_size = ggml_set_scratch(ctx, { 0, buf.size, buf.addr, });
        }

        if (buf_last >= 0) {
            buf_max_size[buf_last] = std::max(buf_max_size[buf_last], last_size);
        }

        buf_last = i;
#else
        (void) i;
        (void) ctx;
#endif
    }

    size_t get_buf_max_mem(int i) const {
#if defined(LLAMA_USE_SCRATCH)
        return buf_max_size[i];
#else
        (void) i;
        return 0;
#endif
    }
};

template <typename T>
static T checked_mul(T a, T b) {
    T ret = a * b;
    if (a != 0 && ret / a != b) {
        throw std::runtime_error(format("overflow multiplying %llu * %llu",
                     (unsigned long long) a, (unsigned long long) b));
    }
    return ret;
}

static size_t checked_div(size_t a, size_t b) {
    if (b == 0 || a % b != 0) {
        throw std::runtime_error(format("error dividing %zu / %zu", a, b));
    }
    return a / b;
}

static std::string llama_format_tensor_shape(const std::vector<uint32_t> & ne) {
    char buf[256];
    snprintf(buf, sizeof(buf), "%5u", ne.at(0));
    for (size_t i = 1; i < ne.size(); i++) {
        snprintf(buf + strlen(buf), sizeof(buf) - strlen(buf), " x %5u", ne.at(i));
    }
    return buf;
}

static size_t llama_calc_tensor_size(const std::vector<uint32_t> & ne, enum ggml_type type) {
    size_t size = ggml_type_size(type);
    for (uint32_t dim : ne) {
        size = checked_mul<size_t>(size, dim);
    }
    return size / ggml_blck_size(type);
}

struct llama_load_tensor {
    std::string name;
    enum ggml_type type = GGML_TYPE_F32;
    std::vector<uint32_t> ne;
    size_t file_off;
    size_t size;
    struct ggml_tensor * ggml_tensor = NULL;
    uint8_t * data;
};

struct llama_load_tensors_map {
    // tensors is kept in a separate vector to preserve file order
    std::vector<llama_load_tensor> tensors;
    std::unordered_map<std::string, size_t> name_to_idx;
};

enum llama_file_version {
    LLAMA_FILE_VERSION_GGML,
    LLAMA_FILE_VERSION_GGMF_V1, // added version field and scores in vocab
    LLAMA_FILE_VERSION_GGJT_V1, // added padding
    LLAMA_FILE_VERSION_GGJT_V2, // changed quantization format
    LLAMA_FILE_VERSION_GGJT_V3, // changed Q4 and Q8 quantization format
};

struct llama_file_loader {
    llama_file file;
    llama_file_version file_version;
    llama_hparams hparams;
    llama_vocab vocab;

    llama_file_loader(const char * fname, llama_load_tensors_map & tensors_map)
        : file(fname, "rb") {
        fprintf(stderr, "llama.cpp: loading model from %s\n", fname);
        read_magic();
        read_hparams();
        read_vocab();
        read_tensor_metadata(tensors_map);
    }
    void read_magic() {
        uint32_t magic = file.read_u32();

        if (magic == LLAMA_FILE_MAGIC_GGML) {
            file_version = LLAMA_FILE_VERSION_GGML;
            return;
        }

        uint32_t version = file.read_u32();

        switch (magic) {
            case LLAMA_FILE_MAGIC_GGMF:
                switch (version) {
                    case 1: file_version = LLAMA_FILE_VERSION_GGMF_V1; return;
                }
                break;
            case LLAMA_FILE_MAGIC_GGJT:
                switch (version) {
                    case 1: file_version = LLAMA_FILE_VERSION_GGJT_V1; return;
                    case 2: file_version = LLAMA_FILE_VERSION_GGJT_V2; return;
                    case 3: file_version = LLAMA_FILE_VERSION_GGJT_V3; return;
                }
        }

        throw std::runtime_error(format("unknown (magic, version) combination: %08x, %08x; is this really a GGML file?",
                     magic, version));
    }
    void read_hparams() {
        hparams.n_vocab = file.read_u32();
        hparams.n_embd = file.read_u32();
        hparams.n_mult = file.read_u32();
        hparams.n_head = file.read_u32();
        hparams.n_layer = file.read_u32();
        hparams.n_rot = file.read_u32();
        hparams.ftype = (enum llama_ftype) file.read_u32();
    }
    void read_vocab() {
        vocab.id_to_token.resize(hparams.n_vocab);

        for (uint32_t i = 0; i < hparams.n_vocab; i++) {
            uint32_t len = file.read_u32();
            std::string word = file.read_string(len);

            float score = 0.0f;
            file.read_raw(&score, sizeof(score));

            vocab.token_to_id[word] = i;

            auto & tok_score = vocab.id_to_token[i];
            tok_score.tok = std::move(word);
            tok_score.score = score;
        }
    }
    void read_tensor_metadata(llama_load_tensors_map & tensors_map) {
        while (file.tell() < file.size) {
            llama_load_tensor tensor;
            uint32_t n_dims = file.read_u32();
            uint32_t name_len = file.read_u32();
            tensor.type = (enum ggml_type) file.read_u32();
            tensor.ne.resize(n_dims);
            file.read_raw(tensor.ne.data(), sizeof(tensor.ne[0]) * n_dims);
            std::string name = file.read_string(name_len);
            if (n_dims < 1 || n_dims > 2) {
                throw std::runtime_error(format("llama.cpp: tensor '%s' should not be %u-dimensional", name.c_str(), n_dims));
            }
            switch (tensor.type) {
                case GGML_TYPE_F32:
                case GGML_TYPE_F16:
                case GGML_TYPE_Q4_0:
                case GGML_TYPE_Q4_1:
                case GGML_TYPE_Q5_0:
                case GGML_TYPE_Q5_1:
                case GGML_TYPE_Q8_0:
                case GGML_TYPE_Q2_K:
                case GGML_TYPE_Q3_K:
                case GGML_TYPE_Q4_K:
                case GGML_TYPE_Q5_K:
                case GGML_TYPE_Q6_K:
                    break;
                default: {
                    throw std::runtime_error(format("unrecognized tensor type %u\n", tensor.type));
                }
            }

            // skip to the next multiple of 32 bytes
            file.seek(-static_cast<ptrdiff_t>(file.tell()) & 31, SEEK_CUR);

            tensor.file_off = file.tell();
            tensor.name = name;
            tensor.size = llama_calc_tensor_size(tensor.ne, tensor.type);
            file.seek(tensor.size, SEEK_CUR);

            tensors_map.tensors.push_back(tensor);
            tensors_map.name_to_idx[name] = tensors_map.tensors.size() - 1;
        }
    }
};

struct llama_file_saver {
    llama_file file;
    llama_file_loader * any_file_loader;
    llama_file_saver(const char * fname, llama_file_loader * any_file_loader, enum llama_ftype new_ftype)
        : file(fname, "wb"), any_file_loader(any_file_loader) {
        fprintf(stderr, "llama.cpp: saving model to %s\n", fname);
        write_magic();
        write_hparams(new_ftype);
        write_vocab();
    }
    void write_magic() {
        file.write_u32(LLAMA_FILE_MAGIC);   // magic
        file.write_u32(LLAMA_FILE_VERSION); // version
    }
    void write_hparams(enum llama_ftype new_ftype) {
        const llama_hparams & hparams = any_file_loader->hparams;
        file.write_u32(hparams.n_vocab);
        file.write_u32(hparams.n_embd);
        file.write_u32(hparams.n_mult);
        file.write_u32(hparams.n_head);
        file.write_u32(hparams.n_layer);
        file.write_u32(hparams.n_rot);
        file.write_u32(new_ftype);
    }
    void write_vocab() {
        if (any_file_loader->file_version == LLAMA_FILE_VERSION_GGML) {
            fprintf(stderr, "llama.cpp: WARNING: input is an old file that doesn't have scores; will add dummy scores\n");
        }
        uint32_t n_vocab = any_file_loader->hparams.n_vocab;
        for (uint32_t i = 0; i < n_vocab; i++) {
            const auto & token_score = any_file_loader->vocab.id_to_token.at(i);
            file.write_u32((uint32_t) token_score.tok.size());
            file.write_raw(token_score.tok.data(), token_score.tok.size());
            file.write_raw(&token_score.score, sizeof(token_score.score));
        }
    }
    void write_tensor(llama_load_tensor & tensor, enum ggml_type new_type, const void * new_data, size_t new_size) {
        switch (new_type) {
            case GGML_TYPE_F32:
            case GGML_TYPE_F16:
            case GGML_TYPE_Q4_0:
            case GGML_TYPE_Q4_1:
            case GGML_TYPE_Q5_0:
            case GGML_TYPE_Q5_1:
            case GGML_TYPE_Q8_0:
            case GGML_TYPE_Q2_K:
            case GGML_TYPE_Q3_K:
            case GGML_TYPE_Q4_K:
            case GGML_TYPE_Q5_K:
            case GGML_TYPE_Q6_K:
                break;
            default: LLAMA_ASSERT(false);
        }
        file.write_u32((uint32_t) tensor.ne.size());
        file.write_u32((uint32_t) tensor.name.size());
        file.write_u32(new_type);
        file.write_raw(tensor.ne.data(), sizeof(tensor.ne[0]) * tensor.ne.size());
        file.write_raw(tensor.name.data(), tensor.name.size());
        file.seek(-static_cast<ptrdiff_t>(file.tell()) & 31, SEEK_CUR);
        LLAMA_ASSERT(new_size == llama_calc_tensor_size(tensor.ne, new_type));
        file.write_raw(new_data, new_size);
    }
};

struct llama_model_loader {
    std::unique_ptr<llama_file_loader> file_loader;
    llama_load_tensors_map tensors_map;
    bool use_mmap;
    size_t num_ggml_tensors_created = 0;
    struct ggml_context * ggml_ctx = NULL;
    std::unique_ptr<llama_mmap> mapping;

    llama_model_loader(const std::string & fname_base, bool use_mmap) {
        file_loader = std::unique_ptr<llama_file_loader>(new llama_file_loader(fname_base.c_str(), tensors_map));
        if (!llama_mmap::SUPPORTED) {
            use_mmap = false;
        }
        this->use_mmap = use_mmap;
    }

    void calc_sizes(size_t * ctx_size_p, size_t * mmapped_size_p) const {
        *ctx_size_p = *mmapped_size_p = 0;
        for (const llama_load_tensor & lt : tensors_map.tensors) {
            *ctx_size_p += sizeof(struct ggml_tensor) + GGML_OBJECT_SIZE;
            *(use_mmap ? mmapped_size_p : ctx_size_p) += lt.size;
        }
    }

    struct ggml_tensor * get_tensor(const std::string & name, const std::vector<uint32_t> & ne, ggml_backend backend) {
        auto it = tensors_map.name_to_idx.find(name);
        if (it == tensors_map.name_to_idx.end()) {
            throw std::runtime_error(std::runtime_error(format("llama.cpp: tensor '%s' is missing from model", name.c_str())));
        }
        llama_load_tensor & lt = tensors_map.tensors.at(it->second);
        if (lt.ne != ne) {
            throw std::runtime_error(format("llama.cpp: tensor '%s' has wrong shape; expected %s, got %s",
                         name.c_str(), llama_format_tensor_shape(ne).c_str(), llama_format_tensor_shape(lt.ne).c_str()));
        }

        return get_tensor_for(lt, backend);
    }

    struct ggml_tensor * get_tensor_for(llama_load_tensor & lt, ggml_backend backend) {
        struct ggml_tensor * tensor;
        if (backend != GGML_BACKEND_CPU) {
            ggml_set_no_alloc(ggml_ctx, true);
        }
        if (lt.ne.size() == 2) {
            tensor = ggml_new_tensor_2d(ggml_ctx, lt.type, lt.ne.at(0), lt.ne.at(1));
        } else {
            LLAMA_ASSERT(lt.ne.size() == 1);
            tensor = ggml_new_tensor_1d(ggml_ctx, lt.type, lt.ne.at(0));
        }
        ggml_set_name(tensor, lt.name.c_str());
        LLAMA_ASSERT(lt.ggml_tensor == NULL); // if this fails, we called get_tensor twice on the same tensor

        if (backend != GGML_BACKEND_CPU) {
            ggml_set_no_alloc(ggml_ctx, use_mmap);
        }
        tensor->backend = backend;
        lt.ggml_tensor = tensor;
        num_ggml_tensors_created++;
        return tensor;
    }

    void done_getting_tensors() const {
        if (num_ggml_tensors_created != tensors_map.tensors.size()) {
            throw std::runtime_error(std::string("llama.cpp: file contained more tensors than expected"));
        }
    }

    void load_all_data(llama_progress_callback progress_callback, void *  progress_callback_user_data, llama_mlock * lmlock) {
        size_t data_size = 0;
        size_t prefetch_size = 0;
        size_t lock_size = 0;
        for (const llama_load_tensor & lt : tensors_map.tensors) {
            data_size += lt.size;
            if (lt.ggml_tensor->backend == GGML_BACKEND_CPU) {
                prefetch_size += lt.size;
            }
        }

        if (use_mmap) {
            mapping.reset(new llama_mmap(&file_loader->file, prefetch_size, ggml_is_numa()));
            if (lmlock) {
                lmlock->init(mapping->addr);
            }
        }

        size_t done_size = 0;
        for (llama_load_tensor & lt : tensors_map.tensors) {
            if (progress_callback) {
                progress_callback((float) done_size / data_size, progress_callback_user_data);
            }
            LLAMA_ASSERT(lt.ggml_tensor); // unused tensors should have been caught by load_data already
            lt.data = (uint8_t *) lt.ggml_tensor->data;

            // allocate temp buffer if not using mmap
            if (!use_mmap && lt.data == NULL) {
                GGML_ASSERT(lt.ggml_tensor->backend != GGML_BACKEND_CPU);
                lt.data = (uint8_t*)malloc(ggml_nbytes(lt.ggml_tensor));
            }

            load_data_for(lt);

            switch(lt.ggml_tensor->backend) {
                case GGML_BACKEND_CPU:
                    lt.ggml_tensor->data = lt.data;
                    if (use_mmap && lmlock) {
                        lock_size += lt.size;
                        lmlock->grow_to(lock_size);
                    }
                    break;
#if defined(GGML_USE_CUBLAS)
                case GGML_BACKEND_GPU:
                case GGML_BACKEND_GPU_SPLIT:
                    ggml_cuda_transform_tensor(lt.data, lt.ggml_tensor);
                    if (!use_mmap) {
                        free(lt.data);
                    }
                    break;
#elif defined(GGML_USE_CLBLAST)
                case GGML_BACKEND_GPU:
                    ggml_cl_transform_tensor(lt.data, lt.ggml_tensor);
                    if (!use_mmap) {
                        free(lt.data);
                    }
                    break;
#endif
                default:
                    continue;
            }

            done_size += lt.size;
        }
    }

    void load_data_for(llama_load_tensor & lt) {
        if (use_mmap) {
            lt.data = (uint8_t *) mapping->addr + lt.file_off;
        } else {
            llama_file & file = file_loader->file;
            file.seek(lt.file_off, SEEK_SET);
            file.read_raw(lt.data, lt.size);
        }

        if (0) {
            print_checksum(lt);
        }
    }

    static void print_checksum(llama_load_tensor & lt) {
        uint32_t sum = 0;
        for (size_t i = 0; i < lt.size; i++) {
            uint8_t byte = lt.data[i];
            sum = byte + (sum << 6) + (sum << 16) - sum; // sdbm hash
        }
        fprintf(stderr, "%s checksum: %#08x (%s, size %zu)\n", lt.name.c_str(), sum,
                llama_format_tensor_shape(lt.ne).c_str(), lt.size);
    }

};

//
// kv cache
//

static bool kv_cache_init(
        const struct llama_hparams & hparams,
             struct llama_kv_cache & cache,
                         ggml_type   wtype,
                               int   n_ctx,
                               int   n_gpu_layers) {
    const int n_embd  = hparams.n_embd;
    const int n_layer = hparams.n_layer;

    const int64_t n_mem      = n_layer*n_ctx;
    const int64_t n_elements = n_embd*n_mem;

    cache.buf.resize(2u*n_elements*ggml_type_size(wtype) + 2u*MB);
    cache.n = 0;

    struct ggml_init_params params;
    params.mem_size   = cache.buf.size;
    params.mem_buffer = cache.buf.addr;
    params.no_alloc   = false;

    cache.ctx = ggml_init(params);

    if (!cache.ctx) {
        fprintf(stderr, "%s: failed to allocate memory for kv cache\n", __func__);
        return false;
    }

    cache.k = ggml_new_tensor_1d(cache.ctx, wtype, n_elements);
    cache.v = ggml_new_tensor_1d(cache.ctx, wtype, n_elements);
    ggml_set_name(cache.k, "cache_k");
    ggml_set_name(cache.v, "cache_v");

    (void) n_gpu_layers;
#ifdef GGML_USE_CUBLAS
    if (n_gpu_layers > n_layer + 1) {
        ggml_cuda_assign_buffers_no_scratch(cache.v);
    }
    if (n_gpu_layers > n_layer + 2) {
        ggml_cuda_assign_buffers_no_scratch(cache.k);
    }
#endif // GGML_USE_CUBLAS

    return true;
}

struct llama_context_params llama_context_default_params() {
    struct llama_context_params result = {
        /*.seed                        =*/ LLAMA_DEFAULT_SEED,
        /*.n_ctx                       =*/ 512,
        /*.n_batch                     =*/ 512,
        /*.gpu_layers                  =*/ 0,
        /*.main_gpu                    =*/ 0,
        /*.tensor_split                =*/ {0},
        /*.progress_callback           =*/ nullptr,
        /*.progress_callback_user_data =*/ nullptr,
        /*.low_vram                    =*/ false,
        /*.f16_kv                      =*/ true,
        /*.logits_all                  =*/ false,
        /*.vocab_only                  =*/ false,
        /*.use_mmap                    =*/ true,
        /*.use_mlock                   =*/ false,
        /*.embedding                   =*/ false,
    };

    return result;
}

struct llama_model_quantize_params llama_model_quantize_default_params() {
    struct llama_model_quantize_params result = {
        /*.nthread                     =*/ 0,
        /*.ftype                       =*/ LLAMA_FTYPE_MOSTLY_Q5_1,
        /*.allow_requantize            =*/ false,
        /*.quantize_output_tensor      =*/ true,
    };

    return result;
}

bool llama_mmap_supported() {
    return llama_mmap::SUPPORTED;
}

bool llama_mlock_supported() {
    return llama_mlock::SUPPORTED;
}

void llama_init_backend(bool numa) {
    ggml_time_init();

    // needed to initialize f16 tables
    {
        struct ggml_init_params params = { 0, NULL, false };
        struct ggml_context * ctx = ggml_init(params);
        ggml_free(ctx);
    }

    if (numa) {
        ggml_numa_init();
    }
}

int64_t llama_time_us() {
    return ggml_time_us();
}

//
// model loading
//

static const char *llama_file_version_name(llama_file_version version) {
    switch (version) {
        case LLAMA_FILE_VERSION_GGML: return "'ggml' (old version with low tokenizer quality and no mmap support)";
        case LLAMA_FILE_VERSION_GGMF_V1: return "ggmf v1 (old version with no mmap support)";
        case LLAMA_FILE_VERSION_GGJT_V1: return "ggjt v1 (pre #1405)";
        case LLAMA_FILE_VERSION_GGJT_V2: return "ggjt v2 (pre #1508)";
        case LLAMA_FILE_VERSION_GGJT_V3: return "ggjt v3 (latest)";
    }

    return "unknown";
}

static const char *llama_ftype_name(enum llama_ftype ftype) {
    switch (ftype) {
        case LLAMA_FTYPE_ALL_F32:     return "all F32";
        case LLAMA_FTYPE_MOSTLY_F16:  return "mostly F16";
        case LLAMA_FTYPE_MOSTLY_Q4_0: return "mostly Q4_0";
        case LLAMA_FTYPE_MOSTLY_Q4_1: return "mostly Q4_1";
        case LLAMA_FTYPE_MOSTLY_Q4_1_SOME_F16:
                                      return "mostly Q4_1, some F16";
        case LLAMA_FTYPE_MOSTLY_Q5_0: return "mostly Q5_0";
        case LLAMA_FTYPE_MOSTLY_Q5_1: return "mostly Q5_1";
        case LLAMA_FTYPE_MOSTLY_Q8_0: return "mostly Q8_0";
        // K-quants
        case LLAMA_FTYPE_MOSTLY_Q2_K: return "mostly Q2_K";
        case LLAMA_FTYPE_MOSTLY_Q3_K_S: return "mostly Q3_K - Small";
        case LLAMA_FTYPE_MOSTLY_Q3_K_M: return "mostly Q3_K - Medium";
        case LLAMA_FTYPE_MOSTLY_Q3_K_L: return "mostly Q3_K - Large";
        case LLAMA_FTYPE_MOSTLY_Q4_K_S: return "mostly Q4_K - Small";
        case LLAMA_FTYPE_MOSTLY_Q4_K_M: return "mostly Q4_K - Medium";
        case LLAMA_FTYPE_MOSTLY_Q5_K_S: return "mostly Q5_K - Small";
        case LLAMA_FTYPE_MOSTLY_Q5_K_M: return "mostly Q5_K - Medium";
        case LLAMA_FTYPE_MOSTLY_Q6_K: return "mostly Q6_K";
        default:                      return "unknown, may not work";
    }
}

static const char *llama_model_type_name(e_model type) {
    switch (type) {
        case MODEL_3B: return "3B";
        case MODEL_7B: return "7B";
        case MODEL_13B: return "13B";
        case MODEL_30B: return "30B";
        case MODEL_65B: return "65B";
        default: LLAMA_ASSERT(false);
    }
}

static void llama_model_load_internal(
        const std::string & fname,
        llama_model & model,
        llama_vocab & vocab,
        int n_ctx,
        int n_batch,
        int n_gpu_layers,
        int main_gpu,
        const float * tensor_split,
        bool low_vram,
        ggml_type memory_type,
        bool use_mmap,
        bool use_mlock,
        bool vocab_only,
        llama_progress_callback progress_callback,
        void * progress_callback_user_data) {

    model.t_start_us = ggml_time_us();

    std::unique_ptr<llama_model_loader> ml(new llama_model_loader(fname, use_mmap));

    vocab = std::move(ml->file_loader->vocab);
    model.hparams = ml->file_loader->hparams;
    model.n_gpu_layers = n_gpu_layers;
    llama_file_version file_version = ml->file_loader->file_version;
    auto & hparams = model.hparams;

    {
        switch (hparams.n_layer) {
            case 26: model.type = e_model::MODEL_3B; break;
            case 32: model.type = e_model::MODEL_7B; break;
            case 40: model.type = e_model::MODEL_13B; break;
            case 60: model.type = e_model::MODEL_30B; break;
            case 80: model.type = e_model::MODEL_65B; break;
            default:
                {
                    if (hparams.n_layer < 32) {
                        model.type = e_model::MODEL_7B;
                    }
                } break;
        }

        hparams.n_ctx = n_ctx;
    }

    const uint32_t n_ff = ((2*(4*hparams.n_embd)/3 + hparams.n_mult - 1)/hparams.n_mult)*hparams.n_mult;

    {
        fprintf(stderr, "%s: format     = %s\n",  __func__, llama_file_version_name(file_version));
        fprintf(stderr, "%s: n_vocab    = %u\n",  __func__, hparams.n_vocab);
        fprintf(stderr, "%s: n_ctx      = %u\n",  __func__, hparams.n_ctx);
        fprintf(stderr, "%s: n_embd     = %u\n",  __func__, hparams.n_embd);
        fprintf(stderr, "%s: n_mult     = %u\n",  __func__, hparams.n_mult);
        fprintf(stderr, "%s: n_head     = %u\n",  __func__, hparams.n_head);
        fprintf(stderr, "%s: n_layer    = %u\n",  __func__, hparams.n_layer);
        fprintf(stderr, "%s: n_rot      = %u\n",  __func__, hparams.n_rot);
        fprintf(stderr, "%s: ftype      = %u (%s)\n", __func__, hparams.ftype, llama_ftype_name(hparams.ftype));
        fprintf(stderr, "%s: n_ff       = %u\n",  __func__, n_ff);
        fprintf(stderr, "%s: model size = %s\n",  __func__, llama_model_type_name(model.type));
    }

    if (file_version < LLAMA_FILE_VERSION_GGJT_V2) {
        if (hparams.ftype != LLAMA_FTYPE_ALL_F32     &&
            hparams.ftype != LLAMA_FTYPE_MOSTLY_F16  &&
            hparams.ftype != LLAMA_FTYPE_MOSTLY_Q8_0) {
            printf("\nthis format is no longer supported (see https://github.com/ggerganov/llama.cpp/pull/1405)");
        }
    }

    if (file_version < LLAMA_FILE_VERSION_GGJT_V3) {
        if (hparams.ftype == LLAMA_FTYPE_MOSTLY_Q4_0 ||
            hparams.ftype == LLAMA_FTYPE_MOSTLY_Q4_1 ||
            hparams.ftype == LLAMA_FTYPE_MOSTLY_Q8_0) {
            printf("\nthis format is no longer supported (see https://github.com/ggerganov/llama.cpp/pull/1508)");
        }
    }

    if (vocab_only) {
        return;
    }

    auto & ctx = model.ctx;

    size_t ctx_size;
    size_t mmapped_size;
    ml->calc_sizes(&ctx_size, &mmapped_size);
    fprintf(stderr, "%s: ggml ctx size = %7.2f MB\n", __func__, ctx_size/1024.0/1024.0);

    // create the ggml context
    {
        model.buf.resize(ctx_size);
        if (use_mlock) {
            model.mlock_buf.init(model.buf.addr);
            model.mlock_buf.grow_to(model.buf.size);
        }

        struct ggml_init_params params = {
            /*.mem_size   =*/ model.buf.size,
            /*.mem_buffer =*/ model.buf.addr,
            /*.no_alloc   =*/ ml->use_mmap,
        };

        model.ctx = ggml_init(params);
        if (!model.ctx) {
            throw std::runtime_error(format("ggml_init() failed"));
        }
    }

    (void) main_gpu;
#if defined(GGML_USE_CUBLAS)
    fprintf(stderr, "%s: using CUDA for GPU acceleration\n", __func__);
    ggml_cuda_set_main_device(main_gpu);
#define LLAMA_BACKEND_OFFLOAD       GGML_BACKEND_GPU
#define LLAMA_BACKEND_OFFLOAD_SPLIT GGML_BACKEND_GPU_SPLIT
#elif defined(GGML_USE_CLBLAST)
    fprintf(stderr, "%s: using OpenCL for GPU acceleration\n", __func__);
#define LLAMA_BACKEND_OFFLOAD       GGML_BACKEND_GPU
#define LLAMA_BACKEND_OFFLOAD_SPLIT GGML_BACKEND_GPU
#else
#define LLAMA_BACKEND_OFFLOAD       GGML_BACKEND_CPU
#define LLAMA_BACKEND_OFFLOAD_SPLIT GGML_BACKEND_CPU
#endif

    // prepare memory for the weights
    size_t vram_weights = 0;
    size_t vram_scratch = 0;
    {
        const uint32_t n_embd  = hparams.n_embd;
        const uint32_t n_layer = hparams.n_layer;
        const uint32_t n_vocab = hparams.n_vocab;

        ml->ggml_ctx = ctx;

        model.tok_embeddings = ml->get_tensor("tok_embeddings.weight", {n_embd, n_vocab}, GGML_BACKEND_CPU);

        // "output" tensor
        {
            ggml_backend backend_norm;
            ggml_backend backend_output;
            if (n_gpu_layers > int(n_layer)) { // NOLINT
                // norm is not performance relevant on its own but keeping it in VRAM reduces data copying
                // on Windows however this is detrimental unless everything is on the GPU
#ifndef _WIN32
                backend_norm = low_vram ? GGML_BACKEND_CPU : LLAMA_BACKEND_OFFLOAD;
#else
                backend_norm = low_vram || n_gpu_layers <= (int) n_layer + 2 ? GGML_BACKEND_CPU : LLAMA_BACKEND_OFFLOAD;
#endif // _WIN32

                backend_output = LLAMA_BACKEND_OFFLOAD_SPLIT;
            } else {
                backend_norm = GGML_BACKEND_CPU;
                backend_output = GGML_BACKEND_CPU;
            }

            model.norm   = ml->get_tensor("norm.weight",   {n_embd},          backend_norm);
            model.output = ml->get_tensor("output.weight", {n_embd, n_vocab}, backend_output);
            if (backend_norm == GGML_BACKEND_GPU) {
                vram_weights += ggml_nbytes(model.norm);
            }
            if (backend_output == GGML_BACKEND_GPU_SPLIT) {
                vram_weights += ggml_nbytes(model.output);
            }
        }

        const int i_gpu_start = n_layer - n_gpu_layers;

        model.layers.resize(n_layer);
        for (uint32_t i = 0; i < n_layer; ++i) {
            const ggml_backend backend = int(i) < i_gpu_start ? GGML_BACKEND_CPU : LLAMA_BACKEND_OFFLOAD; // NOLINT
            const ggml_backend backend_split = int(i) < i_gpu_start ? GGML_BACKEND_CPU : LLAMA_BACKEND_OFFLOAD_SPLIT; // NOLINT

            auto & layer = model.layers[i];

            std::string layers_i = "layers." + std::to_string(i);

            layer.attention_norm = ml->get_tensor(layers_i + ".attention_norm.weight", {n_embd}, backend);

            layer.wq = ml->get_tensor(layers_i + ".attention.wq.weight", {n_embd, n_embd}, backend_split);
            layer.wk = ml->get_tensor(layers_i + ".attention.wk.weight", {n_embd, n_embd}, backend_split);
            layer.wv = ml->get_tensor(layers_i + ".attention.wv.weight", {n_embd, n_embd}, backend_split);
            layer.wo = ml->get_tensor(layers_i + ".attention.wo.weight", {n_embd, n_embd}, backend_split);

            layer.ffn_norm = ml->get_tensor(layers_i + ".ffn_norm.weight", {n_embd}, backend);

            layer.w1 = ml->get_tensor(layers_i + ".feed_forward.w1.weight", {n_embd,   n_ff},   backend_split);
            layer.w2 = ml->get_tensor(layers_i + ".feed_forward.w2.weight", {  n_ff,   n_embd}, backend_split);
            layer.w3 = ml->get_tensor(layers_i + ".feed_forward.w3.weight", {n_embd,   n_ff},   backend_split);

            if (backend == GGML_BACKEND_GPU) {
                vram_weights +=
                    ggml_nbytes(layer.attention_norm) + ggml_nbytes(layer.wq) + ggml_nbytes(layer.wk)             +
                    ggml_nbytes(layer.wv)             + ggml_nbytes(layer.wo) + ggml_nbytes(layer.ffn_norm) +
                    ggml_nbytes(layer.w1)             + ggml_nbytes(layer.w2) + ggml_nbytes(layer.w3);
            }
        }
    }

    ml->done_getting_tensors();

    // print memory requirements
    {
        const size_t scale = memory_type == GGML_TYPE_F32 ? 2 : 1;

        // this is the total memory required to run the inference
        const size_t bigctxmul = (hparams.n_ctx>4096?3:(hparams.n_ctx>2048?2:1));
        const size_t mem_required =
            ctx_size +
            mmapped_size - vram_weights + // weights in VRAM not in memory
            MEM_REQ_SCRATCH0().at(model.type)*bigctxmul +
            MEM_REQ_SCRATCH1().at(model.type)*bigctxmul +
            MEM_REQ_EVAL().at    (model.type);

        // this is the memory required by one llama_state
        const size_t mem_required_state =
            scale*MEM_REQ_KV_SELF().at(model.type);

        fprintf(stderr, "%s: mem required  = %7.2f MB (+ %7.2f MB per state)\n", __func__,
                mem_required / 1024.0 / 1024.0, mem_required_state / 1024.0 / 1024.0);

        (void) vram_scratch;
        (void) n_batch;
#ifdef GGML_USE_CUBLAS
        if (low_vram) {
            fprintf(stderr, "%s: not allocating a VRAM scratch buffer due to low VRAM option\n", __func__);
            ggml_cuda_set_scratch_size(0); // disable scratch
        } else {
            const size_t vram_scratch_base = VRAM_REQ_SCRATCH_BASE().at(model.type);
            const size_t vram_scratch_per_context = VRAM_REQ_SCRATCH_PER_CONTEXT().at(model.type);
            vram_scratch = n_batch * (vram_scratch_base + n_ctx * vram_scratch_per_context);
            ggml_cuda_set_scratch_size(vram_scratch);
            if (n_gpu_layers > 0) {
                fprintf(stderr, "%s: allocating batch_size x (%zd kB + n_ctx x %zd B) = %zd MB VRAM for the scratch buffer\n",
                        __func__, vram_scratch_base / kB, vram_scratch_per_context,
                        (vram_scratch + MB - 1) / MB); // round up
            }
        }
#endif // GGML_USE_CUBLAS

#if defined(GGML_USE_CUBLAS) || defined(GGML_USE_CLBLAST)
        const int n_gpu = std::min(n_gpu_layers, int(hparams.n_layer));

        fprintf(stderr, "%s: offloading %d repeating layers to GPU\n", __func__, n_gpu);
        if (n_gpu_layers > (int) hparams.n_layer) {
            fprintf(stderr, "%s: offloading non-repeating layers to GPU\n", __func__);
        }
        size_t vram_kv_cache = 0;

#ifdef GGML_USE_CUBLAS
        const int max_backend_supported_layers = hparams.n_layer + 3;
        const int max_offloadable_layers = low_vram ? hparams.n_layer + 1 : hparams.n_layer + 3;
        if (n_gpu_layers > (int) hparams.n_layer + 1) {
            if (low_vram) {
                fprintf(stderr, "%s: cannot offload v cache to GPU due to low VRAM option\n", __func__);
            } else {
                fprintf(stderr, "%s: offloading v cache to GPU\n", __func__);
                vram_kv_cache += MEM_REQ_KV_SELF().at(model.type) / 2;
            }
        }
        if (n_gpu_layers > (int) hparams.n_layer + 2) {
            if (low_vram) {
                fprintf(stderr, "%s: cannot offload k cache to GPU due to low VRAM option\n", __func__);
            } else {
                fprintf(stderr, "%s: offloading k cache to GPU\n", __func__);
                vram_kv_cache += MEM_REQ_KV_SELF().at(model.type) / 2;
            }
        }
#elif defined(GGML_USE_CLBLAST)
        const int max_backend_supported_layers = hparams.n_layer + 1;
        const int max_offloadable_layers = hparams.n_layer + 1;
#endif // GGML_USE_CUBLAS

        fprintf(stderr, "%s: offloaded %d/%d layers to GPU\n",
                __func__, std::min(n_gpu_layers, max_offloadable_layers), max_backend_supported_layers);
        fprintf(stderr, "%s: total VRAM used: %zu MB\n",
                __func__, (vram_weights + vram_scratch + vram_kv_cache + MB - 1) / MB); // round up
#else
        (void) n_gpu_layers;
#endif // defined(GGML_USE_CUBLAS) || defined(GGML_USE_CLBLAST)
    }

    // populate `tensors_by_name`
    for (llama_load_tensor & lt : ml->tensors_map.tensors) {
        model.tensors_by_name.emplace_back(lt.name, lt.ggml_tensor);
    }

    (void) tensor_split;
#if defined(GGML_USE_CUBLAS)
    {
        ggml_cuda_set_tensor_split(tensor_split);
    }
#endif

    ml->load_all_data(progress_callback, progress_callback_user_data, use_mlock ? &model.mlock_mmap : NULL);

    if (progress_callback) {
        progress_callback(1.0f, progress_callback_user_data);
    }

    model.mapping = std::move(ml->mapping);

    // loading time will be recalculate after the first eval, so
    // we take page faults deferred by mmap() into consideration
    model.t_load_us = ggml_time_us() - model.t_start_us;
}

static bool llama_model_load(
        const std::string & fname,
        llama_model & model,
        llama_vocab & vocab,
        int n_ctx,
        int n_batch,
        int n_gpu_layers,
        int main_gpu,
        float * tensor_split,
        bool low_vram,
        ggml_type memory_type,
        bool use_mmap,
        bool use_mlock,
        bool vocab_only,
        llama_progress_callback progress_callback,
        void *progress_callback_user_data) {
    try {
        llama_model_load_internal(fname, model, vocab, n_ctx, n_batch, n_gpu_layers, main_gpu, tensor_split, low_vram, memory_type,
                                  use_mmap, use_mlock, vocab_only, progress_callback, progress_callback_user_data);
        return true;
    } catch (const std::exception & err) {
        fprintf(stderr, "error loading model: %s\n", err.what());
        return false;
    }
}

// evaluate the transformer
//
//   - lctx:      llama context
//   - tokens:    new batch of tokens to process
//   - embd       embeddings input
//   - n_tokens   number of tokens
//   - n_past:    the context size so far
//   - n_threads: number of threads to use
//
static bool llama_eval_internal(
         llama_context & lctx,
     const llama_token * tokens,
           const float * embd,
             const int   n_tokens,
             const int   n_past,
                   int   n_threads,
            const char * cgraph_fname) {

<<<<<<< HEAD
    // // enforce that the first token is BOS
    // if (n_past == 0 && tokens[0] != llama_token_bos()) {
    //     fprintf(stderr, "%s: first token must be BOS\n", __func__);
    //     return false;
    // }
=======
    LLAMA_ASSERT((!tokens && embd) || (tokens && !embd));
>>>>>>> 1d163099

    const int64_t t_start_us = ggml_time_us();

    const int N = n_tokens;

    const auto & model   = lctx.model;
    const auto & hparams = model.hparams;

    const auto & kv_self = lctx.kv_self;

    LLAMA_ASSERT(!!kv_self.ctx);

    const int n_embd       = hparams.n_embd;
    const int n_layer      = hparams.n_layer;
    const int n_ctx        = hparams.n_ctx;
    const int n_head       = hparams.n_head;
    const int n_vocab      = hparams.n_vocab;
    const int n_rot        = hparams.n_embd/hparams.n_head;
    const int n_gpu_layers = model.n_gpu_layers;

    auto & mem_per_token = lctx.mem_per_token;
    auto & buf_compute   = lctx.buf_compute;

    struct ggml_init_params params = {
        /*.mem_size   =*/ buf_compute.size,
        /*.mem_buffer =*/ buf_compute.addr,
        /*.no_alloc   =*/ false,
    };

    struct ggml_context * ctx0 = ggml_init(params);

    ggml_cgraph gf = {};

    // for big prompts, if BLAS is enabled, it is better to use only one thread
    // otherwise, the threads are spin-lock waiting for the BLAS calls and are degrading the performance
    n_threads = N >= 32 && ggml_cpu_has_blas() && !ggml_cpu_has_gpublas() ? 1 : n_threads;

    struct ggml_tensor * cur;
    struct ggml_tensor * inpL;

    if (tokens) {
        struct ggml_tensor * embd = ggml_new_tensor_1d(ctx0, GGML_TYPE_I32, N);
        ggml_set_name(embd, "embd");
        memcpy(embd->data, tokens, N*ggml_element_size(embd));
        inpL = ggml_get_rows(ctx0, model.tok_embeddings, embd);
    } else {
        inpL = ggml_new_tensor_2d(ctx0, GGML_TYPE_F32, n_embd, N);
        memcpy(inpL->data, embd, N * n_embd * ggml_element_size(inpL));
    }

    const int i_gpu_start = n_layer - n_gpu_layers;
    (void) i_gpu_start;

    // offload functions set the tensor output backend to GPU
    // tensors are GPU-accelerated if any input or the output has been offloaded
    //
    // with the low VRAM option VRAM scratch is disabled in llama_load_model_internal
    // in that case ggml_cuda_assign_buffers has no effect
    offload_func_t offload_func_nr = llama_nop; // nr = non-repeating
    offload_func_t offload_func_kq = llama_nop;
    offload_func_t offload_func_v  = llama_nop;

#ifdef GGML_USE_CUBLAS
        if (n_gpu_layers > n_layer) {
            offload_func_nr = ggml_cuda_assign_buffers;
        }
        if (n_gpu_layers > n_layer + 1) {
            offload_func_v  = ggml_cuda_assign_buffers;
        }
        if (n_gpu_layers > n_layer + 2) {
            offload_func_kq = ggml_cuda_assign_buffers;
        }
#endif // GGML_USE_CUBLAS

    for (int il = 0; il < n_layer; ++il) {
        offload_func_t offload_func = llama_nop;

#ifdef GGML_USE_CUBLAS
        if (il >= i_gpu_start) {
            offload_func = ggml_cuda_assign_buffers;
        }
#endif // GGML_USE_CUBLAS

        struct ggml_tensor * inpSA = inpL;

        lctx.use_buf(ctx0, 0);

        // norm
        {
            cur = ggml_rms_norm(ctx0, inpL);
            offload_func(cur);
            ggml_set_name(cur, "rms_norm_0");

            // cur = cur*attention_norm(broadcasted)
            cur = ggml_mul(ctx0, cur, model.layers[il].attention_norm);
            offload_func(cur);
            ggml_set_name(cur, "attention_norm_0");
        }

        // self-attention
        {
            // compute Q and K and RoPE them
            struct ggml_tensor * tmpk = ggml_mul_mat(ctx0, model.layers[il].wk, cur);
            offload_func_kq(tmpk);
            ggml_set_name(tmpk, "tmpk");

            struct ggml_tensor * tmpq = ggml_mul_mat(ctx0, model.layers[il].wq, cur);
            offload_func_kq(tmpq);
            ggml_set_name(tmpq, "tmpq");

            struct ggml_tensor * Kcur = ggml_rope_inplace(ctx0, ggml_reshape_3d(ctx0, tmpk, n_embd/n_head, n_head, N), n_past, n_rot, 0, n_ctx);
            offload_func_kq(Kcur);
            ggml_set_name(Kcur, "Kcur");

            struct ggml_tensor * Qcur = ggml_rope_inplace(ctx0, ggml_reshape_3d(ctx0, tmpq, n_embd/n_head, n_head, N), n_past, n_rot, 0, n_ctx);
            offload_func_kq(Qcur);
            ggml_set_name(Qcur, "Qcur");

            // store key and value to memory
            {
                // compute the transposed [N, n_embd] V matrix

                struct ggml_tensor * tmpv = ggml_mul_mat(ctx0, model.layers[il].wv, cur);
                offload_func_v(tmpv);
                ggml_set_name(tmpv, "tmpv");

                struct ggml_tensor * Vcur = ggml_transpose(ctx0, ggml_reshape_2d(ctx0, tmpv, n_embd, N));
                offload_func_v(Vcur);
                ggml_set_name(Vcur, "Vcur");

                struct ggml_tensor * k = ggml_view_1d(ctx0, kv_self.k, N*n_embd, (ggml_element_size(kv_self.k)*n_embd)*(il*n_ctx + n_past));
                offload_func_kq(k);
                ggml_set_name(k, "k");

                struct ggml_tensor * v = ggml_view_2d(ctx0, kv_self.v, N, n_embd,
                        (   n_ctx)*ggml_element_size(kv_self.v),
                        (il*n_ctx)*ggml_element_size(kv_self.v)*n_embd + n_past*ggml_element_size(kv_self.v));
                offload_func_v(v);
                ggml_set_name(v, "v");

                // important: storing RoPE-ed version of K in the KV cache!
                ggml_build_forward_expand(&gf, ggml_cpy(ctx0, Kcur, k));
                ggml_build_forward_expand(&gf, ggml_cpy(ctx0, Vcur, v));
            }

            struct ggml_tensor * Q =
                ggml_permute(ctx0,
                        Qcur,
                        0, 2, 1, 3);
            offload_func_kq(Q);
            ggml_set_name(Q, "Q");

            struct ggml_tensor * K =
                ggml_permute(ctx0,
                        ggml_reshape_3d(ctx0,
                            ggml_view_1d(ctx0, kv_self.k, (n_past + N)*n_embd, il*n_ctx*ggml_element_size(kv_self.k)*n_embd),
                            n_embd/n_head, n_head, n_past + N),
                        0, 2, 1, 3);
            offload_func_kq(K);
            ggml_set_name(K, "K");

            // K * Q
            struct ggml_tensor * KQ = ggml_mul_mat(ctx0, K, Q);
            offload_func_kq(KQ);
            ggml_set_name(KQ, "KQ");

            // KQ_scaled = KQ / sqrt(n_embd/n_head)
            struct ggml_tensor * KQ_scale = ggml_new_f32(ctx0, 1.0f/sqrtf(float(n_embd)/n_head));
            ggml_set_name(KQ_scale, "1/sqrt(n_embd/n_head)");

            // KQ_scaled shape [n_past + N, N, n_head, 1]
            struct ggml_tensor * KQ_scaled = ggml_scale_inplace(ctx0, KQ, KQ_scale);
            offload_func_kq(KQ_scaled);
            ggml_set_name(KQ_scaled, "KQ_scaled");

            // KQ_masked = mask_past(KQ_scaled)
            struct ggml_tensor * KQ_masked = ggml_diag_mask_inf_inplace(ctx0, KQ_scaled, n_past);
            offload_func_kq(KQ_masked);
            ggml_set_name(KQ_masked, "KQ_masked");

            // KQ = soft_max(KQ_masked)
            struct ggml_tensor * KQ_soft_max = ggml_soft_max_inplace(ctx0, KQ_masked);
            offload_func_v(KQ_soft_max);
            ggml_set_name(KQ_soft_max, "KQ_soft_max");

            // split cached V into n_head heads
            struct ggml_tensor * V =
                ggml_view_3d(ctx0, kv_self.v,
                        n_past + N, n_embd/n_head, n_head,
                        n_ctx*ggml_element_size(kv_self.v),
                        n_ctx*ggml_element_size(kv_self.v)*n_embd/n_head,
                        il*n_ctx*ggml_element_size(kv_self.v)*n_embd);
            offload_func_v(V);
            ggml_set_name(V, "V");

#if 1
            struct ggml_tensor * KQV = ggml_mul_mat(ctx0, V, KQ_soft_max);
            offload_func_v(KQV);
            ggml_set_name(KQV, "KQV");
#else
            // make V contiguous in memory to speed up the matmul, however we waste time on the copy
            // on M1 this is faster for the perplexity computation, but ~5% slower for the single-token generation
            // is there a better way?
            struct ggml_tensor * V_cont = ggml_cpy(ctx0, V, ggml_new_tensor_3d(ctx0, kv_self.v->type, n_past + N, n_embd/n_head, n_head));
            struct ggml_tensor * KQV = ggml_mul_mat(ctx0, V_cont, KQ_soft_max);
#endif

            // KQV_merged = KQV.permute(0, 2, 1, 3)
            struct ggml_tensor * KQV_merged = ggml_permute(ctx0, KQV, 0, 2, 1, 3);
            offload_func_v(KQV_merged);
            ggml_set_name(KQV_merged, "KQV_merged");

            // cur = KQV_merged.contiguous().view(n_embd, N)
            cur = ggml_cpy(ctx0,
                    KQV_merged,
                    ggml_new_tensor_2d(ctx0, GGML_TYPE_F32, n_embd, N));
            offload_func_v(cur);
            ggml_set_name(cur, "KQV_merged_contiguous");

            // projection (no bias)
            cur = ggml_mul_mat(ctx0,
                    model.layers[il].wo,
                    cur);
            offload_func(cur);
            ggml_set_name(cur, "result_wo");
        }

        lctx.use_buf(ctx0, 1);

        struct ggml_tensor * inpFF = ggml_add(ctx0, cur, inpSA);
        offload_func(inpFF);
        ggml_set_name(inpFF, "inpFF");

        // feed-forward network
        {
            // norm
            {
                cur = ggml_rms_norm(ctx0, inpFF);
                offload_func(cur);
                ggml_set_name(cur, "rms_norm_1");

                // cur = cur*ffn_norm(broadcasted)
                cur = ggml_mul(ctx0, cur, model.layers[il].ffn_norm);
                offload_func(cur);
                ggml_set_name(cur, "ffn_norm");
            }

            struct ggml_tensor * tmp = ggml_mul_mat(ctx0,
                    model.layers[il].w3,
                    cur);
            offload_func(tmp);
            ggml_set_name(tmp, "result_w3");

            cur = ggml_mul_mat(ctx0,
                    model.layers[il].w1,
                    cur);
            offload_func(cur);
            ggml_set_name(cur, "result_w1");

            // SILU activation
            cur = ggml_silu(ctx0, cur);
            offload_func(cur);
            ggml_set_name(cur, "silu");

            cur = ggml_mul(ctx0, cur, tmp);
            offload_func(cur);
            ggml_set_name(cur, "silu_x_result_w3");

            cur = ggml_mul_mat(ctx0,
                    model.layers[il].w2,
                    cur);
            offload_func(cur);
            ggml_set_name(cur, "result_w2");
        }

        cur = ggml_add(ctx0, cur, inpFF);
        offload_func(cur);
        ggml_set_name(cur, "inpFF_+_result_w2");

        // input for next layer
        inpL = cur;

    }

    lctx.use_buf(ctx0, 0);

    // used at the end to optionally extract the embeddings
    struct ggml_tensor * embeddings = NULL;


    // norm
    {
        cur = ggml_rms_norm(ctx0, inpL);
        offload_func_nr(cur);
        ggml_set_name(cur, "rms_norm_2");

        // cur = cur*norm(broadcasted)
        cur = ggml_mul(ctx0, cur, model.norm);
        // offload_func_nr(cur); // TODO CPU + GPU mirrored backend
        ggml_set_name(cur, "result_norm");

        embeddings = cur;
    }


    // lm_head
    cur = ggml_mul_mat(ctx0, model.output, cur);
    ggml_set_name(cur, "result_output");

    lctx.use_buf(ctx0, -1);

    // logits -> probs
    //cur = ggml_soft_max_inplace(ctx0, cur);

    // run the computation
    ggml_build_forward_expand(&gf, cur);

#ifdef GGML_USE_METAL
    if (lctx.ctx_metal && N == 1) {
        ggml_metal_set_n_cb     (lctx.ctx_metal, n_threads);
        ggml_metal_graph_compute(lctx.ctx_metal, &gf);
        ggml_metal_get_tensor   (lctx.ctx_metal, cur);
    } else {
        // IMPORTANT:
        // Since we don't have efficient Matrix x Matrix Metal multiplication yet, we fallback to vanilla
        // ggml_graph_compute(). It uses Apple's Accelerate CBLAS API which takes advantage of the ANE or the AMX
        // coprocessor.
        //
        // When we implement Matrix x Matrix Metal multiplication, we can avoid this branch.
        // But for now, we have focused only on Matrix x Vector Metal multiplication.
        //
        // TODO: avoid these syncs via shared memory (ref #1696)
        //
        if (lctx.ctx_metal) {
            // We need to sync the GPU KV cache with the CPU KV cache
            ggml_metal_get_tensor(lctx.ctx_metal, kv_self.k);
            ggml_metal_get_tensor(lctx.ctx_metal, kv_self.v);
        }

        ggml_graph_compute_helper(lctx.work_buffer, &gf, n_threads);
    }
#else
    ggml_graph_compute_helper(lctx.work_buffer, &gf, n_threads);
#endif

    if (cgraph_fname) {
        ggml_graph_export(&gf, cgraph_fname);
    }

#ifdef GGML_PERF
    // print timing information per ggml operation (for debugging purposes)
    // requires GGML_PERF to be defined
    ggml_graph_print(&gf);
#endif

    // plot the computation graph in dot format (for debugging purposes)
    //if (n_past%100 == 0) {
    //    ggml_graph_dump_dot(&gf, NULL, "llama.dot");
    //}

    //embd_w.resize(n_vocab*N);
    //memcpy(embd_w.data(), ggml_get_data(cur), sizeof(float)*n_vocab*N);

    // update kv token count
    lctx.kv_self.n = n_past + N;

    // extract logits
    {
        auto & logits_out = lctx.logits;

        if (lctx.logits_all) {
            logits_out.resize(n_vocab * N);
            memcpy(logits_out.data(), (float *) ggml_get_data(cur), sizeof(float)*n_vocab*N);
        } else {
            // return result for just the last token
            logits_out.resize(n_vocab);
            memcpy(logits_out.data(), (float *) ggml_get_data(cur) + (n_vocab*(N-1)), sizeof(float)*n_vocab);
        }
    }

    // extract embeddings
    if (!lctx.embedding.empty()) {
        auto & embedding_out = lctx.embedding;

        embedding_out.resize(n_embd);
        memcpy(embedding_out.data(), (float *) ggml_get_data(embeddings) + (n_embd*(N - 1)), sizeof(float)*n_embd);
    }

    if (mem_per_token == 0) {
        mem_per_token = ggml_used_mem(ctx0)/N;
    }

#if 0
    printf("\n%s: used_mem = %.3f MB, scratch -- %.3f MB %.3f MB\n", __func__,
            ggml_used_mem(ctx0)/1024.0/1024.0,
            lctx.get_buf_max_mem(0)/1024.0/1024.0,
            lctx.get_buf_max_mem(1)/1024.0/1024.0);
#endif

    ggml_free(ctx0);

    // measure the performance only for the single-token evals
    if (N == 1) {
        lctx.t_eval_us += ggml_time_us() - t_start_us;
        lctx.n_eval++;
    }
    else if (N > 1) {
        lctx.t_p_eval_us += ggml_time_us() - t_start_us;
        lctx.n_p_eval += N;
    }

    return true;
}

//
// tokenizer
//

static size_t utf8_len(char src) {
    const size_t lookup[] = { 1, 1, 1, 1, 1, 1, 1, 1, 1, 1, 1, 1, 2, 2, 3, 4 };
    uint8_t highbits = static_cast<uint8_t>(src) >> 4;
    return lookup[highbits];
}

struct llama_sp_symbol {
    using index = int;
    index prev;
    index next;
    const char * text;
    size_t n;
};

static_assert(std::is_trivially_copyable<llama_sp_symbol>::value, "llama_sp_symbol is not trivially copyable");

struct llama_sp_bigram {
    struct comparator {
        bool operator()(llama_sp_bigram & l, llama_sp_bigram & r) {
            return (l.score < r.score) || (l.score == r.score && l.left > r.left);
        }
    };
    using queue_storage = std::vector<llama_sp_bigram>;
    using queue = std::priority_queue<llama_sp_bigram, queue_storage, comparator>;
    llama_sp_symbol::index left;
    llama_sp_symbol::index right;
    float score;
    size_t size;
};

// original implementation:
// https://github.com/ggerganov/llama.cpp/commit/074bea2eb1f1349a0118239c4152914aecaa1be4
struct llama_tokenizer {
    llama_tokenizer(const llama_vocab & vocab): vocab_(vocab) {}

    void tokenize(const std::string & text, std::vector<llama_vocab::id> & output) {
        // split string into utf8 chars
        int index = 0;
        size_t offs = 0;
        while (offs < text.size()) {
            llama_sp_symbol sym;
            size_t char_len = std::min(text.size() - offs, utf8_len(text[offs]));
            sym.text = text.c_str() + offs;
            sym.n = char_len;
            offs += char_len;
            sym.prev = index - 1;
            sym.next = offs == text.size() ? -1 : index + 1;
            index++;
            symbols_.emplace_back(sym);
        }

        // seed the work queue with all possible 2-character tokens.
        for (size_t i = 1; i < symbols_.size(); ++i) {
            try_add_bigram(i - 1, i);
        }

        // keep substituting the highest frequency pairs for as long as we can.
        while (!work_queue_.empty()) {
            auto bigram = work_queue_.top();
            work_queue_.pop();

            auto & left_sym = symbols_[bigram.left];
            auto & right_sym = symbols_[bigram.right];

            // if one of the symbols already got merged, skip it.
            if (left_sym.n == 0 || right_sym.n == 0 ||
                left_sym.n + right_sym.n != bigram.size) {
                continue;
            }

            // merge the right sym into the left one
            left_sym.n += right_sym.n;
            right_sym.n = 0;

            //printf("left = '%*s' size = %zu\n", (int) left_sym.n, left_sym.text, bigram.size);

            // remove the right sym from the chain
            left_sym.next = right_sym.next;
            if (right_sym.next >= 0) {
                symbols_[right_sym.next].prev = bigram.left;
            }

            // find more substitutions
            try_add_bigram(left_sym.prev, bigram.left);
            try_add_bigram(bigram.left, left_sym.next);
        }

        for (int i = 0; i != -1; i = symbols_[i].next) {
            auto & symbol = symbols_[i];
            auto token = vocab_.token_to_id.find(std::string(symbol.text, symbol.n));

            if (token == vocab_.token_to_id.end()) {
                // output any symbols that did not form tokens as bytes.
                for (int j = 0; j < (int) symbol.n; ++j) {
                    llama_vocab::id token_id = static_cast<uint8_t>(symbol.text[j]) + 3;
                    output.push_back(token_id);
                }
            } else {
                output.push_back((*token).second);
            }
        }
    }

private:
    void try_add_bigram(int left, int right) {
        if (left == -1 || right == -1) {
            return;
        }

        const std::string text = std::string(symbols_[left].text, symbols_[left].n + symbols_[right].n);
        auto token = vocab_.token_to_id.find(text);

        if (token == vocab_.token_to_id.end()) {
            return;
        }

        if (static_cast<size_t>((*token).second) >= vocab_.id_to_token.size()) {
            return;
        }

        const auto &tok_score = vocab_.id_to_token[(*token).second];

        llama_sp_bigram bigram;
        bigram.left = left;
        bigram.right = right;
        bigram.score = tok_score.score;
        bigram.size = text.size();
        work_queue_.push(bigram);
    }

    const llama_vocab & vocab_;
    std::vector<llama_sp_symbol> symbols_;
    llama_sp_bigram::queue work_queue_;
};

static std::vector<llama_vocab::id> llama_tokenize(const llama_vocab & vocab, const std::string & text, bool bos) {
    llama_tokenizer tokenizer(vocab);
    std::vector<llama_vocab::id> output;

    if (text.empty()) {
        return output;
    }

    if (bos) {
        output.push_back(llama_token_bos());
    }

    tokenizer.tokenize(text, output);
    return output;
}

//
// sampling
//

void llama_sample_softmax(struct llama_context * ctx, llama_token_data_array * candidates) {
    assert(candidates->size > 0);

    const int64_t t_start_sample_us = ggml_time_us();

    // Sort the logits in descending order
    if (!candidates->sorted) {
        std::sort(candidates->data, candidates->data + candidates->size, [](const llama_token_data & a, const llama_token_data & b) {
            return a.logit > b.logit;
        });
        candidates->sorted = true;
    }

    float max_l = candidates->data[0].logit;
    float cum_sum = 0.0f;
    for (size_t i = 0; i < candidates->size; ++i) {
        float p = expf(candidates->data[i].logit - max_l);
        candidates->data[i].p = p;
        cum_sum += p;
    }
    for (size_t i = 0; i < candidates->size; ++i) {
        candidates->data[i].p /= cum_sum;
    }

    if (ctx) {
        ctx->t_sample_us += ggml_time_us() - t_start_sample_us;
    }
}

void llama_sample_top_k(struct llama_context * ctx, llama_token_data_array * candidates, int k, size_t min_keep) {
    const int64_t t_start_sample_us = ggml_time_us();

    k = std::max(k, (int) min_keep);
    k = std::min(k, (int) candidates->size);

    // Sort scores in descending order
    if (!candidates->sorted) {
        auto comp = [](const llama_token_data & a, const llama_token_data & b) {
            return a.logit > b.logit;
        };
        if (k == (int) candidates->size) {
            std::sort(candidates->data, candidates->data + candidates->size, comp);
        } else {
            std::partial_sort(candidates->data, candidates->data + k, candidates->data + candidates->size, comp);
        }
        candidates->sorted = true;
    }
    candidates->size = k;

    if (ctx) {
        ctx->t_sample_us += ggml_time_us() - t_start_sample_us;
    }
}

void llama_sample_top_p(struct llama_context * ctx, llama_token_data_array * candidates, float p, size_t min_keep) {
    if (p >= 1.0f) {
        return;
    }

    llama_sample_softmax(ctx, candidates);

    const int64_t t_start_sample_us = ggml_time_us();

    // Compute the cumulative probabilities
    float cum_sum = 0.0f;
    size_t last_idx = candidates->size;

    for (size_t i = 0; i < candidates->size; ++i) {
        cum_sum += candidates->data[i].p;

        // Check if the running sum is at least p or if we have kept at least min_keep tokens
        // we set the last index to i+1 to indicate that the current iterate should be included in the set
        if (cum_sum >= p && i + 1 >= min_keep) {
            last_idx = i + 1;
            break;
        }
    }

    // Resize the output vector to keep only the top-p tokens
    candidates->size = last_idx;

    if (ctx) {
        ctx->t_sample_us += ggml_time_us() - t_start_sample_us;
    }
}

void llama_sample_tail_free(struct llama_context * ctx, llama_token_data_array * candidates, float z, size_t min_keep) {
    if (z >= 1.0f || candidates->size <= 2) {
        return;
    }

    llama_sample_softmax(nullptr, candidates);
    const int64_t t_start_sample_us = ggml_time_us();

    // Compute the first and second derivatives
    std::vector<float> first_derivatives(candidates->size - 1);
    std::vector<float> second_derivatives(candidates->size - 2);

    for (size_t i = 0; i < first_derivatives.size(); ++i) {
        first_derivatives[i] = candidates->data[i].p - candidates->data[i + 1].p;
    }
    for (size_t i = 0; i < second_derivatives.size(); ++i) {
        second_derivatives[i] = first_derivatives[i] - first_derivatives[i + 1];
    }

    // Calculate absolute value of second derivatives
    for (size_t i = 0; i < second_derivatives.size(); ++i) {
        second_derivatives[i] = abs(second_derivatives[i]);
    }

    // Normalize the second derivatives
    float second_derivatives_sum = std::accumulate(second_derivatives.begin(), second_derivatives.end(), 0.0f);
    for (float & value : second_derivatives) {
        value /= second_derivatives_sum;
    }

    float cum_sum = 0.0f;
    size_t last_idx = candidates->size;
    for (size_t i = 0; i < second_derivatives.size(); ++i) {
        cum_sum += second_derivatives[i];

        // Check if the running sum is greater than z or if we have kept at least min_keep tokens
        if (cum_sum > z && i >= min_keep) {
            last_idx = i;
            break;
        }
    }

    // Resize the output vector to keep only the tokens above the tail location
    candidates->size = last_idx;

    if (ctx) {
        ctx->t_sample_us += ggml_time_us() - t_start_sample_us;
    }
}


void llama_sample_typical(struct llama_context * ctx, llama_token_data_array * candidates, float p, size_t min_keep) {
    // Reference implementation:
    // https://github.com/huggingface/transformers/compare/main...cimeister:typical-sampling:typical-pr
    if (p >= 1.0f) {
        return;
    }

    // Compute the softmax of logits and calculate entropy
    llama_sample_softmax(nullptr, candidates);

    const int64_t t_start_sample_us = ggml_time_us();

    float entropy = 0.0f;
    for (size_t i = 0; i < candidates->size; ++i) {
        entropy += -candidates->data[i].p * logf(candidates->data[i].p);
    }

    // Compute the absolute difference between negative log probability and entropy for each candidate
    std::vector<float> shifted_scores;
    for (size_t i = 0; i < candidates->size; ++i) {
        float shifted_score = fabsf(-logf(candidates->data[i].p) - entropy);
        shifted_scores.push_back(shifted_score);
    }

    // Sort tokens based on the shifted_scores and their corresponding indices
    std::vector<size_t> indices(candidates->size);
    std::iota(indices.begin(), indices.end(), 0);

    std::sort(indices.begin(), indices.end(), [&](size_t a, size_t b) {
        return shifted_scores[a] < shifted_scores[b];
    });

    // Compute the cumulative probabilities
    float cum_sum = 0.0f;
    size_t last_idx = indices.size();

    for (size_t i = 0; i < indices.size(); ++i) {
        size_t idx = indices[i];
        cum_sum += candidates->data[idx].p;

        // Check if the running sum is greater than typical or if we have kept at least min_keep tokens
        if (cum_sum > p && i >= min_keep - 1) {
            last_idx = i + 1;
            break;
        }
    }

    // Resize the output vector to keep only the locally typical tokens
    std::vector<llama_token_data> new_candidates;
    for (size_t i = 0; i < last_idx; ++i) {
        size_t idx = indices[i];
        new_candidates.push_back(candidates->data[idx]);
    }

    // Replace the data in candidates with the new_candidates data
    std::copy(new_candidates.begin(), new_candidates.end(), candidates->data);
    candidates->size = new_candidates.size();

    if (ctx) {
        ctx->t_sample_us += ggml_time_us() - t_start_sample_us;
    }
}

void llama_sample_temperature(struct llama_context * ctx, llama_token_data_array * candidates_p, float temp) {
    const int64_t t_start_sample_us = ggml_time_us();

    for (size_t i = 0; i < candidates_p->size; ++i) {
        candidates_p->data[i].logit /= temp;
    }

    if (ctx) {
        ctx->t_sample_us += ggml_time_us() - t_start_sample_us;
    }
}

void llama_sample_repetition_penalty(struct llama_context * ctx, llama_token_data_array * candidates, const llama_token * last_tokens, size_t last_tokens_size, float penalty) {
    if (last_tokens_size == 0 || penalty == 1.0f) {
        return;
    }

    const int64_t t_start_sample_us = ggml_time_us();

    for (size_t i = 0; i < candidates->size; ++i) {
        const auto * token_iter = std::find(last_tokens, last_tokens + last_tokens_size, candidates->data[i].id);
        if (token_iter == last_tokens + last_tokens_size) {
            continue;
        }

        // The academic publication that described this technique actually just only divided, but that would cause tokens with negative logits to become more likely, which is obviously wrong.
        // This is common fix for this problem, which is to multiply by the penalty instead of dividing.
        if (candidates->data[i].logit <= 0) {
            candidates->data[i].logit *= penalty;
        } else {
            candidates->data[i].logit /= penalty;
        }
    }

    candidates->sorted = false;

    if (ctx) {
        ctx->t_sample_us += ggml_time_us() - t_start_sample_us;
    }
}

void llama_sample_frequency_and_presence_penalties(struct llama_context * ctx, llama_token_data_array * candidates, const llama_token * last_tokens_p, size_t last_tokens_size, float alpha_frequency, float alpha_presence) {
    if (last_tokens_size == 0 || (alpha_frequency == 0.0f && alpha_presence == 0.0f)) {
        return;
    }

    const int64_t t_start_sample_us = ggml_time_us();

    // Create a frequency map to count occurrences of each token in last_tokens
    std::unordered_map<llama_token, int> token_count;
    for (size_t i = 0; i < last_tokens_size; ++i) {
        token_count[last_tokens_p[i]]++;
    }

    // Apply frequency and presence penalties to the candidates
    for (size_t i = 0; i < candidates->size; ++i) {
        auto token_iter = token_count.find(candidates->data[i].id);
        if (token_iter == token_count.end()) {
            continue;
        }

        int count = token_iter->second;
        candidates->data[i].logit -= float(count) * alpha_frequency + float(count > 0) * alpha_presence;
    }

    candidates->sorted = false;

    if (ctx) {
        ctx->t_sample_us += ggml_time_us() - t_start_sample_us;
    }
}


llama_token llama_sample_token_mirostat(struct llama_context * ctx, llama_token_data_array * candidates, float tau, float eta, int m, float * mu) {
    assert(ctx);
    auto N = float(llama_n_vocab(ctx));
    int64_t t_start_sample_us;
    t_start_sample_us = ggml_time_us();

    llama_sample_softmax(nullptr, candidates);

    // Estimate s_hat using the most probable m tokens
    float s_hat = 0.0;
    float sum_ti_bi = 0.0;
    float sum_ti_sq = 0.0;
    for (size_t i = 0; i < size_t(m - 1) && i < candidates->size - 1; ++i) {
        float t_i = logf(float(i + 2) / float(i + 1));
        float b_i = logf(candidates->data[i].p / candidates->data[i + 1].p);
        sum_ti_bi += t_i * b_i;
        sum_ti_sq += t_i * t_i;
    }
    s_hat = sum_ti_bi / sum_ti_sq;

    // Compute k from the estimated s_hat and target surprise value
    float epsilon_hat = s_hat - 1;
    float k = powf((epsilon_hat * powf(2, *mu)) / (1 - powf(N, -epsilon_hat)), 1 / s_hat);

    // Sample the next word X using top-k sampling
    llama_sample_top_k(nullptr, candidates, int(k), 1);
    if (ctx) {
        ctx->t_sample_us += ggml_time_us() - t_start_sample_us;
    }
    llama_token X = llama_sample_token(ctx, candidates);
    t_start_sample_us = ggml_time_us();

    // Compute error as the difference between observed surprise and target surprise value
    size_t X_idx = std::distance(candidates->data, std::find_if(candidates->data, candidates->data + candidates->size, [&](const llama_token_data & candidate) {
        return candidate.id == X;
    }));
    float observed_surprise = -log2f(candidates->data[X_idx].p);
    float e = observed_surprise - tau;

    // Update mu using the learning rate and error
    *mu = *mu - eta * e;

    if (ctx) {
        ctx->t_sample_us += ggml_time_us() - t_start_sample_us;
    }
    return X;
}

llama_token llama_sample_token_mirostat_v2(struct llama_context * ctx, llama_token_data_array * candidates, float tau, float eta, float * mu) {
    int64_t t_start_sample_us;
    t_start_sample_us = ggml_time_us();

    llama_sample_softmax(ctx, candidates);

    // Truncate the words with surprise values greater than mu
    candidates->size = std::distance(candidates->data, std::find_if(candidates->data, candidates->data + candidates->size, [&](const llama_token_data & candidate) {
        return -log2f(candidate.p) > *mu;
    }));

    if (candidates->size == 0) {
        candidates->size = 1;
    }

    if (ctx) {
        ctx->t_sample_us += ggml_time_us() - t_start_sample_us;
    }

    // Normalize the probabilities of the remaining words
    llama_sample_softmax(ctx, candidates);

    // Sample the next word X from the remaining words
    llama_token X = llama_sample_token(ctx, candidates);
    t_start_sample_us = ggml_time_us();

    // Compute error as the difference between observed surprise and target surprise value
    size_t X_idx = std::distance(candidates->data, std::find_if(candidates->data, candidates->data + candidates->size, [&](const llama_token_data & candidate) {
        return candidate.id == X;
    }));
    float observed_surprise = -log2f(candidates->data[X_idx].p);
    float e = observed_surprise - tau;

    // Update mu using the learning rate and error
    *mu = *mu - eta * e;

    if (ctx) {
        ctx->t_sample_us += ggml_time_us() - t_start_sample_us;
    }
    return X;
}

llama_token llama_sample_token_greedy(struct llama_context * ctx, llama_token_data_array * candidates) {
    const int64_t t_start_sample_us = ggml_time_us();

    // Find max element
    auto * max_iter = std::max_element(candidates->data, candidates->data + candidates->size, [](const llama_token_data & a, const llama_token_data & b) {
        return a.logit < b.logit;
    });

    llama_token result = max_iter->id;
    if (ctx) {
        ctx->t_sample_us += ggml_time_us() - t_start_sample_us;
        ctx->n_sample++;
    }
    return result;
}

llama_token llama_sample_token(struct llama_context * ctx, llama_token_data_array * candidates) {
    assert(ctx);
    const int64_t t_start_sample_us = ggml_time_us();
    llama_sample_softmax(nullptr, candidates);

    std::vector<float> probs;
    probs.reserve(candidates->size);
    for (size_t i = 0; i < candidates->size; ++i) {
        probs.push_back(candidates->data[i].p);
    }

    std::discrete_distribution<> dist(probs.begin(), probs.end());
    auto & rng = ctx->rng;
    int idx = dist(rng);

    llama_token result = candidates->data[idx].id;

    ctx->t_sample_us += ggml_time_us() - t_start_sample_us;
    ctx->n_sample++;
    return result;
}

//
// quantization
//

static void llama_convert_tensor_internal(const llama_load_tensor & tensor, llama_buffer & output, const int nelements, const int nthread) {
    if (output.size < nelements * sizeof(float)) {
        output.resize(nelements * sizeof(float));
    }
    float * f32_output = (float *) output.addr;

    ggml_type_traits_t qtype;
    if (ggml_is_quantized(tensor.type)) {
        qtype = ggml_internal_get_type_traits(tensor.type);
        if (qtype.to_float == NULL) {
            throw std::runtime_error(format("type %s unsupported for integer quantization: no dequantization available", ggml_type_name(tensor.type)));
        }
    } else if (tensor.type != GGML_TYPE_F16) {
        throw std::runtime_error(format("cannot dequantize/convert tensor type %s", ggml_type_name(tensor.type)));
    }

    if (nthread < 2) {
        if (tensor.type == GGML_TYPE_F16) {
            ggml_fp16_to_fp32_row((ggml_fp16_t *)tensor.data, f32_output, nelements);
        } else if (ggml_is_quantized(tensor.type)) {
            qtype.to_float(tensor.data, f32_output, nelements);
        } else {
            LLAMA_ASSERT(false); // unreachable
        }
        return;
    }

    auto block_size = tensor.type == GGML_TYPE_F16 ? 1 : (size_t)ggml_blck_size(tensor.type);
    auto block_size_bytes = ggml_type_size(tensor.type);

    LLAMA_ASSERT(nelements % block_size == 0);
    auto nblocks = nelements / block_size;
    auto blocks_per_thread = nblocks / nthread;
    auto spare_blocks = nblocks - (blocks_per_thread * nthread); // if blocks aren't divisible by thread count

    std::vector<std::thread> workers;
    for (auto tnum = 0, in_buff_offs = 0, out_buff_offs = 0; tnum < nthread; tnum++) {
        auto thr_blocks = blocks_per_thread + (tnum == nthread - 1 ? spare_blocks : 0); // num blocks for this thread
        auto thr_elems = thr_blocks * block_size; // number of elements for this thread
        auto thr_block_bytes = thr_blocks * block_size_bytes; // number of input bytes for this thread

        auto compute = [qtype] (ggml_type typ, uint8_t * inbuf, float * outbuf, int nels) {
            if (typ == GGML_TYPE_F16) {
                ggml_fp16_to_fp32_row((ggml_fp16_t *)inbuf, outbuf, nels);
            } else {
                qtype.to_float(inbuf, outbuf, nels);
            }
        };
        workers.push_back(std::thread(compute, tensor.type, tensor.data + in_buff_offs, f32_output + out_buff_offs, thr_elems));
        in_buff_offs += thr_block_bytes;
        out_buff_offs += thr_elems;
    }
    for (auto & worker : workers) {
        worker.join();
    }

}

static void llama_model_quantize_internal(const std::string & fname_inp, const std::string & fname_out, const llama_model_quantize_params * params) {
    ggml_type quantized_type;
    llama_ftype ftype = params->ftype;
    int nthread = params->nthread;

    switch (params->ftype) {
        case LLAMA_FTYPE_MOSTLY_Q4_0: quantized_type = GGML_TYPE_Q4_0; break;
        case LLAMA_FTYPE_MOSTLY_Q4_1: quantized_type = GGML_TYPE_Q4_1; break;
        case LLAMA_FTYPE_MOSTLY_Q5_0: quantized_type = GGML_TYPE_Q5_0; break;
        case LLAMA_FTYPE_MOSTLY_Q5_1: quantized_type = GGML_TYPE_Q5_1; break;
        case LLAMA_FTYPE_MOSTLY_Q8_0: quantized_type = GGML_TYPE_Q8_0; break;
        case LLAMA_FTYPE_MOSTLY_F16: quantized_type = GGML_TYPE_F16; break;
        case LLAMA_FTYPE_ALL_F32: quantized_type = GGML_TYPE_F32; break;

#ifdef GGML_USE_K_QUANTS
        // K-quants
        case LLAMA_FTYPE_MOSTLY_Q2_K:   quantized_type = GGML_TYPE_Q2_K; break;
        case LLAMA_FTYPE_MOSTLY_Q3_K_S:
        case LLAMA_FTYPE_MOSTLY_Q3_K_M:
        case LLAMA_FTYPE_MOSTLY_Q3_K_L: quantized_type = GGML_TYPE_Q3_K; break;
        case LLAMA_FTYPE_MOSTLY_Q4_K_S:
        case LLAMA_FTYPE_MOSTLY_Q4_K_M: quantized_type = GGML_TYPE_Q4_K; break;
        case LLAMA_FTYPE_MOSTLY_Q5_K_S:
        case LLAMA_FTYPE_MOSTLY_Q5_K_M: quantized_type = GGML_TYPE_Q5_K; break;
        case LLAMA_FTYPE_MOSTLY_Q6_K:   quantized_type = GGML_TYPE_Q6_K; break;
#endif
        default: throw std::runtime_error(format("invalid output file type %d\n", ftype));
    }

    if (nthread <= 0) {
        nthread = std::thread::hardware_concurrency();
    }

    std::unique_ptr<llama_model_loader> model_loader(new llama_model_loader(fname_inp, /*use_mmap*/ false));
    llama_file_saver file_saver(fname_out.c_str(), model_loader->file_loader.get(), params->ftype);

#ifdef GGML_USE_K_QUANTS
    int n_attention_wv    = 0;
    int n_feed_forward_w2 = 0;
    for (auto& tensor : model_loader->tensors_map.tensors) {
        if (tensor.name.find("attention.wv.weight") != std::string::npos) {
            ++n_attention_wv;
        }
        else if (tensor.name.find("feed_forward.w2.weight") != std::string::npos) {
            ++n_feed_forward_w2;
        }
    }

    int i_attention_wv = 0;
    int i_feed_forward_w2 = 0;
#endif

    size_t total_size_org = 0;
    size_t total_size_new = 0;
    std::vector<int64_t> hist_all(1 << 4, 0);

    std::vector<std::thread> workers;
    std::mutex mutex;

    auto use_more_bits = [] (int i_layer, int num_layers) -> bool {
        return i_layer < num_layers/8 || i_layer >= 7*num_layers/8 || (i_layer - num_layers/8)%3 == 2;
    };

    size_t idx = 0;
    for (llama_load_tensor & tensor : model_loader->tensors_map.tensors) {
        llama_buffer read_data;
        read_data.resize(tensor.size);
        tensor.data = read_data.addr;
        model_loader->load_data_for(tensor);

        printf("[%4zu/%4zu] %36s - %16s, type = %6s, ",
               ++idx, model_loader->tensors_map.tensors.size(),
               tensor.name.c_str(), llama_format_tensor_shape(tensor.ne).c_str(),
               ggml_type_name(tensor.type));

        // This used to be a regex, but <regex> has an extreme cost to compile times.
        bool quantize = tensor.name.rfind("weight") == tensor.name.size() - 6; // ends with 'weight'?

        // quantize only 2D tensors
        quantize &= (tensor.ne.size() == 2);
        quantize &= params->quantize_output_tensor || tensor.name != "output.weight";
        quantize &= quantized_type != tensor.type;

        enum ggml_type new_type;
        void * new_data;
        size_t new_size;
        llama_buffer work;

        if (!quantize) {
            new_type = tensor.type;
            new_data = tensor.data;
            new_size = tensor.size;
            printf("size = %8.3f MB\n", tensor.size/1024.0/1024.0);
        } else {
            new_type = quantized_type;
#ifdef GGML_USE_K_QUANTS
            bool convert_incompatible_tensor = false;
            if (quantized_type == GGML_TYPE_Q2_K || quantized_type == GGML_TYPE_Q3_K || quantized_type == GGML_TYPE_Q4_K ||
                quantized_type == GGML_TYPE_Q5_K || quantized_type == GGML_TYPE_Q6_K) {
                int nx = tensor.ne.at(0);
                int ny = tensor.ne.at(1);
                if (nx % QK_K != 0 || ny % QK_K != 0) {
                    fprintf(stderr, "\n\nTensor sizes %d x %d are not divisible by %d, required for k-quants.\n",nx,ny,QK_K);
                    fprintf(stderr, "Q8_0 will be used for this tensor instead.\n");
                    convert_incompatible_tensor = true;
                }
            }
            if (tensor.name == "output.weight") {
                int nx = tensor.ne.at(0);
                int ny = tensor.ne.at(1);
                if (nx % QK_K == 0 && ny % QK_K == 0) {
                    new_type = GGML_TYPE_Q6_K;
                }
            } else if (tensor.name.find("attention.wv.weight") != std::string::npos) {
                if      (ftype == LLAMA_FTYPE_MOSTLY_Q3_K_M || ftype == LLAMA_FTYPE_MOSTLY_Q2_K) new_type = GGML_TYPE_Q4_K;
                else if (ftype == LLAMA_FTYPE_MOSTLY_Q3_K_L) new_type = GGML_TYPE_Q5_K;
                else if ((ftype == LLAMA_FTYPE_MOSTLY_Q4_K_M || ftype == LLAMA_FTYPE_MOSTLY_Q5_K_M) &&
                        use_more_bits(i_attention_wv, n_attention_wv)) new_type = GGML_TYPE_Q6_K;
                else if (QK_K == 64 && (ftype == LLAMA_FTYPE_MOSTLY_Q4_K_S || ftype == LLAMA_FTYPE_MOSTLY_Q3_K_S) &&
                        (i_attention_wv < n_attention_wv/8 || i_attention_wv >= 7*n_attention_wv/8)) new_type = GGML_TYPE_Q6_K;
                ++i_attention_wv;
            } else if (tensor.name.find("feed_forward.w2.weight") != std::string::npos) {
                if      (ftype == LLAMA_FTYPE_MOSTLY_Q3_K_M || ftype == LLAMA_FTYPE_MOSTLY_Q2_K) new_type = GGML_TYPE_Q4_K;
                else if (ftype == LLAMA_FTYPE_MOSTLY_Q3_K_L) new_type = GGML_TYPE_Q5_K;
                else if ((ftype == LLAMA_FTYPE_MOSTLY_Q4_K_M || ftype == LLAMA_FTYPE_MOSTLY_Q5_K_M) &&
                         use_more_bits(i_feed_forward_w2, n_feed_forward_w2)) new_type = GGML_TYPE_Q6_K;
                //else if (ftype == LLAMA_FTYPE_MOSTLY_Q4_K_S && i_feed_forward_w2 < n_feed_forward_w2/8) new_type = GGML_TYPE_Q6_K;
                ++i_feed_forward_w2;
            } else if (tensor.name.find("attention.wo.weight") != std::string::npos) {
                if      (ftype == LLAMA_FTYPE_MOSTLY_Q3_K_M || ftype == LLAMA_FTYPE_MOSTLY_Q2_K) new_type = GGML_TYPE_Q4_K;
                else if (ftype == LLAMA_FTYPE_MOSTLY_Q3_K_L) new_type = GGML_TYPE_Q5_K;
            }
            if(convert_incompatible_tensor)
            {
                new_type = GGML_TYPE_Q8_0; //fall back to Q8_0 instead of just failing.
            }
#endif

            float * f32_data;
            size_t nelements = tensor.ne.at(0) * tensor.ne.at(1);
            llama_buffer f32_conv_buf;

            if (tensor.type == GGML_TYPE_F32) {
                f32_data = (float *) tensor.data;
            } else if (ggml_is_quantized(tensor.type) && !params->allow_requantize) {
                throw std::runtime_error(format("requantizing from type %s is disabled", ggml_type_name(tensor.type)));
            } else {
                llama_convert_tensor_internal(tensor, f32_conv_buf, nelements, nthread);
                f32_data = (float *) f32_conv_buf.addr;
            }

            printf("quantizing .. ");
            fflush(stdout);

            work.resize(nelements * 4); // upper bound on size
            new_data = work.addr;
            std::vector<int64_t> hist_cur(1 << 4, 0);

            int chunk_size = 32 * 512;
            const int nchunk = (nelements + chunk_size - 1)/chunk_size;
            const int nthread_use = nthread > 1 ? std::max(1, std::min(nthread, nchunk)) : 1;
            if (nthread_use < 2) {
                new_size = ggml_quantize_chunk(new_type, f32_data, new_data, 0, nelements, hist_cur.data());
            } else {
                size_t counter = 0;
                new_size = 0;
                auto compute = [&mutex, &counter, &hist_cur, &new_size, new_type, f32_data, new_data, nelements, chunk_size] () {
                    std::vector<int64_t> local_hist;
                    size_t local_size = 0;
                    while (true) {
                        std::unique_lock<std::mutex> lock(mutex);
                        size_t first = counter; counter += chunk_size;
                        if (first >= nelements) {
                            if (!local_hist.empty()) {
                                for (int j=0; j<int(local_hist.size()); ++j) {
                                    hist_cur[j] += local_hist[j];
                                }
                                new_size += local_size;
                            }
                            break;
                        }
                        lock.unlock();
                        size_t last = std::min(nelements, first + chunk_size);
                        if (local_hist.empty()) {
                            local_hist.resize(hist_cur.size(), 0);
                        }
                        local_size += ggml_quantize_chunk(new_type, f32_data, new_data, first, last - first, local_hist.data());
                    }
                };
                if ((int) workers.size() < nthread_use - 1) {
                    workers.resize(nthread_use - 1);
                }
                for (int it = 0; it < nthread_use - 1; ++it) {
                    workers[it] = std::thread(compute);
                }
                compute();
                for (int it = 0; it < nthread_use - 1; ++it) {
                    workers[it].join();
                }
            }

            printf("size = %8.2f MB -> %8.2f MB | hist: ", tensor.size/1024.0/1024.0, new_size/1024.0/1024.0);
            int64_t tot_count = 0;
            for (size_t i = 0; i < hist_cur.size(); i++) {
                hist_all[i] += hist_cur[i];
                tot_count += hist_cur[i];
            }

            if (tot_count > 0) {
                for (size_t i = 0; i < hist_cur.size(); i++) {
                    printf("%5.3f ", hist_cur[i] / float(nelements));
                }
            }
            printf("\n");
        }
        total_size_org += tensor.size;
        total_size_new += new_size;
        file_saver.write_tensor(tensor, new_type, new_data, new_size);
    }

    printf("%s: model size  = %8.2f MB\n", __func__, total_size_org/1024.0/1024.0);
    printf("%s: quant size  = %8.2f MB\n", __func__, total_size_new/1024.0/1024.0);

    {
        int64_t sum_all = 0;
        for (size_t i = 0; i < hist_all.size(); i++) {
            sum_all += hist_all[i];
        }

        if (sum_all > 0) {
            printf("%s: hist: ", __func__);
            for (size_t i = 0; i < hist_all.size(); i++) {
                printf("%5.3f ", hist_all[i] / float(sum_all));
            }
            printf("\n");
        }
    }
}



//
// interface implementation
//

struct llama_model * llama_load_model_from_file(
                             const char * path_model,
            struct llama_context_params   params) {
    ggml_time_init();

    llama_model * model = new llama_model;

    ggml_type memory_type = params.f16_kv ? GGML_TYPE_F16 : GGML_TYPE_F32;

    if (!llama_model_load(path_model, *model, model->vocab, params.n_ctx, params.n_batch, params.n_gpu_layers,
                params.main_gpu, params.tensor_split, params.low_vram, memory_type, params.use_mmap, params.use_mlock,
                params.vocab_only, params.progress_callback, params.progress_callback_user_data)) {
        delete model;
        fprintf(stderr, "%s: failed to load model\n", __func__);
        return nullptr;
    }

    return model;
}

void llama_free_model(struct llama_model * model) {
    delete model;
}

struct llama_context * llama_new_context_with_model(
                 struct llama_model * model,
        struct llama_context_params   params) {

    if (!model) {
        return nullptr;
    }

    llama_context * ctx = new llama_context(*model, model->vocab);

    if (params.seed == LLAMA_DEFAULT_SEED) {
        params.seed = time(NULL);
    }

    unsigned cur_percentage = 0;
    if (params.progress_callback == NULL) {
        params.progress_callback_user_data = &cur_percentage;
        params.progress_callback = [](float progress, void * ctx) {
            unsigned * cur_percentage_p = (unsigned *) ctx;
            unsigned percentage = (unsigned) (100 * progress);
            while (percentage > *cur_percentage_p) {
                *cur_percentage_p = percentage;
                fprintf(stderr, ".");
                fflush(stderr);
                if (percentage >= 100) {
                    fprintf(stderr, "\n");
                }
            }
        };
    }

    ctx->rng = std::mt19937(params.seed);
    ctx->logits_all = params.logits_all;

    ggml_type memory_type = params.f16_kv ? GGML_TYPE_F16 : GGML_TYPE_F32;

    // reserve memory for context buffers
    if (!params.vocab_only) {
        if (!kv_cache_init(ctx->model.hparams, ctx->kv_self, memory_type, ctx->model.hparams.n_ctx, params.n_gpu_layers)) {
            fprintf(stderr, "%s: kv_cache_init() failed for self-attention cache\n", __func__);
            llama_free(ctx);
            return nullptr;
        }

        {
            const size_t memory_size = ggml_nbytes(ctx->kv_self.k) + ggml_nbytes(ctx->kv_self.v);
            fprintf(stderr, "%s: kv self size  = %7.2f MB\n", __func__, memory_size / 1024.0 / 1024.0);
        }

        const auto & hparams = ctx->model.hparams;

        // resized during inference
        if (params.logits_all) {
            ctx->logits.reserve(hparams.n_ctx*hparams.n_vocab);
        } else {
            ctx->logits.reserve(hparams.n_vocab);
        }

        if (params.embedding){
            ctx->embedding.resize(hparams.n_embd);
        }

        ctx->buf_compute.resize(MEM_REQ_EVAL().at(ctx->model.type));

        const size_t bigctxmul = (hparams.n_ctx>4096?3:(hparams.n_ctx>2048?2:1));
        ctx->buf_scratch[0].resize(MEM_REQ_SCRATCH0().at(ctx->model.type)*bigctxmul);
        ctx->buf_scratch[1].resize(MEM_REQ_SCRATCH1().at(ctx->model.type)*bigctxmul);
    }

#ifdef GGML_USE_METAL
    if (params.n_gpu_layers > 0) {
        // this allocates all Metal resources and memory buffers
        ctx->ctx_metal = ggml_metal_init(1);

        void * data_ptr  = NULL;
        size_t data_size = 0;

        if (params.use_mmap) {
            data_ptr  = ctx->model.mapping->addr;
            data_size = ctx->model.mapping->size;
        } else {
            data_ptr  = ggml_get_mem_buffer(ctx->model.ctx);
            data_size = ggml_get_mem_size  (ctx->model.ctx);
        }

        const size_t max_size = ggml_get_max_tensor_size(ctx->model.ctx);

        printf("%s: max tensor size = %8.2f MB\n", __func__, max_size/1024.0/1024.0);

#define LLAMA_METAL_CHECK_BUF(result)                                          \
    if (!(result)) {                                                           \
        fprintf(stderr, "%s: failed to add buffer\n", __func__);               \
        llama_free(ctx);                                                       \
        return NULL;                                                           \
    }

        LLAMA_METAL_CHECK_BUF(ggml_metal_add_buffer(ctx->ctx_metal, "data", data_ptr, data_size, max_size));

        LLAMA_METAL_CHECK_BUF(ggml_metal_add_buffer(ctx->ctx_metal, "eval", ctx->buf_compute.addr, ctx->buf_compute.size, 0));
        LLAMA_METAL_CHECK_BUF(ggml_metal_add_buffer(ctx->ctx_metal, "kv",   ctx->kv_self.buf.addr, ctx->kv_self.buf.size, 0));

        LLAMA_METAL_CHECK_BUF(ggml_metal_add_buffer(ctx->ctx_metal, "scr0", ctx->buf_scratch[0].addr, ctx->buf_scratch[0].size, 0));
        LLAMA_METAL_CHECK_BUF(ggml_metal_add_buffer(ctx->ctx_metal, "scr1", ctx->buf_scratch[1].addr, ctx->buf_scratch[1].size, 0));
#undef LLAMA_METAL_CHECK_BUF
    }
#endif

    return ctx;
}

struct llama_context * llama_init_from_file(
                             const char * path_model,
            struct llama_context_params   params) {

    struct llama_model * model = llama_load_model_from_file(path_model, params);
    if (!model) {
        return nullptr;
    }
    struct llama_context * ctx = llama_new_context_with_model(model, params);
    ctx->model_owner = true;
    return ctx;
}

void llama_free(struct llama_context * ctx) {
    if (ctx->model_owner) {
        delete &ctx->model;
    }
    delete ctx;
}

int llama_model_quantize(
        const char * fname_inp,
        const char * fname_out,
        const llama_model_quantize_params *params) {
    try {
        llama_model_quantize_internal(fname_inp, fname_out, params);
        return 0;
    } catch (const std::exception & err) {
        fprintf(stderr, "%s: failed to quantize: %s\n", __func__, err.what());
        return 1;
    }
}

int llama_apply_lora_from_file_internal(const struct llama_model & model, const char * path_lora, const char * path_base_model, int n_threads) {
    fprintf(stderr, "%s: applying lora adapter from '%s' - please wait ...\n", __func__, path_lora);

    const int64_t t_start_lora_us = ggml_time_us();

    auto fin = std::ifstream(path_lora, std::ios::binary);
    if (!fin) {
        fprintf(stderr, "%s: failed to open '%s'\n", __func__, path_lora);
        return 1;
    }

    // verify magic and version
    {
        uint32_t magic;
        fin.read((char *) &magic, sizeof(magic));
        if (magic != LLAMA_FILE_MAGIC_GGLA) {
            fprintf(stderr, "%s: bad file magic\n", __func__);
            return 1;
        }
        uint32_t format_version;
        fin.read((char *) &format_version, sizeof(format_version));

        if (format_version != 1) {
            fprintf(stderr, "%s: unsupported file version\n", __func__ );
            return 1;
        }
    }

    int32_t lora_r;
    int32_t lora_alpha;
    fin.read((char *) &lora_r, sizeof(lora_r));
    fin.read((char *) &lora_alpha, sizeof(lora_alpha));
    float scaling = (float)lora_alpha / (float)lora_r;

    fprintf(stderr, "%s: r = %d, alpha = %d, scaling = %.2f\n", __func__, lora_r, lora_alpha, scaling);


    // create a temporary ggml context to store the lora tensors
    // todo: calculate size from biggest possible tensor
    std::vector<uint8_t> lora_buf(1024ull * 1024ull * 1024ull);
    struct ggml_init_params params;
    params.mem_size   = lora_buf.size();
    params.mem_buffer = lora_buf.data();
    params.no_alloc   = false;

    ggml_context * lora_ctx = ggml_init(params);
    std::unordered_map<std::string, struct ggml_tensor *> lora_tensors;

    // create a name -> tensor map of the model to accelerate lookups
    std::unordered_map<std::string, struct ggml_tensor*> model_tensors;
    for (const auto & kv: model.tensors_by_name) {
        model_tensors.insert(kv);
    }


    // load base model
    std::unique_ptr<llama_model_loader> model_loader;
    ggml_context * base_ctx = NULL;
    llama_buffer base_buf;
    if (path_base_model) {
        fprintf(stderr, "%s: loading base model from '%s'\n", __func__, path_base_model);
        model_loader.reset(new llama_model_loader(path_base_model, /*use_mmap*/ true));

        size_t ctx_size;
        size_t mmapped_size;
        model_loader->calc_sizes(&ctx_size, &mmapped_size);
        base_buf.resize(ctx_size);

        ggml_init_params base_params;
        base_params.mem_size   = base_buf.size;
        base_params.mem_buffer = base_buf.addr;
        base_params.no_alloc   = model_loader->use_mmap;

        base_ctx = ggml_init(base_params);

        model_loader->ggml_ctx = base_ctx;

        // maybe this should in llama_model_loader
        if (model_loader->use_mmap) {
            model_loader->mapping.reset(new llama_mmap(&model_loader->file_loader->file, /* prefetch */ 0, ggml_is_numa()));
        }
    }

    // read tensors and apply
    bool warned = false;
    int n_tensors = 0;

    std::vector<uint8_t> work_buffer;

    while (true) {
        int32_t n_dims;
        int32_t length;
        int32_t ftype;

        fin.read(reinterpret_cast<char *>(&n_dims), sizeof(n_dims));
        fin.read(reinterpret_cast<char *>(&length), sizeof(length));
        fin.read(reinterpret_cast<char *>(&ftype),  sizeof(ftype));
        if (fin.eof()) {
            break;
        }

        int32_t ne[2] = { 1, 1 };
        for (int i = 0; i < n_dims; ++i) {
            fin.read(reinterpret_cast<char *>(&ne[i]), sizeof(ne[i]));
        }

        std::string name;
        {
            char buf[1024];
            fin.read(buf, length);
            name = std::string(buf, length);
        }

        // check for lora suffix and get the type of tensor
        const std::string lora_suffix = ".lora";
        size_t pos = name.rfind(lora_suffix);
        if (pos == std::string::npos) {
            fprintf(stderr, "%s: error: '%s' is not a lora tensor\n", __func__, name.c_str());
            return 1;
        }

        std::string lora_type = name.substr(pos + lora_suffix.length());
        std::string base_name = name;
        base_name.erase(pos);
        // fprintf(stderr, "%s: %s => %s (lora type %s) ", __func__, name.c_str(),base_name.c_str(), lora_type.c_str());

        if (model_tensors.find(base_name) == model_tensors.end()) {
            fprintf(stderr, "%s: unknown tensor '%s' in lora adapter\n", __func__, name.data());
            return 1;
        }

        // create ggml tensor
        ggml_type wtype;
        switch (ftype) {
            case 0: wtype = GGML_TYPE_F32;  break;
            case 1: wtype = GGML_TYPE_F16;  break;
            default:
                    {
                        fprintf(stderr, "%s: invalid tensor data type '%d'\n",
                                __func__, ftype);
                        return false;
                    }
        }
        ggml_tensor * lora_tensor;
        if (n_dims == 2) {
            lora_tensor = ggml_new_tensor_2d(lora_ctx, wtype, ne[0], ne[1]);
        }
        else {
            fprintf(stderr, "%s: unsupported tensor dimension %d\n", __func__, n_dims);
            return 1;
        }
        ggml_set_name(lora_tensor, "lora_tensor");

        // load tensor data
        size_t offset = fin.tellg();
        size_t tensor_data_size = ggml_nbytes(lora_tensor);
        offset = (offset + 31) & -32;
        fin.seekg(offset);
        fin.read((char*)lora_tensor->data, tensor_data_size);

        lora_tensors[name] = lora_tensor;

        // check if we have both A and B tensors and apply
        if (lora_tensors.find(base_name + ".loraA") != lora_tensors.end() &&
            lora_tensors.find(base_name + ".loraB") != lora_tensors.end()) {

            ggml_tensor * dest_t = model_tensors[base_name];

            offload_func_t offload_func = llama_nop;
            offload_func_t offload_func_force_inplace = llama_nop;

#ifdef GGML_USE_CUBLAS
            if (dest_t->backend == GGML_BACKEND_GPU || dest_t->backend == GGML_BACKEND_GPU_SPLIT) {
                if (dest_t->type != GGML_TYPE_F16) {
                    throw std::runtime_error(format(
                        "%s: error: the simultaneous use of LoRAs and GPU acceleration is only supported for f16 models", __func__));
                }
                offload_func = ggml_cuda_assign_buffers;
                offload_func_force_inplace = ggml_cuda_assign_buffers_force_inplace;
            }
#endif // GGML_USE_CUBLAS

            ggml_tensor * base_t;
            if (model_loader) {
                // load from base model
                if (model_loader->tensors_map.name_to_idx.find(base_name) == model_loader->tensors_map.name_to_idx.end()) {
                    fprintf(stderr, "%s: error: tensor '%s' not found in base model\n", __func__, base_name.c_str());
                    return 1;
                }
                size_t idx = model_loader->tensors_map.name_to_idx[base_name];
                llama_load_tensor & lt = model_loader->tensors_map.tensors[idx];
                base_t = model_loader->get_tensor(base_name, { (uint32_t)dest_t->ne[0], (uint32_t)dest_t->ne[1] }, GGML_BACKEND_CPU);
                lt.data = (uint8_t *) lt.ggml_tensor->data;
                model_loader->load_data_for(lt);
                lt.ggml_tensor->data = lt.data;
            }
            else {
                base_t = dest_t;
            }

            if (ggml_is_quantized(base_t->type)) {
                if (!warned) {
                    fprintf(stderr, "%s: warning: using a lora adapter with a quantized model may result in poor quality, "
                                    "use a f16 or f32 base model with --lora-base\n", __func__);
                    warned = true;
                }
            }

            ggml_tensor * loraA = lora_tensors[base_name + ".loraA"];
            GGML_ASSERT(loraA->type == GGML_TYPE_F32);
            ggml_set_name(loraA, "loraA");

            ggml_tensor * loraB = lora_tensors[base_name + ".loraB"];
            GGML_ASSERT(loraB->type == GGML_TYPE_F32);
            ggml_set_name(loraB, "loraB");

            if (base_t->ne[0] != loraA->ne[1] || base_t->ne[1] != loraB->ne[1]) {
                fprintf(stderr, "%s: incompatible tensor dimensions (%" PRId64 " and %" PRId64 ");"
                               " are you sure that this adapter is for this model?\n", __func__, base_t->ne[0], loraA->ne[1]);
                return 1;
            }

            // w = w + BA*s
            ggml_tensor * BA = ggml_mul_mat(lora_ctx, loraA, loraB);
            offload_func(BA);
            ggml_set_name(BA, "BA");

            if (scaling != 1.0f) {
                ggml_tensor * scale_tensor = ggml_new_f32(lora_ctx, scaling);
                ggml_set_name(scale_tensor, "scale_tensor");

                BA = ggml_scale_inplace(lora_ctx, BA, scale_tensor);
                offload_func(BA);
                ggml_set_name(BA, "BA_scaled");
            }

            ggml_tensor * r;
            if (base_t == dest_t) {
                r = ggml_add_inplace(lora_ctx, dest_t, BA);
                offload_func_force_inplace(r);
                ggml_set_name(r, "r_add_inplace");
            }
            else {
                r = ggml_add(lora_ctx, base_t, BA);
                offload_func(r);
                ggml_set_name(r, "r_add");

                r = ggml_cpy(lora_ctx, r, dest_t);
                offload_func(r);
                ggml_set_name(r, "r_cpy");
            }

            struct ggml_cgraph gf = ggml_build_forward(r);

            ggml_graph_compute_helper(work_buffer, &gf, n_threads);

            // we won't need these tensors again, reset the context to save memory
            ggml_free(lora_ctx);
            lora_ctx = ggml_init(params);
            lora_tensors.clear();

            n_tensors++;
            if (n_tensors % 4 == 0) {
                fprintf(stderr, ".");
            }
        }
    }

    // TODO: this should be in a destructor, it will leak on failure
    ggml_free(lora_ctx);
    if (base_ctx) {
        ggml_free(base_ctx);
    }

    const int64_t t_lora_us = ggml_time_us() - t_start_lora_us;
    fprintf(stderr, " done (%.2f ms)\n", t_lora_us / 1000.0);

    return 0;
}

int llama_apply_lora_from_file(struct llama_context * ctx, const char * path_lora, const char * path_base_model, int n_threads) {
    try {
        return llama_apply_lora_from_file_internal(ctx->model, path_lora, path_base_model, n_threads);
    } catch (const std::exception & err) {
        fprintf(stderr, "%s: failed to apply lora adapter: %s\n", __func__, err.what());
        return 1;
    }
}

int llama_model_apply_lora_from_file(const struct llama_model * model, const char * path_lora, const char * path_base_model, int n_threads) {
    try {
        return llama_apply_lora_from_file_internal(*model, path_lora, path_base_model, n_threads);
    } catch (const std::exception & err) {
        fprintf(stderr, "%s: failed to apply lora adapter: %s\n", __func__, err.what());
        return 1;
    }
}

int llama_get_kv_cache_token_count(const struct llama_context * ctx) {
    return ctx->kv_self.n;
}

#define LLAMA_MAX_RNG_STATE (64*1024)

void llama_set_rng_seed(struct llama_context * ctx, uint32_t seed) {
    if (seed == LLAMA_DEFAULT_SEED) {
        seed = time(NULL);
    }
    ctx->rng.seed(seed);
}

// Returns the *maximum* size of the state
size_t llama_get_state_size(const struct llama_context * ctx) {
    // we don't know size of rng until we actually serialize it. so reserve more than enough memory for its serialized state.
    // for reference, std::mt19937(1337) serializes to 6701 bytes.
    const size_t s_rng_size        = sizeof(size_t);
    const size_t s_rng             = LLAMA_MAX_RNG_STATE;
    const size_t s_logits_capacity = sizeof(size_t);
    const size_t s_logits_size     = sizeof(size_t);
    const size_t s_logits          = ctx->logits.capacity() * sizeof(float);
    const size_t s_embedding_size  = sizeof(size_t);
    const size_t s_embedding       = ctx->embedding.size() * sizeof(float);
    const size_t s_kv_size         = sizeof(size_t);
    const size_t s_kv_ntok         = sizeof(int);
    const size_t s_kv              = ctx->kv_self.buf.size;

    const size_t s_total = (
        + s_rng_size
        + s_rng
        + s_logits_capacity
        + s_logits_size
        + s_logits
        + s_embedding_size
        + s_embedding
        + s_kv_size
        + s_kv_ntok
        + s_kv
    );

    return s_total;
}

// Copies the state to the specified destination address
size_t llama_copy_state_data(struct llama_context * ctx, uint8_t * dst) {
    uint8_t * out = dst;

    // copy rng
    {
        std::stringstream rng_ss;
        rng_ss << ctx->rng;

        const size_t rng_size = rng_ss.str().size();
        char rng_buf[LLAMA_MAX_RNG_STATE];

        memset(&rng_buf[0], 0, LLAMA_MAX_RNG_STATE);
        memcpy(&rng_buf[0], rng_ss.str().data(), rng_ss.str().size());

        memcpy(out, &rng_size,   sizeof(rng_size));    out += sizeof(rng_size);
        memcpy(out, &rng_buf[0], LLAMA_MAX_RNG_STATE); out += LLAMA_MAX_RNG_STATE;
    }

    // copy logits
    {
        const size_t logits_cap  = ctx->logits.capacity();
        const size_t logits_size = ctx->logits.size();

        memcpy(out, &logits_cap,  sizeof(logits_cap));  out += sizeof(logits_cap);
        memcpy(out, &logits_size, sizeof(logits_size)); out += sizeof(logits_size);

        if (logits_size) {
            memcpy(out, ctx->logits.data(), logits_size * sizeof(float));
        }

        out += logits_cap * sizeof(float);
    }

    // copy embeddings
    {
        const size_t embedding_size = ctx->embedding.size();

        memcpy(out, &embedding_size, sizeof(embedding_size)); out += sizeof(embedding_size);

        if (embedding_size) {
            memcpy(out, ctx->embedding.data(), embedding_size * sizeof(float));
            out += embedding_size * sizeof(float);
        }
    }

    // copy kv cache
    {
        const auto & kv_self = ctx->kv_self;
        const auto & hparams = ctx->model.hparams;
        const int    n_layer = hparams.n_layer;
        const int    n_embd  = hparams.n_embd;
        const int    n_ctx   = hparams.n_ctx;

        const size_t kv_size = kv_self.buf.size;
        const int    kv_ntok = llama_get_kv_cache_token_count(ctx);

        memcpy(out, &kv_size, sizeof(kv_size)); out += sizeof(kv_size);
        memcpy(out, &kv_ntok, sizeof(kv_ntok)); out += sizeof(kv_ntok);

        if (kv_size) {
            const size_t elt_size = ggml_element_size(kv_self.k);

            ggml_context * cpy_ctx = ggml_init({ 4096, NULL, /* no_alloc */ true });
            ggml_cgraph gf{};

            ggml_tensor * kout3d = ggml_new_tensor_3d(cpy_ctx, kv_self.k->type, n_embd, kv_ntok, n_layer);
            kout3d->data = out;
            out += ggml_nbytes(kout3d);

            ggml_tensor * vout3d = ggml_new_tensor_3d(cpy_ctx, kv_self.v->type, kv_ntok, n_embd, n_layer);
            vout3d->data = out;
            out += ggml_nbytes(vout3d);

            ggml_tensor * k3d = ggml_view_3d(cpy_ctx, kv_self.k,
                n_embd, kv_ntok, n_layer,
                elt_size*n_embd, elt_size*n_embd*n_ctx, 0);

            ggml_tensor * v3d = ggml_view_3d(cpy_ctx, kv_self.v,
                kv_ntok, n_embd, n_layer,
                elt_size*n_ctx, elt_size*n_ctx*n_embd, 0);

            ggml_build_forward_expand(&gf, ggml_cpy(cpy_ctx, k3d, kout3d));
            ggml_build_forward_expand(&gf, ggml_cpy(cpy_ctx, v3d, vout3d));
            ggml_graph_compute_helper(ctx->work_buffer, &gf, /*n_threads*/ 1);

            ggml_free(cpy_ctx);
        }
    }

    const size_t written  = out - dst;
    const size_t max_size = llama_get_state_size(ctx);

    LLAMA_ASSERT(written <= max_size);

    return written;
}

// Sets the state reading from the specified source address
size_t llama_set_state_data(struct llama_context * ctx, uint8_t * src) {
    uint8_t * inp = src;

    // set rng
    {
        size_t rng_size;
        char   rng_buf[LLAMA_MAX_RNG_STATE];

        memcpy(&rng_size,   inp, sizeof(rng_size));    inp += sizeof(rng_size);
        memcpy(&rng_buf[0], inp, LLAMA_MAX_RNG_STATE); inp += LLAMA_MAX_RNG_STATE;

        std::stringstream rng_ss;
        rng_ss.str(std::string(&rng_buf[0], rng_size));
        rng_ss >> ctx->rng;

        LLAMA_ASSERT(rng_ss.fail() == false);
    }

    // set logits
    {
        size_t logits_cap;
        size_t logits_size;

        memcpy(&logits_cap,  inp, sizeof(logits_cap));  inp += sizeof(logits_cap);
        memcpy(&logits_size, inp, sizeof(logits_size)); inp += sizeof(logits_size);

        LLAMA_ASSERT(ctx->logits.capacity() == logits_cap);

        if (logits_size) {
            ctx->logits.resize(logits_size);
            memcpy(ctx->logits.data(), inp, logits_size * sizeof(float));
        }

        inp += logits_cap * sizeof(float);
    }

    // set embeddings
    {
        size_t embedding_size;

        memcpy(&embedding_size, inp, sizeof(embedding_size)); inp += sizeof(embedding_size);

        LLAMA_ASSERT(ctx->embedding.capacity() == embedding_size);

        if (embedding_size) {
            memcpy(ctx->embedding.data(), inp, embedding_size * sizeof(float));
            inp += embedding_size * sizeof(float);
        }
    }

    // set kv cache
    {
        const auto & kv_self = ctx->kv_self;
        const auto & hparams = ctx->model.hparams;
        const int    n_layer = hparams.n_layer;
        const int    n_embd  = hparams.n_embd;
        const int    n_ctx   = hparams.n_ctx;

        size_t kv_size;
        int kv_ntok;

        memcpy(&kv_size, inp, sizeof(kv_size)); inp += sizeof(kv_size);
        memcpy(&kv_ntok, inp, sizeof(kv_ntok)); inp += sizeof(kv_ntok);

        if (kv_size) {
            LLAMA_ASSERT(kv_self.buf.size == kv_size);

            const size_t elt_size = ggml_element_size(kv_self.k);

            ggml_context * cpy_ctx = ggml_init({ 4096, NULL, /* no_alloc */ true });
            ggml_cgraph gf{};

            ggml_tensor * kin3d = ggml_new_tensor_3d(cpy_ctx, kv_self.k->type, n_embd, kv_ntok, n_layer);
            kin3d->data = (void *) inp;
            inp += ggml_nbytes(kin3d);

            ggml_tensor * vin3d = ggml_new_tensor_3d(cpy_ctx, kv_self.v->type, kv_ntok, n_embd, n_layer);
            vin3d->data = (void *) inp;
            inp += ggml_nbytes(vin3d);

            ggml_tensor * k3d = ggml_view_3d(cpy_ctx, kv_self.k,
                n_embd, kv_ntok, n_layer,
                elt_size*n_embd, elt_size*n_embd*n_ctx, 0);

            ggml_tensor * v3d = ggml_view_3d(cpy_ctx, kv_self.v,
                kv_ntok, n_embd, n_layer,
                elt_size*n_ctx, elt_size*n_ctx*n_embd, 0);

            ggml_build_forward_expand(&gf, ggml_cpy(cpy_ctx, kin3d, k3d));
            ggml_build_forward_expand(&gf, ggml_cpy(cpy_ctx, vin3d, v3d));
            ggml_graph_compute_helper(ctx->work_buffer, &gf, /*n_threads*/ 1);

            ggml_free(cpy_ctx);
        }

        ctx->kv_self.n = kv_ntok;
    }

    const size_t nread    = inp - src;
    const size_t max_size = llama_get_state_size(ctx);

    LLAMA_ASSERT(nread <= max_size);

    return nread;
}

static bool llama_load_session_file_internal(struct llama_context * ctx, const char * path_session, llama_token * tokens_out, size_t n_token_capacity, size_t * n_token_count_out) {
    llama_file file(path_session, "rb");

    // sanity checks
    {
        const uint32_t magic   = file.read_u32();
        const uint32_t version = file.read_u32();

        if (magic != LLAMA_SESSION_MAGIC || version != LLAMA_SESSION_VERSION) {
            fprintf(stderr, "%s : unknown (magic, version) for session file: %08x, %08x\n", __func__, magic, version);
            return false;
        }

        llama_hparams session_hparams;
        file.read_raw(&session_hparams, sizeof(llama_hparams));

        if (session_hparams != ctx->model.hparams) {
            fprintf(stderr, "%s : model hparams didn't match from session file!\n", __func__);
            return false;
        }
    }

    // load the prompt
    {
        const uint32_t n_token_count = file.read_u32();

        if (n_token_count > n_token_capacity) {
            fprintf(stderr, "%s : token count in session file exceeded capacity! %u > %zu\n", __func__, n_token_count, n_token_capacity);
            return false;
        }

        file.read_raw(tokens_out, sizeof(llama_token) * n_token_count);
        *n_token_count_out = n_token_count;
    }

    // restore the context state
    {
        const size_t n_state_size_cur = file.size - file.tell();
        const size_t n_state_size_max = llama_get_state_size(ctx);

        if (n_state_size_cur > n_state_size_max) {
            fprintf(stderr, "%s : the state size in session file is too big! max %zu, got %zu\n", __func__, n_state_size_max, n_state_size_cur);
            return false;
        }

        std::vector<uint8_t> state_data(n_state_size_max);
        file.read_raw(state_data.data(), n_state_size_cur);

        llama_set_state_data(ctx, state_data.data());
    }

    return true;
}

bool llama_load_session_file(struct llama_context * ctx, const char * path_session, llama_token * tokens_out, size_t n_token_capacity, size_t * n_token_count_out) {
    try {
        return llama_load_session_file_internal(ctx, path_session, tokens_out, n_token_capacity, n_token_count_out);
    } catch (const std::exception & err) {
        fprintf(stderr, "error loading session file: %s\n", err.what());
        return false;
    }
}

bool llama_save_session_file(struct llama_context * ctx, const char * path_session, const llama_token * tokens, size_t n_token_count) {
    llama_file file(path_session, "wb");

    file.write_u32(LLAMA_SESSION_MAGIC);
    file.write_u32(LLAMA_SESSION_VERSION);

    file.write_raw(&ctx->model.hparams, sizeof(llama_hparams));

    // save the prompt
    file.write_u32((uint32_t) n_token_count);
    file.write_raw(tokens, sizeof(llama_token) * n_token_count);

    // save the context state
    {
        const size_t n_state_size_max = llama_get_state_size(ctx);

        std::vector<uint8_t> state_data(n_state_size_max);
        const size_t n_state_size_cur = llama_copy_state_data(ctx, state_data.data());

        file.write_raw(state_data.data(), n_state_size_cur);
    }

    return true;
}

int llama_eval(
        struct llama_context * ctx,
           const llama_token * tokens,
                         int   n_tokens,
                         int   n_past,
                         int   n_threads) {
    if (!llama_eval_internal(*ctx, tokens, nullptr, n_tokens, n_past, n_threads, nullptr)) {
        fprintf(stderr, "%s: failed to eval\n", __func__);
        return 1;
    }

    // get a more accurate load time, upon first eval
    // TODO: fix this
    if (!ctx->has_evaluated_once) {
        ctx->t_load_us = ggml_time_us() - ctx->t_start_us;
        ctx->has_evaluated_once = true;
    }

    return 0;
}


int llama_eval_embd(
            struct llama_context * ctx,
                     const float * embd,
                             int   n_tokens,
                             int   n_past,
                             int   n_threads) {
    if (!llama_eval_internal(*ctx, nullptr, embd, n_tokens, n_past, n_threads, nullptr)) {
        fprintf(stderr, "%s: failed to eval\n", __func__);
        return 1;
    }

    // get a more accurate load time, upon first eval
    // TODO: fix this
    if (!ctx->has_evaluated_once) {
        ctx->t_load_us = ggml_time_us() - ctx->t_start_us;
        ctx->has_evaluated_once = true;
    }

    return 0;
}

int llama_eval_export(struct llama_context * ctx, const char * fname) {
    const int n_batch = 1;
    const int n_ctx   = 512 - n_batch;

    const std::vector<llama_token> tmp(n_batch, llama_token_bos());

    if (!llama_eval_internal(*ctx, tmp.data(), nullptr, tmp.size(), n_ctx, 1, fname)) {
        fprintf(stderr, "%s: failed to eval\n", __func__);
        return 1;
    }

    return 0;
}

int llama_tokenize(
        struct llama_context * ctx,
                  const char * text,
                 llama_token * tokens,
                         int   n_max_tokens,
                        bool   add_bos) {
    auto res = llama_tokenize(ctx->vocab, text, add_bos);

    if (n_max_tokens < (int) res.size()) {
        fprintf(stderr, "%s: too many tokens\n", __func__);
        return -((int) res.size());
    }

    for (size_t i = 0; i < res.size(); i++) {
        tokens[i] = res[i];
    }

    return res.size();
}

int llama_n_vocab(const struct llama_context * ctx) {
    return ctx->vocab.id_to_token.size();
}

int llama_n_ctx(const struct llama_context * ctx) {
    return ctx->model.hparams.n_ctx;
}

int llama_n_embd(const struct llama_context * ctx) {
    return ctx->model.hparams.n_embd;
}

int llama_get_vocab(
        const struct llama_context * ctx,
        const char * * strings,
        float  * scores,
        int capacity) {
    int n = std::min(capacity, (int) ctx->vocab.id_to_token.size());
    for (int i = 0; i<n; ++i) {
        strings[i] = ctx->vocab.id_to_token[i].tok.c_str();
        scores[i]  = ctx->vocab.id_to_token[i].score;
    }
    return n;
}

float * llama_get_logits(struct llama_context * ctx) {
    return ctx->logits.data();
}

float * llama_get_embeddings(struct llama_context * ctx) {
    return ctx->embedding.data();
}

const char * llama_token_to_str(const struct llama_context * ctx, llama_token token) {
    if (token >= llama_n_vocab(ctx)) {
        return nullptr;
    }

    return ctx->vocab.id_to_token[token].tok.c_str();
}

llama_token llama_token_bos() {
    return 1;
}

llama_token llama_token_eos() {
    return 2;
}

llama_token llama_token_nl() {
    return 13;
}

struct llama_timings llama_get_timings(struct llama_context * ctx) {
    struct llama_timings result = {
        /*.t_start_ms  =*/ 1e-3 * ctx->t_start_us,
        /*.t_end_ms    =*/ 1.00 * ggml_time_ms(),
        /*.t_load_ms   =*/ 1e-3 * ctx->t_load_us,
        /*.t_sample_ms =*/ 1e-3 * ctx->t_sample_us,
        /*.t_p_eval_ms =*/ 1e-3 * ctx->t_p_eval_us,
        /*.t_eval_ms   =*/ 1e-3 * ctx->t_eval_us,

        /*.n_sample =*/ std::max(1, ctx->n_sample),
        /*.n_p_eval =*/ std::max(1, ctx->n_p_eval),
        /*.n_eval   =*/ std::max(1, ctx->n_eval),
    };

    return result;
}

void llama_print_timings(struct llama_context * ctx) {
    const llama_timings timings = llama_get_timings(ctx);

    fprintf(stderr, "\n");
    fprintf(stderr, "%s:        load time = %8.2f ms\n", __func__, timings.t_load_ms);
    fprintf(stderr, "%s:      sample time = %8.2f ms / %5d runs   (%8.2f ms per token, %8.2f tokens per second)\n",
            __func__, timings.t_sample_ms, timings.n_sample, timings.t_sample_ms / timings.n_sample, 1e3 / timings.t_sample_ms * timings.n_sample);
    fprintf(stderr, "%s: prompt eval time = %8.2f ms / %5d tokens (%8.2f ms per token, %8.2f tokens per second)\n",
            __func__, timings.t_p_eval_ms, timings.n_p_eval, timings.t_p_eval_ms / timings.n_p_eval, 1e3 / timings.t_p_eval_ms * timings.n_p_eval);
    fprintf(stderr, "%s:        eval time = %8.2f ms / %5d runs   (%8.2f ms per token, %8.2f tokens per second)\n",
            __func__, timings.t_eval_ms, timings.n_eval, timings.t_eval_ms / timings.n_eval, 1e3 / timings.t_eval_ms * timings.n_eval);
    fprintf(stderr, "%s:       total time = %8.2f ms\n", __func__, (timings.t_end_ms - timings.t_start_ms));
}

void llama_reset_timings(struct llama_context * ctx) {
    ctx->t_start_us = ggml_time_us();
    ctx->t_sample_us = ctx->n_sample = 0;
    ctx->t_eval_us   = ctx->n_eval   = 0;
    ctx->t_p_eval_us = ctx->n_p_eval = 0;
}

const char * llama_print_system_info(void) {
    static std::string s;

    s  = "";
    s += "AVX = "         + std::to_string(ggml_cpu_has_avx())         + " | ";
    s += "AVX2 = "        + std::to_string(ggml_cpu_has_avx2())        + " | ";
    s += "AVX512 = "      + std::to_string(ggml_cpu_has_avx512())      + " | ";
    s += "AVX512_VBMI = " + std::to_string(ggml_cpu_has_avx512_vbmi()) + " | ";
    s += "AVX512_VNNI = " + std::to_string(ggml_cpu_has_avx512_vnni()) + " | ";
    s += "FMA = "         + std::to_string(ggml_cpu_has_fma())         + " | ";
    s += "NEON = "        + std::to_string(ggml_cpu_has_neon())        + " | ";
    s += "ARM_FMA = "     + std::to_string(ggml_cpu_has_arm_fma())     + " | ";
    s += "F16C = "        + std::to_string(ggml_cpu_has_f16c())        + " | ";
    s += "FP16_VA = "     + std::to_string(ggml_cpu_has_fp16_va())     + " | ";
    s += "WASM_SIMD = "   + std::to_string(ggml_cpu_has_wasm_simd())   + " | ";
    s += "BLAS = "        + std::to_string(ggml_cpu_has_blas())        + " | ";
    s += "SSE3 = "        + std::to_string(ggml_cpu_has_sse3())        + " | ";
    s += "VSX = "         + std::to_string(ggml_cpu_has_vsx())         + " | ";

    return s.c_str();
}

// For internal test use
const std::vector<std::pair<std::string, struct ggml_tensor *>>& llama_internal_get_tensor_map(struct llama_context * ctx) {
    return ctx->model.tensors_by_name;
}<|MERGE_RESOLUTION|>--- conflicted
+++ resolved
@@ -1291,15 +1291,7 @@
                    int   n_threads,
             const char * cgraph_fname) {
 
-<<<<<<< HEAD
-    // // enforce that the first token is BOS
-    // if (n_past == 0 && tokens[0] != llama_token_bos()) {
-    //     fprintf(stderr, "%s: first token must be BOS\n", __func__);
-    //     return false;
-    // }
-=======
     LLAMA_ASSERT((!tokens && embd) || (tokens && !embd));
->>>>>>> 1d163099
 
     const int64_t t_start_us = ggml_time_us();
 
