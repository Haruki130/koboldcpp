// Defines fileno on msys:
#ifndef _GNU_SOURCE
#define _GNU_SOURCE
#include <cstddef>
#include <cstdint>
#include <cstdio>
#endif

#include "llama-util.h"
#include "llama.h"

#include "ggml.h"
#ifdef GGML_USE_CUBLAS
#include "ggml-cuda.h"
#endif
#if defined(GGML_USE_CLBLAST)
#include "ggml-opencl.h"
#endif

#ifdef GGML_USE_METAL
#include "ggml-metal.h"
#endif
#ifdef GGML_USE_MPI
#include "ggml-mpi.h"
#endif
#ifdef GGML_USE_K_QUANTS
#ifndef QK_K
#ifdef GGML_QKK_64
#define QK_K 64
#else
#define QK_K 256
#endif
#endif
#endif

#include <array>
#include <ctime>
#include <cinttypes>
#include <fstream>
#include <random>
#include <map>
#include <unordered_map>
#include <queue>
#include <cassert>
#include <cstring>
#include <climits>
#include <memory>
#include <algorithm>
#include <initializer_list>
#include <thread>
#include <atomic>
#include <mutex>
#include <sstream>
#include <numeric>

#if defined(_MSC_VER)
#pragma warning(disable: 4244 4267) // possible loss of data
#endif

static void llama_log_internal(llama_log_level level, const char* format, ...);
static void llama_log_callback_default(llama_log_level level, const char * text, void * user_data);
#define LLAMA_LOG_INFO(...)  llama_log_internal(LLAMA_LOG_LEVEL_INFO , __VA_ARGS__)
#define LLAMA_LOG_WARN(...)  llama_log_internal(LLAMA_LOG_LEVEL_WARN , __VA_ARGS__)
#define LLAMA_LOG_ERROR(...) llama_log_internal(LLAMA_LOG_LEVEL_ERROR, __VA_ARGS__)


#if !defined(GGML_USE_CUBLAS)
#include "ggml-alloc.h"
#define LLAMA_USE_ALLOCATOR
#else
#define LLAMA_USE_SCRATCH
#define LLAMA_MAX_SCRATCH_BUFFERS 16
#endif


// available llama models
enum e_model {
    MODEL_UNKNOWN,
    MODEL_3B,
    MODEL_7B,
    MODEL_13B,
    MODEL_30B,
    MODEL_65B,
    MODEL_70B,
};

static const size_t kB = 1024;
static const size_t MB = 1024*1024;

// computed for n_ctx == 2048
// TODO: dynamically determine these sizes
//       needs modifications in ggml

typedef void (*offload_func_t)(struct ggml_tensor * tensor);

void llama_nop(struct ggml_tensor * tensor) { // don't offload by default
    (void) tensor;
}

//
// ggml helpers
//

static void ggml_graph_compute_helper(std::vector<uint8_t> & buf, ggml_cgraph * graph, int n_threads) {
    struct ggml_cplan plan = ggml_graph_plan(graph, n_threads);

    if (plan.work_size > 0) {
        buf.resize(plan.work_size);
        plan.work_data = buf.data();
    }

    ggml_graph_compute(graph, &plan);
}

//
// memory sizes (calculated for n_batch == 512)
//

static std::map<e_model, size_t> MEM_REQ_SCRATCH0(int n_ctx)
{
<<<<<<< HEAD
    static std::map<e_model, size_t> k_sizes = {
        { MODEL_3B,   ((size_t) n_ctx / 16ull + 156ull) * MB },
        { MODEL_7B,   ((size_t) n_ctx / 16ull + 164ull) * MB },
        { MODEL_13B,  ((size_t) n_ctx / 12ull + 184ull) * MB },
        { MODEL_30B,  ((size_t) n_ctx /  9ull + 224ull) * MB },
        { MODEL_65B,  ((size_t) n_ctx /  6ull + 320ull) * MB }, // guess
        { MODEL_70B,  ((size_t) n_ctx /  6ull + 320ull) * MB },
=======
    std::map<e_model, size_t> k_sizes = {
        { MODEL_3B,   ((size_t) n_ctx / 16ull +  92ull) * MB },
        { MODEL_7B,   ((size_t) n_ctx / 16ull + 100ull) * MB },
        { MODEL_13B,  ((size_t) n_ctx / 12ull + 120ull) * MB },
        { MODEL_30B,  ((size_t) n_ctx /  9ull + 160ull) * MB },
        { MODEL_65B,  ((size_t) n_ctx /  6ull + 256ull) * MB }, // guess
        { MODEL_70B,  ((size_t) n_ctx /  7ull + 164ull) * MB },
>>>>>>> dadbed99
    };
    return k_sizes;
}

static const std::map<e_model, size_t> & MEM_REQ_SCRATCH1()
{
    static std::map<e_model, size_t> k_sizes = {
        { MODEL_3B,  192ull * MB },
        { MODEL_7B,  224ull * MB },
        { MODEL_13B, 256ull * MB },
        { MODEL_30B, 320ull * MB },
        { MODEL_65B, 448ull * MB }, // guess
        { MODEL_70B, 448ull * MB },
    };
    return k_sizes;
}

// used to store the compute graph tensors + non-scratch data
static const std::map<e_model, size_t> & MEM_REQ_EVAL()
{
    static std::map<e_model, size_t> k_sizes = {
        { MODEL_3B,  16ull * MB },
        { MODEL_7B,  20ull * MB },
        { MODEL_13B, 24ull * MB },
        { MODEL_30B, 32ull * MB },
        { MODEL_65B, 48ull * MB }, // guess
        { MODEL_70B, 48ull * MB },
    };
    return k_sizes;
}

// amount of VRAM needed per batch size to hold temporary results
// the values for 3b are not derived from testing but instead chosen conservatively
static const std::map<e_model, size_t> & VRAM_REQ_SCRATCH_BASE()
{
    static std::map<e_model, size_t> k_sizes = {
        { MODEL_3B,   512ull * kB },
        { MODEL_7B,   512ull * kB },
        { MODEL_13B,  640ull * kB },
        { MODEL_30B,  768ull * kB },
        { MODEL_65B, 1360ull * kB },
        { MODEL_70B, 1360ull * kB },
    };
    return k_sizes;
}

// amount of VRAM needed per batch size and context to hold temporary results
// the values for 3b are not derived from testing but instead chosen conservatively
static const std::map<e_model, size_t> & VRAM_REQ_SCRATCH_PER_CONTEXT()
{
    static std::map<e_model, size_t> k_sizes = {
        { MODEL_3B,  128ull },
        { MODEL_7B,  128ull },
        { MODEL_13B, 160ull },
        { MODEL_30B, 208ull },
        { MODEL_65B, 320ull },
        { MODEL_70B, 320ull },
    };
    return k_sizes;
}

// default hparams (LLaMA 7B)
struct llama_hparams {
    uint32_t n_vocab   = 32000;
    uint32_t n_ctx     = 512;   // this is provided as user input?
    uint32_t n_embd    = 4096;
    uint32_t n_mult    = 256;
    uint32_t n_head    = 32;
    uint32_t n_head_kv = 32;
    uint32_t n_layer   = 32;
    uint32_t n_rot     = 64;

    // LLaMAv2
    // TODO: load from model data hparams
    float f_ffn_mult = 1.0f;
    float f_rms_norm_eps = LLAMA_DEFAULT_RMS_EPS;

    float rope_freq_base  = 10000.0f;
    float rope_freq_scale = 1.0f;

    enum llama_ftype ftype = LLAMA_FTYPE_MOSTLY_F16;

    bool operator!=(const llama_hparams & other) const {
        return static_cast<bool>(memcmp(this, &other, sizeof(llama_hparams))); // NOLINT
    }

    uint32_t n_gqa() const {
        return n_head/n_head_kv;
    }

    uint32_t n_embd_head() const {
        return n_embd/n_head;
    }

    uint32_t n_embd_gqa() const {
        return n_embd/n_gqa();
    }

    size_t kv_size() const {
        size_t result = 2ull;
        result *= (size_t) n_embd_gqa();
        result *= (size_t) n_ctx;
        result *= (size_t) n_layer;
        result *= sizeof(ggml_fp16_t);
        return result;
    }
};

struct llama_layer {
    // normalization
    struct ggml_tensor * attention_norm;

    // attention
    struct ggml_tensor * wq;
    struct ggml_tensor * wk;
    struct ggml_tensor * wv;
    struct ggml_tensor * wo;

    // normalization
    struct ggml_tensor * ffn_norm;

    // ff
    struct ggml_tensor * w1;
    struct ggml_tensor * w2;
    struct ggml_tensor * w3;
};

struct llama_kv_cache {
    struct ggml_tensor * k = NULL;
    struct ggml_tensor * v = NULL;

    struct ggml_context * ctx = NULL;

    llama_ctx_buffer buf;

    int n; // number of tokens currently in the cache

    ~llama_kv_cache() {
        if (ctx) {
            ggml_free(ctx);
        }

#ifdef GGML_USE_CUBLAS
        ggml_cuda_free_data(k);
        ggml_cuda_free_data(v);
#endif // GGML_USE_CUBLAS
    }
};

struct llama_vocab {
    using id    = int32_t;
    using token = std::string;

    struct token_score {
        token tok;
        float score;
    };

    std::unordered_map<token, id> token_to_id;
    std::vector<token_score> id_to_token;
};

struct llama_model {
    e_model type = MODEL_UNKNOWN;

    llama_hparams hparams;

    struct ggml_tensor * tok_embeddings;

    struct ggml_tensor * norm;
    struct ggml_tensor * output;

    std::vector<llama_layer> layers;
    int n_gpu_layers;

    // context
    struct ggml_context * ctx = NULL;

    // the model memory buffer
    llama_ctx_buffer buf;

    // model memory mapped file
    std::unique_ptr<llama_mmap> mapping;

    // objects representing data potentially being locked in memory
    llama_mlock mlock_buf;
    llama_mlock mlock_mmap;

    // for quantize-stats only
    std::vector<std::pair<std::string, struct ggml_tensor *>> tensors_by_name;

    int64_t t_load_us = 0;
    int64_t t_start_us = 0;

    llama_vocab vocab;

    ~llama_model() {
        if (ctx) {
            ggml_free(ctx);
        }

#ifdef GGML_USE_CUBLAS
        for (size_t i = 0; i < tensors_by_name.size(); ++i) {
            ggml_cuda_free_data(tensors_by_name[i].second);
        }
        ggml_cuda_free_scratch();
#elif defined(GGML_USE_CLBLAST)
        for (size_t i = 0; i < tensors_by_name.size(); ++i) {
            ggml_cl_free_data(tensors_by_name[i].second);
        }
#endif
    }
};

struct llama_context {
    llama_context(const llama_model & model) : model(model), t_load_us(model.t_load_us), t_start_us(model.t_start_us) {}
    ~llama_context() {
        if (model_owner) {
            delete &model;
        }
#ifdef GGML_USE_METAL
        if (ctx_metal) {
            ggml_metal_free(ctx_metal);
        }
#endif
#ifdef LLAMA_USE_ALLOCATOR
        if (alloc) {
            ggml_allocr_free(alloc);
        }
#endif
    }

    std::mt19937 rng;

    bool has_evaluated_once = false;

    int64_t t_sample_us = 0;
    int64_t t_eval_us   = 0;
    int64_t t_p_eval_us = 0;

    int32_t n_sample = 0; // number of tokens sampled
    int32_t n_eval   = 0; // number of eval calls
    int32_t n_p_eval = 0; // number of tokens in eval calls for the prompt (with batch size > 1)

    const llama_model & model;

    bool model_owner = false;

    int64_t t_load_us;
    int64_t t_start_us;

    // key + value cache for the self attention
    struct llama_kv_cache kv_self;

    size_t mem_per_token = 0;

    // decode output (2-dimensional array: [n_tokens][n_vocab])
    std::vector<float> logits;
    bool logits_all = false;

    // input embedding (1-dimensional array: [n_embd])
    std::vector<float> embedding;

    // reusable buffer for `struct ggml_graph_plan.work_data`
    std::vector<uint8_t> work_buffer;

    // memory buffers used to evaluate the model
    // TODO: move in llama_state
    llama_ctx_buffer buf_compute;

#ifdef LLAMA_USE_ALLOCATOR
    llama_ctx_buffer buf_alloc;
    ggml_allocr * alloc = NULL;
#endif

#ifdef LLAMA_USE_SCRATCH
    llama_ctx_buffer buf_scratch[LLAMA_MAX_SCRATCH_BUFFERS];
    int    buf_last = 0;
    size_t buf_max_size[LLAMA_MAX_SCRATCH_BUFFERS] = { 0 };
#endif

#ifdef GGML_USE_METAL
    ggml_metal_context * ctx_metal = NULL;
#endif

#ifdef GGML_USE_MPI
    ggml_mpi_context * ctx_mpi = NULL;
#endif

    void use_buf(struct ggml_context * ctx, int i) {
#if defined(LLAMA_USE_SCRATCH)
        size_t last_size = 0;

        if (i == -1) {
            last_size = ggml_set_scratch(ctx, { 0, 0, nullptr, });
        } else {
            auto & buf = buf_scratch[i];
            last_size = ggml_set_scratch(ctx, { 0, buf.size, buf.addr, });
        }

        if (buf_last >= 0) {
            buf_max_size[buf_last] = std::max(buf_max_size[buf_last], last_size);
        }

        buf_last = i;
#else
        (void) i;
        (void) ctx;
#endif
    }

    size_t get_buf_max_mem(int i) const {
#if defined(LLAMA_USE_SCRATCH)
        return buf_max_size[i];
#else
        (void) i;
        return 0;
#endif
    }
};

struct llama_state {
    // We save the log callback globally
    llama_log_callback log_callback = llama_log_callback_default;
    void * log_callback_user_data = nullptr;
};
// global state
static llama_state g_state;

template <typename T>
static T checked_mul(T a, T b) {
    T ret = a * b;
    if (a != 0 && ret / a != b) {
        throw std::runtime_error(format("overflow multiplying %llu * %llu",
                     (unsigned long long) a, (unsigned long long) b));
    }
    return ret;
}

static size_t checked_div(size_t a, size_t b) {
    if (b == 0 || a % b != 0) {
        throw std::runtime_error(format("error dividing %zu / %zu", a, b));
    }
    return a / b;
}

static std::string llama_format_tensor_shape(const std::vector<uint32_t> & ne) {
    char buf[256];
    snprintf(buf, sizeof(buf), "%5u", ne.at(0));
    for (size_t i = 1; i < ne.size(); i++) {
        snprintf(buf + strlen(buf), sizeof(buf) - strlen(buf), " x %5u", ne.at(i));
    }
    return buf;
}

static size_t llama_calc_tensor_size(const std::vector<uint32_t> & ne, enum ggml_type type) {
    size_t size = ggml_type_size(type);
    for (uint32_t dim : ne) {
        size = checked_mul<size_t>(size, dim);
    }
    return size / ggml_blck_size(type);
}

struct llama_load_tensor {
    std::string name;
    enum ggml_type type = GGML_TYPE_F32;
    std::vector<uint32_t> ne;
    size_t file_off;
    size_t size;
    struct ggml_tensor * ggml_tensor = NULL;
    uint8_t * data;
};

struct llama_load_tensors_map {
    // tensors is kept in a separate vector to preserve file order
    std::vector<llama_load_tensor> tensors;
    std::unordered_map<std::string, size_t> name_to_idx;
};

enum llama_file_version {
    LLAMA_FILE_VERSION_GGML,
    LLAMA_FILE_VERSION_GGMF_V1, // added version field and scores in vocab
    LLAMA_FILE_VERSION_GGJT_V1, // added padding
    LLAMA_FILE_VERSION_GGJT_V2, // changed quantization format
    LLAMA_FILE_VERSION_GGJT_V3, // changed Q4 and Q8 quantization format
};

struct llama_file_loader {
    llama_file file;
    llama_file_version file_version;
    llama_hparams hparams;
    llama_vocab vocab;

    llama_file_loader(const char * fname, llama_load_tensors_map & tensors_map)
        : file(fname, "rb") {
        LLAMA_LOG_INFO("llama.cpp: loading model from %s\n", fname);
        read_magic();
        read_hparams();
        read_vocab();
        read_tensor_metadata(tensors_map);
    }
    void read_magic() {
        uint32_t magic = file.read_u32();

        if (magic == LLAMA_FILE_MAGIC_GGML) {
            file_version = LLAMA_FILE_VERSION_GGML;
            return;
        }

        uint32_t version = file.read_u32();

        switch (magic) {
            case LLAMA_FILE_MAGIC_GGMF:
                switch (version) {
                    case 1: file_version = LLAMA_FILE_VERSION_GGMF_V1; return;
                }
                break;
            case LLAMA_FILE_MAGIC_GGJT:
                switch (version) {
                    case 1: file_version = LLAMA_FILE_VERSION_GGJT_V1; return;
                    case 2: file_version = LLAMA_FILE_VERSION_GGJT_V2; return;
                    case 3: file_version = LLAMA_FILE_VERSION_GGJT_V3; return;
                }
        }

        throw std::runtime_error(format("unknown (magic, version) combination: %08x, %08x; is this really a GGML file?",
                     magic, version));
    }
    void read_hparams() {
        hparams.n_vocab = file.read_u32();
        hparams.n_embd  = file.read_u32();
        hparams.n_mult  = file.read_u32();
        hparams.n_head  = file.read_u32();
        hparams.n_layer = file.read_u32();
        hparams.n_rot   = file.read_u32();
        hparams.ftype   = (enum llama_ftype) file.read_u32();

        // LLaMAv2
        // TODO: read from header
        hparams.n_head_kv = hparams.n_head;
    }
    void read_vocab() {
        vocab.id_to_token.resize(hparams.n_vocab);

        for (uint32_t i = 0; i < hparams.n_vocab; i++) {
            uint32_t len = file.read_u32();
            std::string word = file.read_string(len);

            float score = 0.0f;
            file.read_raw(&score, sizeof(score));

            vocab.token_to_id[word] = i;

            auto & tok_score = vocab.id_to_token[i];
            tok_score.tok = std::move(word);
            tok_score.score = score;
        }
    }
    void read_tensor_metadata(llama_load_tensors_map & tensors_map) {
        while (file.tell() < file.size) {
            llama_load_tensor tensor;
            uint32_t n_dims = file.read_u32();
            uint32_t name_len = file.read_u32();
            tensor.type = (enum ggml_type) file.read_u32();
            tensor.ne.resize(n_dims);
            file.read_raw(tensor.ne.data(), sizeof(tensor.ne[0]) * n_dims);
            std::string name = file.read_string(name_len);
            if (n_dims < 1 || n_dims > 2) {
                throw std::runtime_error(format("llama.cpp: tensor '%s' should not be %u-dimensional", name.c_str(), n_dims));
            }
            switch (tensor.type) {
                case GGML_TYPE_F32:
                case GGML_TYPE_F16:
                case GGML_TYPE_Q4_0:
                case GGML_TYPE_Q4_1:
                case GGML_TYPE_Q5_0:
                case GGML_TYPE_Q5_1:
                case GGML_TYPE_Q8_0:
                case GGML_TYPE_Q2_K:
                case GGML_TYPE_Q3_K:
                case GGML_TYPE_Q4_K:
                case GGML_TYPE_Q5_K:
                case GGML_TYPE_Q6_K:
                    break;
                default: {
                    throw std::runtime_error(format("unrecognized tensor type %u\n", tensor.type));
                }
            }

            // skip to the next multiple of 32 bytes
            if (file_version >= LLAMA_FILE_VERSION_GGJT_V1) {
                file.seek(-static_cast<ptrdiff_t>(file.tell()) & 31, SEEK_CUR);
            }

            tensor.file_off = file.tell();
            tensor.name = name;
            tensor.size = llama_calc_tensor_size(tensor.ne, tensor.type);
            file.seek(tensor.size, SEEK_CUR);

            tensors_map.tensors.push_back(tensor);
            tensors_map.name_to_idx[name] = tensors_map.tensors.size() - 1;
        }
    }
};

struct llama_file_saver {
    llama_file file;
    llama_file_loader * any_file_loader;
    llama_file_saver(const char * fname, llama_file_loader * any_file_loader, enum llama_ftype new_ftype)
        : file(fname, "wb"), any_file_loader(any_file_loader) {
        LLAMA_LOG_INFO("llama.cpp: saving model to %s\n", fname);
        write_magic();
        write_hparams(new_ftype);
        write_vocab();
    }
    void write_magic() {
        file.write_u32(LLAMA_FILE_MAGIC);   // magic
        file.write_u32(LLAMA_FILE_VERSION); // version
    }
    void write_hparams(enum llama_ftype new_ftype) {
        const llama_hparams & hparams = any_file_loader->hparams;
        file.write_u32(hparams.n_vocab);
        file.write_u32(hparams.n_embd);
        file.write_u32(hparams.n_mult);
        file.write_u32(hparams.n_head);
        file.write_u32(hparams.n_layer);
        file.write_u32(hparams.n_rot);
        file.write_u32(new_ftype);
    }
    void write_vocab() {
        if (any_file_loader->file_version == LLAMA_FILE_VERSION_GGML) {
            LLAMA_LOG_WARN("llama.cpp: WARNING: input is an old file that doesn't have scores; will add dummy scores\n");
        }
        uint32_t n_vocab = any_file_loader->hparams.n_vocab;
        for (uint32_t i = 0; i < n_vocab; i++) {
            const auto & token_score = any_file_loader->vocab.id_to_token.at(i);
            file.write_u32((uint32_t) token_score.tok.size());
            file.write_raw(token_score.tok.data(), token_score.tok.size());
            file.write_raw(&token_score.score, sizeof(token_score.score));
        }
    }
    void write_tensor(llama_load_tensor & tensor, enum ggml_type new_type, const void * new_data, size_t new_size) {
        switch (new_type) {
            case GGML_TYPE_F32:
            case GGML_TYPE_F16:
            case GGML_TYPE_Q4_0:
            case GGML_TYPE_Q4_1:
            case GGML_TYPE_Q5_0:
            case GGML_TYPE_Q5_1:
            case GGML_TYPE_Q8_0:
            case GGML_TYPE_Q2_K:
            case GGML_TYPE_Q3_K:
            case GGML_TYPE_Q4_K:
            case GGML_TYPE_Q5_K:
            case GGML_TYPE_Q6_K:
                break;
            default: LLAMA_ASSERT(false);
        }
        file.write_u32((uint32_t) tensor.ne.size());
        file.write_u32((uint32_t) tensor.name.size());
        file.write_u32(new_type);
        file.write_raw(tensor.ne.data(), sizeof(tensor.ne[0]) * tensor.ne.size());
        file.write_raw(tensor.name.data(), tensor.name.size());
        file.seek(-static_cast<ptrdiff_t>(file.tell()) & 31, SEEK_CUR);
        LLAMA_ASSERT(new_size == llama_calc_tensor_size(tensor.ne, new_type));
        file.write_raw(new_data, new_size);
    }
};

struct llama_model_loader {
    std::unique_ptr<llama_file_loader> file_loader;
    llama_load_tensors_map tensors_map;
    bool use_mmap;
    size_t num_ggml_tensors_created = 0;
    struct ggml_context * ggml_ctx = NULL;
    std::unique_ptr<llama_mmap> mapping;

    llama_model_loader(const std::string & fname_base, bool use_mmap) {
        file_loader = std::unique_ptr<llama_file_loader>(new llama_file_loader(fname_base.c_str(), tensors_map));
        if (!llama_mmap::SUPPORTED) {
            use_mmap = false;
        }
        this->use_mmap = use_mmap;
    }

    void calc_sizes(size_t * ctx_size_p, size_t * mmapped_size_p) const {
        *ctx_size_p = *mmapped_size_p = 0;
        for (const llama_load_tensor & lt : tensors_map.tensors) {
            *ctx_size_p += sizeof(struct ggml_tensor) + GGML_OBJECT_SIZE;
            *(use_mmap ? mmapped_size_p : ctx_size_p) += lt.size + 16;
        }
    }

    struct ggml_tensor * get_tensor(const std::string & name, const std::vector<uint32_t> & ne, ggml_backend backend) {
        auto it = tensors_map.name_to_idx.find(name);
        if (it == tensors_map.name_to_idx.end()) {
            throw std::runtime_error(std::runtime_error(format("llama.cpp: tensor '%s' is missing from model", name.c_str())));
        }
        llama_load_tensor & lt = tensors_map.tensors.at(it->second);
        if (lt.ne != ne) {
            throw std::runtime_error(format("llama.cpp: tensor '%s' has wrong shape; expected %s, got %s",
                         name.c_str(), llama_format_tensor_shape(ne).c_str(), llama_format_tensor_shape(lt.ne).c_str()));
        }

        return get_tensor_for(lt, backend);
    }

    struct ggml_tensor * get_tensor_for(llama_load_tensor & lt, ggml_backend backend) {
        struct ggml_tensor * tensor;
        if (backend != GGML_BACKEND_CPU) {
            ggml_set_no_alloc(ggml_ctx, true);
        }
        if (lt.ne.size() == 2) {
            tensor = ggml_new_tensor_2d(ggml_ctx, lt.type, lt.ne.at(0), lt.ne.at(1));
        } else {
            LLAMA_ASSERT(lt.ne.size() == 1);
            tensor = ggml_new_tensor_1d(ggml_ctx, lt.type, lt.ne.at(0));
        }
        ggml_set_name(tensor, lt.name.c_str());
        LLAMA_ASSERT(lt.ggml_tensor == NULL); // if this fails, we called get_tensor twice on the same tensor

        if (backend != GGML_BACKEND_CPU) {
            ggml_set_no_alloc(ggml_ctx, use_mmap);
        }
        tensor->backend = backend;
        lt.ggml_tensor = tensor;
        num_ggml_tensors_created++;
        return tensor;
    }

    void done_getting_tensors() const {
        if (num_ggml_tensors_created != tensors_map.tensors.size()) {
            throw std::runtime_error(std::string("llama.cpp: file contained more tensors than expected"));
        }
    }

    void load_all_data(llama_progress_callback progress_callback, void *  progress_callback_user_data, llama_mlock * lmlock) {
        size_t data_size = 0;
        size_t prefetch_size = file_loader->file.size;
        size_t lock_size = 0;
        for (const llama_load_tensor & lt : tensors_map.tensors) {
            data_size += lt.size;
            if (lt.ggml_tensor->backend != GGML_BACKEND_CPU) {
                prefetch_size -= lt.size;
            }
        }

        if (use_mmap) {
            mapping.reset(new llama_mmap(&file_loader->file, prefetch_size, ggml_is_numa()));
            if (lmlock) {
                lmlock->init(mapping->addr);
            }
        }

        size_t done_size = 0;
        for (llama_load_tensor & lt : tensors_map.tensors) {
            if (progress_callback) {
                progress_callback((float) done_size / data_size, progress_callback_user_data);
            }
            LLAMA_ASSERT(lt.ggml_tensor); // unused tensors should have been caught by load_data already
            lt.data = (uint8_t *) lt.ggml_tensor->data;

            // allocate temp buffer if not using mmap
            if (!use_mmap && lt.data == NULL) {
                GGML_ASSERT(lt.ggml_tensor->backend != GGML_BACKEND_CPU);
                lt.data = (uint8_t*)malloc(ggml_nbytes(lt.ggml_tensor));
            }

            load_data_for(lt);

            switch(lt.ggml_tensor->backend) {
                case GGML_BACKEND_CPU:
                    lt.ggml_tensor->data = lt.data;
                    if (use_mmap && lmlock) {
                        lock_size += lt.size;
                        lmlock->grow_to(lock_size);
                    }
                    break;
#if defined(GGML_USE_CUBLAS)
                case GGML_BACKEND_GPU:
                case GGML_BACKEND_GPU_SPLIT:
                    ggml_cuda_transform_tensor(lt.data, lt.ggml_tensor);
                    if (!use_mmap) {
                        free(lt.data);
                    }
                    break;
#elif defined(GGML_USE_CLBLAST)
                case GGML_BACKEND_GPU:
                    ggml_cl_transform_tensor(lt.data, lt.ggml_tensor);
                    if (!use_mmap) {
                        free(lt.data);
                    }
                    break;
#endif
                default:
                    continue;
            }

            done_size += lt.size;
        }
    }

    void load_data_for(llama_load_tensor & lt) {
        if (use_mmap) {
            lt.data = (uint8_t *) mapping->addr + lt.file_off;
        } else {
            llama_file & file = file_loader->file;
            file.seek(lt.file_off, SEEK_SET);
            file.read_raw(lt.data, lt.size);
        }

        if (0) {
            print_checksum(lt);
        }
    }

    static void print_checksum(llama_load_tensor & lt) {
        uint32_t sum = 0;
        for (size_t i = 0; i < lt.size; i++) {
            uint8_t byte = lt.data[i];
            sum = byte + (sum << 6) + (sum << 16) - sum; // sdbm hash
        }
        LLAMA_LOG_INFO("%s checksum: %#08x (%s, size %zu)\n", lt.name.c_str(), sum,
                llama_format_tensor_shape(lt.ne).c_str(), lt.size);
    }

};

//
// kv cache
//

static bool kv_cache_init(
        const struct llama_hparams & hparams,
             struct llama_kv_cache & cache,
                         ggml_type   wtype,
                               int   n_ctx,
                               int   n_gpu_layers) {
    const int n_embd  = hparams.n_embd_gqa();
    const int n_layer = hparams.n_layer;

    const int64_t n_mem      = n_layer*n_ctx;
    const int64_t n_elements = n_embd*n_mem;

    cache.buf.resize(2u*n_elements*ggml_type_size(wtype) + 2u*MB);
    cache.n = 0;

    struct ggml_init_params params;
    params.mem_size   = cache.buf.size;
    params.mem_buffer = cache.buf.addr;
    params.no_alloc   = false;

    cache.ctx = ggml_init(params);

    if (!cache.ctx) {
        LLAMA_LOG_ERROR("%s: failed to allocate memory for kv cache\n", __func__);
        return false;
    }

    cache.k = ggml_new_tensor_1d(cache.ctx, wtype, n_elements);
    cache.v = ggml_new_tensor_1d(cache.ctx, wtype, n_elements);
    ggml_set_name(cache.k, "cache_k");
    ggml_set_name(cache.v, "cache_v");

    (void) n_gpu_layers;
#ifdef GGML_USE_CUBLAS
    if (n_gpu_layers > n_layer + 1) {
        ggml_cuda_assign_buffers_no_scratch(cache.v);
    }
    if (n_gpu_layers > n_layer + 2) {
        ggml_cuda_assign_buffers_no_scratch(cache.k);
    }
#endif // GGML_USE_CUBLAS

    return true;
}

struct llama_context_params llama_context_default_params() {
    struct llama_context_params result = {
        /*.seed                        =*/ LLAMA_DEFAULT_SEED,
        /*.n_ctx                       =*/ 512,
        /*.n_batch                     =*/ 512,
        /*.n_gqa                       =*/ 1,
        /*.rms_norm_eps                =*/ LLAMA_DEFAULT_RMS_EPS,
        /*.gpu_layers                  =*/ 0,
        /*.main_gpu                    =*/ 0,
        /*.tensor_split                =*/ nullptr,
        /*.rope_freq_base              =*/ 10000.0f,
        /*.rope_freq_scale             =*/ 1.0f,
        /*.progress_callback           =*/ nullptr,
        /*.progress_callback_user_data =*/ nullptr,
        /*.low_vram                    =*/ false,
        /*.mul_mat_q                   =*/ false,
        /*.f16_kv                      =*/ true,
        /*.logits_all                  =*/ false,
        /*.vocab_only                  =*/ false,
        /*.use_mmap                    =*/ true,
        /*.use_mlock                   =*/ false,
        /*.embedding                   =*/ false,
    };

    return result;
}

struct llama_model_quantize_params llama_model_quantize_default_params() {
    struct llama_model_quantize_params result = {
        /*.nthread                     =*/ 0,
        /*.ftype                       =*/ LLAMA_FTYPE_MOSTLY_Q5_1,
        /*.allow_requantize            =*/ false,
        /*.quantize_output_tensor      =*/ true,
    };

    return result;
}

int llama_max_devices() {
    return LLAMA_MAX_DEVICES;
}

bool llama_mmap_supported() {
    return llama_mmap::SUPPORTED;
}

bool llama_mlock_supported() {
    return llama_mlock::SUPPORTED;
}

int get_blas_batch_mul(int batch)
{
    return (batch>512?(batch>1024?4:2):1);
}

void llama_backend_init(bool numa) {
    ggml_time_init();

    // needed to initialize f16 tables
    {
        struct ggml_init_params params = { 0, NULL, false };
        struct ggml_context * ctx = ggml_init(params);
        ggml_free(ctx);
    }

    if (numa) {
        ggml_numa_init();
    }

#ifdef GGML_USE_MPI
    ggml_mpi_backend_init();
#endif
}

void llama_backend_free() {
#ifdef GGML_USE_MPI
    ggml_mpi_backend_free();
#endif
}

int64_t llama_time_us() {
    return ggml_time_us();
}

//
// model loading
//

static const char * llama_file_version_name(llama_file_version version) {
    switch (version) {
        case LLAMA_FILE_VERSION_GGML: return "'ggml' (old version with low tokenizer quality and no mmap support)";
        case LLAMA_FILE_VERSION_GGMF_V1: return "ggmf v1 (old version with no mmap support)";
        case LLAMA_FILE_VERSION_GGJT_V1: return "ggjt v1 (pre #1405)";
        case LLAMA_FILE_VERSION_GGJT_V2: return "ggjt v2 (pre #1508)";
        case LLAMA_FILE_VERSION_GGJT_V3: return "ggjt v3 (latest)";
    }

    return "unknown";
}

const char * llama_ftype_name(enum llama_ftype ftype) {
    switch (ftype) {
        case LLAMA_FTYPE_ALL_F32:     return "all F32";
        case LLAMA_FTYPE_MOSTLY_F16:  return "mostly F16";
        case LLAMA_FTYPE_MOSTLY_Q4_0: return "mostly Q4_0";
        case LLAMA_FTYPE_MOSTLY_Q4_1: return "mostly Q4_1";
        case LLAMA_FTYPE_MOSTLY_Q4_1_SOME_F16:
                                      return "mostly Q4_1, some F16";
        case LLAMA_FTYPE_MOSTLY_Q5_0: return "mostly Q5_0";
        case LLAMA_FTYPE_MOSTLY_Q5_1: return "mostly Q5_1";
        case LLAMA_FTYPE_MOSTLY_Q8_0: return "mostly Q8_0";
        // K-quants
        case LLAMA_FTYPE_MOSTLY_Q2_K: return "mostly Q2_K";
        case LLAMA_FTYPE_MOSTLY_Q3_K_S: return "mostly Q3_K - Small";
        case LLAMA_FTYPE_MOSTLY_Q3_K_M: return "mostly Q3_K - Medium";
        case LLAMA_FTYPE_MOSTLY_Q3_K_L: return "mostly Q3_K - Large";
        case LLAMA_FTYPE_MOSTLY_Q4_K_S: return "mostly Q4_K - Small";
        case LLAMA_FTYPE_MOSTLY_Q4_K_M: return "mostly Q4_K - Medium";
        case LLAMA_FTYPE_MOSTLY_Q5_K_S: return "mostly Q5_K - Small";
        case LLAMA_FTYPE_MOSTLY_Q5_K_M: return "mostly Q5_K - Medium";
        case LLAMA_FTYPE_MOSTLY_Q6_K: return "mostly Q6_K";
        default:                      return "unknown, may not work";
    }
}

static const char * llama_model_type_name(e_model type) {
    switch (type) {
        case MODEL_3B: return "3B";
        case MODEL_7B: return "7B";
        case MODEL_13B: return "13B";
        case MODEL_30B: return "30B";
        case MODEL_65B: return "65B";
        case MODEL_70B: return "70B";
        default: LLAMA_ASSERT(false);
    }
}

static void llama_model_load_internal(
        const std::string & fname,
        llama_model & model,
        llama_vocab & vocab,
        int n_ctx,
        int n_batch,
        int n_gqa,
        float rms_norm_eps,
        int n_gpu_layers,
        int main_gpu,
        const float * tensor_split,
        const bool mul_mat_q,
        float rope_freq_base,
        float rope_freq_scale,
        bool low_vram,
        ggml_type memory_type,
        bool use_mmap,
        bool use_mlock,
        bool vocab_only,
        llama_progress_callback progress_callback,
        void * progress_callback_user_data) {

    model.t_start_us = ggml_time_us();
    size_t blasbatchmul = get_blas_batch_mul(n_batch);

    std::unique_ptr<llama_model_loader> ml(new llama_model_loader(fname, use_mmap));

    vocab = std::move(ml->file_loader->vocab);
    model.hparams = ml->file_loader->hparams;
    model.n_gpu_layers = n_gpu_layers;
    llama_file_version file_version = ml->file_loader->file_version;

    auto & hparams = model.hparams;

    // TODO: read from file
    hparams.f_rms_norm_eps = rms_norm_eps;

    {
        switch (hparams.n_layer) {
            case 26: model.type = e_model::MODEL_3B; break;
            case 32: model.type = e_model::MODEL_7B; break;
            case 40: model.type = e_model::MODEL_13B; break;
            case 60: model.type = e_model::MODEL_30B; break;
            case 80: model.type = e_model::MODEL_65B; break;
            default:
                {
                    if (hparams.n_layer < 32) {
                        model.type = e_model::MODEL_7B;
                    }
                } break;
        }

        hparams.n_ctx = n_ctx;

        // LLaMAv2
        // TODO: temporary until GGUF
        //patch for llama2 gqa
        if (model.type == e_model::MODEL_65B && (hparams.n_mult >= 4096 && hparams.n_mult != 5504)) {
            fprintf(stderr, "%s: Applying KCPP Patch for 70B model, setting GQA to 8\n", __func__);
            n_gqa = 8;
        }
        LLAMA_ASSERT(hparams.n_head % n_gqa == 0);
        hparams.n_head_kv = hparams.n_head / n_gqa;
        if (model.type == e_model::MODEL_65B && n_gqa == 8) {
            LLAMA_LOG_WARN("%s: warning: assuming 70B model based on GQA == %d\n", __func__, n_gqa);
            model.type = e_model::MODEL_70B;
            hparams.f_ffn_mult = 1.3f; // from the params.json of the 70B model
        }

        hparams.rope_freq_base  = rope_freq_base;
        hparams.rope_freq_scale = rope_freq_scale;
    }

    // ref: https://github.com/facebookresearch/llama/blob/6c7fe276574e78057f917549435a2554000a876d/llama/model.py#L194-L199
    const uint32_t n_ff_raw  = 2*(4*hparams.n_embd)/3;
    const uint32_t n_ff_mult = hparams.f_ffn_mult*n_ff_raw;
    const uint32_t n_ff      = ((n_ff_mult + hparams.n_mult - 1)/hparams.n_mult)*hparams.n_mult;
    //const uint32_t n_ff = 28672;

    {
        LLAMA_LOG_INFO("%s: format     = %s\n",   __func__, llama_file_version_name(file_version));
        LLAMA_LOG_INFO("%s: n_vocab    = %u\n",   __func__, hparams.n_vocab);
        LLAMA_LOG_INFO("%s: n_ctx      = %u\n",   __func__, hparams.n_ctx);
        LLAMA_LOG_INFO("%s: n_embd     = %u\n",   __func__, hparams.n_embd);
        LLAMA_LOG_INFO("%s: n_mult     = %u\n",   __func__, hparams.n_mult);
        LLAMA_LOG_INFO("%s: n_head     = %u\n",   __func__, hparams.n_head);
        LLAMA_LOG_INFO("%s: n_head_kv  = %u\n",   __func__, hparams.n_head_kv);
        LLAMA_LOG_INFO("%s: n_layer    = %u\n",   __func__, hparams.n_layer);
        LLAMA_LOG_INFO("%s: n_rot      = %u\n",   __func__, hparams.n_rot); // a.k.a. n_embd_head, n_head_dim
        LLAMA_LOG_INFO("%s: n_gqa      = %u\n",   __func__, hparams.n_gqa());
        LLAMA_LOG_INFO("%s: rnorm_eps  = %.1e\n", __func__, hparams.f_rms_norm_eps);
        LLAMA_LOG_INFO("%s: n_ff       = %u\n",   __func__, n_ff);
        LLAMA_LOG_INFO("%s: freq_base  = %.1f\n", __func__, hparams.rope_freq_base);
        LLAMA_LOG_INFO("%s: freq_scale = %g\n",   __func__, hparams.rope_freq_scale);
        LLAMA_LOG_INFO("%s: ftype      = %u (%s)\n", __func__, hparams.ftype, llama_ftype_name(hparams.ftype));
        LLAMA_LOG_INFO("%s: model size = %s\n",   __func__, llama_model_type_name(model.type));
    }

    if (file_version < LLAMA_FILE_VERSION_GGJT_V2) {
        if (hparams.ftype != LLAMA_FTYPE_ALL_F32     &&
            hparams.ftype != LLAMA_FTYPE_MOSTLY_F16  &&
            hparams.ftype != LLAMA_FTYPE_MOSTLY_Q8_0) {
            printf("\nthis format is no longer supported (see https://github.com/ggerganov/llama.cpp/pull/1405)");
        }
    }

    if (file_version < LLAMA_FILE_VERSION_GGJT_V3) {
        if (hparams.ftype == LLAMA_FTYPE_MOSTLY_Q4_0 ||
            hparams.ftype == LLAMA_FTYPE_MOSTLY_Q4_1 ||
            hparams.ftype == LLAMA_FTYPE_MOSTLY_Q8_0) {
            printf("\nthis format is no longer supported (see https://github.com/ggerganov/llama.cpp/pull/1508)");
        }
    }

    if (vocab_only) {
        return;
    }

    auto & ctx = model.ctx;

    size_t ctx_size;
    size_t mmapped_size;
    ml->calc_sizes(&ctx_size, &mmapped_size);
    LLAMA_LOG_INFO("%s: ggml ctx size = %7.2f MB\n", __func__, ctx_size/1024.0/1024.0);

    // create the ggml context
    {
        model.buf.resize(ctx_size);
        if (use_mlock) {
            model.mlock_buf.init   (model.buf.addr);
            model.mlock_buf.grow_to(model.buf.size);
        }

        struct ggml_init_params params = {
            /*.mem_size   =*/ model.buf.size,
            /*.mem_buffer =*/ model.buf.addr,
            /*.no_alloc   =*/ ml->use_mmap,
        };

        model.ctx = ggml_init(params);
        if (!model.ctx) {
            throw std::runtime_error(format("ggml_init() failed"));
        }
    }

    (void) main_gpu;
    (void) mul_mat_q;
#if defined(GGML_USE_CUBLAS)
    LLAMA_LOG_INFO("%s: using CUDA for GPU acceleration\n", __func__);
    ggml_cuda_set_main_device(main_gpu);
    ggml_cuda_set_mul_mat_q(mul_mat_q);
#define LLAMA_BACKEND_OFFLOAD       GGML_BACKEND_GPU
#define LLAMA_BACKEND_OFFLOAD_SPLIT GGML_BACKEND_GPU_SPLIT
#elif defined(GGML_USE_CLBLAST)
    LLAMA_LOG_INFO("%s: using OpenCL for GPU acceleration\n", __func__);
#define LLAMA_BACKEND_OFFLOAD       GGML_BACKEND_GPU
#define LLAMA_BACKEND_OFFLOAD_SPLIT GGML_BACKEND_GPU
#else
#define LLAMA_BACKEND_OFFLOAD       GGML_BACKEND_CPU
#define LLAMA_BACKEND_OFFLOAD_SPLIT GGML_BACKEND_CPU
#endif

    // prepare memory for the weights
    size_t vram_weights = 0;
    size_t vram_scratch = 0;
    {
        const uint32_t n_embd     = hparams.n_embd;
        const uint32_t n_embd_gqa = hparams.n_embd_gqa();
        const uint32_t n_layer    = hparams.n_layer;
        const uint32_t n_vocab    = hparams.n_vocab;

        ml->ggml_ctx = ctx;

        model.tok_embeddings = ml->get_tensor("tok_embeddings.weight", {n_embd, n_vocab}, GGML_BACKEND_CPU);

        // "output" tensor
        {
            ggml_backend backend_norm;
            ggml_backend backend_output;
            if (n_gpu_layers > int(n_layer)) { // NOLINT
                // norm is not performance relevant on its own but keeping it in VRAM reduces data copying
                // on Windows however this is detrimental unless everything is on the GPU
#ifndef _WIN32
                backend_norm = low_vram ? GGML_BACKEND_CPU : LLAMA_BACKEND_OFFLOAD;
#else
                backend_norm = low_vram || n_gpu_layers <= (int) n_layer + 2 ? GGML_BACKEND_CPU : LLAMA_BACKEND_OFFLOAD;
#endif // _WIN32

                backend_output = LLAMA_BACKEND_OFFLOAD_SPLIT;
            } else {
                backend_norm = GGML_BACKEND_CPU;
                backend_output = GGML_BACKEND_CPU;
            }

            model.norm   = ml->get_tensor("norm.weight",   {n_embd},          backend_norm);
            model.output = ml->get_tensor("output.weight", {n_embd, n_vocab}, backend_output);
            if (backend_norm == GGML_BACKEND_GPU) {
                vram_weights += ggml_nbytes(model.norm);
            }
            if (backend_output == GGML_BACKEND_GPU_SPLIT) {
                vram_weights += ggml_nbytes(model.output);
            }
        }

        const int i_gpu_start = n_layer - n_gpu_layers;

        model.layers.resize(n_layer);
        for (uint32_t i = 0; i < n_layer; ++i) {
            const ggml_backend backend = int(i) < i_gpu_start ? GGML_BACKEND_CPU : LLAMA_BACKEND_OFFLOAD; // NOLINT
            const ggml_backend backend_split = int(i) < i_gpu_start ? GGML_BACKEND_CPU : LLAMA_BACKEND_OFFLOAD_SPLIT; // NOLINT

            auto & layer = model.layers[i];

            std::string layers_i = "layers." + std::to_string(i);

            layer.attention_norm = ml->get_tensor(layers_i + ".attention_norm.weight", {n_embd}, backend);

            layer.wq = ml->get_tensor(layers_i + ".attention.wq.weight", {n_embd, n_embd},     backend_split);
            layer.wk = ml->get_tensor(layers_i + ".attention.wk.weight", {n_embd, n_embd_gqa}, backend_split);
            layer.wv = ml->get_tensor(layers_i + ".attention.wv.weight", {n_embd, n_embd_gqa}, backend_split);
            layer.wo = ml->get_tensor(layers_i + ".attention.wo.weight", {n_embd, n_embd},     backend_split);

            layer.ffn_norm = ml->get_tensor(layers_i + ".ffn_norm.weight", {n_embd}, backend);

            layer.w1 = ml->get_tensor(layers_i + ".feed_forward.w1.weight", {n_embd,   n_ff}, backend_split);
            layer.w2 = ml->get_tensor(layers_i + ".feed_forward.w2.weight", {  n_ff, n_embd}, backend_split);
            layer.w3 = ml->get_tensor(layers_i + ".feed_forward.w3.weight", {n_embd,   n_ff}, backend_split);

            if (backend == GGML_BACKEND_GPU) {
                vram_weights +=
                    ggml_nbytes(layer.attention_norm) + ggml_nbytes(layer.wq) + ggml_nbytes(layer.wk)             +
                    ggml_nbytes(layer.wv)             + ggml_nbytes(layer.wo) + ggml_nbytes(layer.ffn_norm) +
                    ggml_nbytes(layer.w1)             + ggml_nbytes(layer.w2) + ggml_nbytes(layer.w3);
            }
        }
    }

    ml->done_getting_tensors();

    // print memory requirements
    {
        const size_t scale = memory_type == GGML_TYPE_F32 ? 2 : 1;

        // this is the total memory required to run the inference
        size_t mem_required =
            ctx_size +
            mmapped_size - vram_weights; // weights in VRAM not in memory

#ifndef LLAMA_USE_ALLOCATOR
        mem_required +=
            blasbatchmul*MEM_REQ_SCRATCH0(hparams.n_ctx).at(model.type) +
            blasbatchmul*MEM_REQ_SCRATCH1().at(model.type) +
            blasbatchmul*MEM_REQ_EVAL().at(model.type);
#endif

        // this is the memory required by one llama_state
        const size_t mem_required_state =
            scale*hparams.kv_size();

        LLAMA_LOG_INFO("%s: mem required  = %7.2f MB (+ %7.2f MB per state)\n", __func__,
                mem_required / 1024.0 / 1024.0, mem_required_state / 1024.0 / 1024.0);

        (void) vram_scratch;
        (void) n_batch;
#ifdef GGML_USE_CUBLAS
        if (low_vram) {
            LLAMA_LOG_INFO("%s: not allocating a VRAM scratch buffer due to low VRAM option\n", __func__);
            ggml_cuda_set_scratch_size(0); // disable scratch
        } else {
            const size_t vram_scratch_base = VRAM_REQ_SCRATCH_BASE().at(model.type);
            const size_t vram_scratch_per_context = VRAM_REQ_SCRATCH_PER_CONTEXT().at(model.type);
            vram_scratch = n_batch * (vram_scratch_base + n_ctx * vram_scratch_per_context);
            ggml_cuda_set_scratch_size(vram_scratch);
            if (n_gpu_layers > 0) {
                LLAMA_LOG_INFO("%s: allocating batch_size x (%zd kB + n_ctx x %zd B) = %zd MB VRAM for the scratch buffer\n",
                        __func__, vram_scratch_base / kB, vram_scratch_per_context,
                        (vram_scratch + MB - 1) / MB); // round up
            }
        }
#endif // GGML_USE_CUBLAS

#if defined(GGML_USE_CUBLAS) || defined(GGML_USE_CLBLAST)
        const int n_gpu = std::min(n_gpu_layers, int(hparams.n_layer));

        LLAMA_LOG_INFO("%s: offloading %d repeating layers to GPU\n", __func__, n_gpu);
        if (n_gpu_layers > (int) hparams.n_layer) {
            LLAMA_LOG_INFO("%s: offloading non-repeating layers to GPU\n", __func__);
        }
        size_t vram_kv_cache = 0;

#ifdef GGML_USE_CUBLAS
        const int max_backend_supported_layers = hparams.n_layer + 3;
        const int max_offloadable_layers = low_vram ? hparams.n_layer + 1 : hparams.n_layer + 3;
        if (n_gpu_layers > (int) hparams.n_layer + 1) {
            if (low_vram) {
                LLAMA_LOG_INFO("%s: cannot offload v cache to GPU due to low VRAM option\n", __func__);
            } else {
                LLAMA_LOG_INFO("%s: offloading v cache to GPU\n", __func__);
                vram_kv_cache += hparams.kv_size() / 2;
            }
        }
        if (n_gpu_layers > (int) hparams.n_layer + 2) {
            if (low_vram) {
                LLAMA_LOG_WARN("%s: cannot offload k cache to GPU due to low VRAM option\n", __func__);
            } else {
                LLAMA_LOG_INFO("%s: offloading k cache to GPU\n", __func__);
                vram_kv_cache += hparams.kv_size() / 2;
            }
        }
#elif defined(GGML_USE_CLBLAST)
        const int max_backend_supported_layers = hparams.n_layer + 1;
        const int max_offloadable_layers = hparams.n_layer + 1;
#endif // GGML_USE_CUBLAS

        LLAMA_LOG_INFO("%s: offloaded %d/%d layers to GPU\n",
                __func__, std::min(n_gpu_layers, max_offloadable_layers), max_backend_supported_layers);
        LLAMA_LOG_INFO("%s: total VRAM used: %zu MB\n",
                __func__, (vram_weights + vram_scratch + vram_kv_cache + MB - 1) / MB); // round up
#else
        (void) n_gpu_layers;
#endif // defined(GGML_USE_CUBLAS) || defined(GGML_USE_CLBLAST)
    }

    // populate `tensors_by_name`
    for (llama_load_tensor & lt : ml->tensors_map.tensors) {
        model.tensors_by_name.emplace_back(lt.name, lt.ggml_tensor);
    }

    (void) tensor_split;
#if defined(GGML_USE_CUBLAS)
    {
        ggml_cuda_set_tensor_split(tensor_split);
    }
#endif

    ml->load_all_data(progress_callback, progress_callback_user_data, use_mlock ? &model.mlock_mmap : NULL);

    if (progress_callback) {
        progress_callback(1.0f, progress_callback_user_data);
    }

    model.mapping = std::move(ml->mapping);

    // loading time will be recalculate after the first eval, so
    // we take page faults deferred by mmap() into consideration
    model.t_load_us = ggml_time_us() - model.t_start_us;
}

static bool llama_model_load(
        const std::string & fname,
        llama_model & model,
        llama_vocab & vocab,
        int n_ctx,
        int n_batch,
        int n_gqa,
        float rms_norm_eps,
        int n_gpu_layers,
        int main_gpu,
        const float * tensor_split,
        const bool mul_mat_q,
        float rope_freq_base,
        float rope_freq_scale,
        bool low_vram,
        ggml_type memory_type,
        bool use_mmap,
        bool use_mlock,
        bool vocab_only,
        llama_progress_callback progress_callback,
        void *progress_callback_user_data) {
    try {
        llama_model_load_internal(fname, model, vocab, n_ctx, n_batch, n_gqa, rms_norm_eps, n_gpu_layers,
                                  main_gpu, tensor_split, mul_mat_q, rope_freq_base, rope_freq_scale, low_vram, memory_type,
                                  use_mmap, use_mlock, vocab_only, progress_callback, progress_callback_user_data);
        return true;
    } catch (const std::exception & err) {
        LLAMA_LOG_ERROR("error loading model: %s\n", err.what());
        return false;
    }
}

static struct ggml_cgraph * llama_build_graph(
         llama_context & lctx,
     const llama_token * tokens,
           const float * embd,
                   int   n_tokens,
                   int   n_past) {

    LLAMA_ASSERT((!tokens && embd) || (tokens && !embd));

    const int N = n_tokens;

    const auto & model   = lctx.model;
    const auto & hparams = model.hparams;

    const auto & kv_self = lctx.kv_self;

    LLAMA_ASSERT(!!kv_self.ctx);

    const int64_t n_embd      = hparams.n_embd;
    const int64_t n_layer     = hparams.n_layer;
    const int64_t n_ctx       = hparams.n_ctx;
    const int64_t n_head      = hparams.n_head;
    const int64_t n_head_kv   = hparams.n_head_kv;
    const int64_t n_embd_head = hparams.n_embd_head();
    const int64_t n_embd_gqa  = hparams.n_embd_gqa();

    LLAMA_ASSERT(n_embd_head == hparams.n_rot);

    const float freq_base  = hparams.rope_freq_base;
    const float freq_scale = hparams.rope_freq_scale;
    const float rms_norm_eps = hparams.f_rms_norm_eps;

    const int n_gpu_layers = model.n_gpu_layers;

    auto & mem_per_token = lctx.mem_per_token;
    auto & buf_compute   = lctx.buf_compute;


    struct ggml_init_params params = {
        /*.mem_size   =*/ buf_compute.size,
        /*.mem_buffer =*/ buf_compute.addr,
        /*.no_alloc   =*/ false,
    };

#ifdef LLAMA_USE_ALLOCATOR
    params.no_alloc = true;
#endif

    struct ggml_context * ctx0 = ggml_init(params);

    ggml_cgraph * gf = ggml_new_graph(ctx0);

    struct ggml_tensor * cur;
    struct ggml_tensor * inpL;

    if (tokens) {
        struct ggml_tensor * inp_tokens = ggml_new_tensor_1d(ctx0, GGML_TYPE_I32, N);

#ifdef LLAMA_USE_ALLOCATOR
        ggml_allocr_alloc(lctx.alloc, inp_tokens);
        if (!ggml_allocr_is_measure(lctx.alloc)) {
            memcpy(inp_tokens->data, tokens, N*ggml_element_size(inp_tokens));
        }
#else
        memcpy(inp_tokens->data, tokens, N*ggml_element_size(inp_tokens));
#endif
        ggml_set_name(inp_tokens, "inp_tokens");

        inpL = ggml_get_rows(ctx0, model.tok_embeddings, inp_tokens);
    } else {
#ifdef GGML_USE_MPI
        GGML_ASSERT(false && "not implemented");
#endif

        inpL = ggml_new_tensor_2d(ctx0, GGML_TYPE_F32, n_embd, N);

#ifdef LLAMA_USE_ALLOCATOR
        ggml_allocr_alloc(lctx.alloc, inpL);
        if (!ggml_allocr_is_measure(lctx.alloc)) {
            memcpy(inpL->data, embd, N * n_embd * ggml_element_size(inpL));
        }
#else
        memcpy(inpL->data, embd, N * n_embd * ggml_element_size(inpL));
#endif
    }

    const int i_gpu_start = n_layer - n_gpu_layers;
    (void) i_gpu_start;

    // offload functions set the tensor output backend to GPU
    // tensors are GPU-accelerated if any input or the output has been offloaded
    //
    // with the low VRAM option VRAM scratch is disabled in llama_load_model_internal
    // in that case ggml_cuda_assign_buffers has no effect
    offload_func_t offload_func_nr = llama_nop; // nr = non-repeating
    offload_func_t offload_func_kq = llama_nop;
    offload_func_t offload_func_v  = llama_nop;

#ifdef GGML_USE_CUBLAS
    if (n_gpu_layers > n_layer) {
        offload_func_nr = ggml_cuda_assign_buffers;
    }
    if (n_gpu_layers > n_layer + 1) {
        offload_func_v  = ggml_cuda_assign_buffers;
    }
    if (n_gpu_layers > n_layer + 2) {
        offload_func_kq = ggml_cuda_assign_buffers;
    }
#endif // GGML_USE_CUBLAS

    struct ggml_tensor * KQ_scale = ggml_new_tensor_1d(ctx0, GGML_TYPE_F32, 1);
#ifdef LLAMA_USE_ALLOCATOR
    ggml_allocr_alloc(lctx.alloc, KQ_scale);
    if (!ggml_allocr_is_measure(lctx.alloc)) {
        ggml_set_f32(KQ_scale, 1.0f/sqrtf(float(n_embd)/n_head));
    }
#else
    ggml_set_f32(KQ_scale, 1.0f/sqrtf(float(n_embd)/n_head));
#endif
    ggml_set_name(KQ_scale, "1/sqrt(n_embd_head)");

    for (int il = 0; il < n_layer; ++il) {
        ggml_format_name(inpL, "layer_inp_%d", il);

        offload_func_t offload_func = llama_nop;

#ifdef GGML_USE_CUBLAS
        if (il >= i_gpu_start) {
            offload_func = ggml_cuda_assign_buffers;
        }
#endif // GGML_USE_CUBLAS

        struct ggml_tensor * inpSA = inpL;

        lctx.use_buf(ctx0, 0);

        // norm
        {
            cur = ggml_rms_norm(ctx0, inpL, rms_norm_eps);
            offload_func(cur);
            ggml_set_name(cur, "rms_norm_0");

            // cur = cur*attention_norm(broadcasted)
            cur = ggml_mul(ctx0, cur, model.layers[il].attention_norm);
            offload_func(cur);
            ggml_set_name(cur, "attention_norm_0");
        }

        // self-attention
        {
            // compute Q and K and RoPE them
            struct ggml_tensor * tmpk = ggml_mul_mat(ctx0, model.layers[il].wk, cur);
            offload_func_kq(tmpk);
            ggml_set_name(tmpk, "tmpk");

            struct ggml_tensor * tmpq = ggml_mul_mat(ctx0, model.layers[il].wq, cur);
            offload_func_kq(tmpq);
            ggml_set_name(tmpq, "tmpq");

            struct ggml_tensor * Kcur = ggml_rope_custom_inplace(ctx0, ggml_reshape_3d(ctx0, tmpk, n_embd_head, n_head_kv, N), n_past, n_embd_head, 0, 0, freq_base, freq_scale);
            offload_func_kq(Kcur);
            ggml_set_name(Kcur, "Kcur");

            struct ggml_tensor * Qcur = ggml_rope_custom_inplace(ctx0, ggml_reshape_3d(ctx0, tmpq, n_embd_head, n_head, N),    n_past, n_embd_head, 0, 0, freq_base, freq_scale);
            offload_func_kq(Qcur);
            ggml_set_name(Qcur, "Qcur");

            // store key and value to memory
            {
                // compute the transposed [N, n_embd] V matrix

                struct ggml_tensor * tmpv = ggml_mul_mat(ctx0, model.layers[il].wv, cur);
                offload_func_v(tmpv);
                ggml_set_name(tmpv, "tmpv");

                struct ggml_tensor * Vcur = ggml_transpose(ctx0, ggml_reshape_2d(ctx0, tmpv, n_embd_gqa, N));
                offload_func_v(Vcur);
                ggml_set_name(Vcur, "Vcur");

                struct ggml_tensor * k = ggml_view_1d(ctx0, kv_self.k, N*n_embd_gqa, (ggml_element_size(kv_self.k)*n_embd_gqa)*(il*n_ctx + n_past));
                offload_func_kq(k);
                ggml_set_name(k, "k");

                struct ggml_tensor * v = ggml_view_2d(ctx0, kv_self.v, N, n_embd_gqa,
                        (   n_ctx)*ggml_element_size(kv_self.v),
                        (il*n_ctx)*ggml_element_size(kv_self.v)*n_embd_gqa + n_past*ggml_element_size(kv_self.v));
                offload_func_v(v);
                ggml_set_name(v, "v");

                // important: storing RoPE-ed version of K in the KV cache!
                ggml_build_forward_expand(gf, ggml_cpy(ctx0, Kcur, k));
                ggml_build_forward_expand(gf, ggml_cpy(ctx0, Vcur, v));
            }

            struct ggml_tensor * Q =
                ggml_permute(ctx0,
                        Qcur,
                        0, 2, 1, 3);
            offload_func_kq(Q);
            ggml_set_name(Q, "Q");

            struct ggml_tensor * K =
                ggml_view_3d(ctx0, kv_self.k,
                        n_embd_head, n_past + N, n_head_kv,
                        ggml_element_size(kv_self.k)*n_embd_gqa,
                        ggml_element_size(kv_self.k)*n_embd_head,
                        ggml_element_size(kv_self.k)*n_embd_gqa*n_ctx*il);
            offload_func_kq(K);
            ggml_set_name(K, "K");

            // K * Q
            struct ggml_tensor * KQ = ggml_mul_mat(ctx0, K, Q);
            offload_func_kq(KQ);
            ggml_set_name(KQ, "KQ");

            // KQ_scaled = KQ / sqrt(n_embd_head)
            // KQ_scaled shape [n_past + N, N, n_head, 1]
            struct ggml_tensor * KQ_scaled = ggml_scale_inplace(ctx0, KQ, KQ_scale);
            offload_func_kq(KQ_scaled);
            ggml_set_name(KQ_scaled, "KQ_scaled");

            // KQ_masked = mask_past(KQ_scaled)
            struct ggml_tensor * KQ_masked = ggml_diag_mask_inf_inplace(ctx0, KQ_scaled, n_past);
            offload_func_kq(KQ_masked);
            ggml_set_name(KQ_masked, "KQ_masked");

            // KQ = soft_max(KQ_masked)
            struct ggml_tensor * KQ_soft_max = ggml_soft_max_inplace(ctx0, KQ_masked);
            offload_func_v(KQ_soft_max);
            ggml_set_name(KQ_soft_max, "KQ_soft_max");

            // split cached V into n_head heads
            struct ggml_tensor * V =
                ggml_view_3d(ctx0, kv_self.v,
                        n_past + N, n_embd_head, n_head_kv,
                        ggml_element_size(kv_self.v)*n_ctx,
                        ggml_element_size(kv_self.v)*n_ctx*n_embd_head,
                        ggml_element_size(kv_self.v)*n_ctx*n_embd_gqa*il);
            offload_func_v(V);
            ggml_set_name(V, "V");

#if 1
            struct ggml_tensor * KQV = ggml_mul_mat(ctx0, V, KQ_soft_max);
            offload_func_v(KQV);
            ggml_set_name(KQV, "KQV");
#else
            // make V contiguous in memory to speed up the matmul, however we waste time on the copy
            // on M1 this is faster for the perplexity computation, but ~5% slower for the single-token generation
            // is there a better way?
            struct ggml_tensor * V_cont = ggml_cpy(ctx0, V, ggml_new_tensor_3d(ctx0, kv_self.v->type, n_past + N, n_embd_head, n_head));
            struct ggml_tensor * KQV = ggml_mul_mat(ctx0, V_cont, KQ_soft_max);
#endif

            // KQV_merged = KQV.permute(0, 2, 1, 3)
            struct ggml_tensor * KQV_merged = ggml_permute(ctx0, KQV, 0, 2, 1, 3);
            offload_func_v(KQV_merged);
            ggml_set_name(KQV_merged, "KQV_merged");

            // cur = KQV_merged.contiguous().view(n_embd, N)
            cur = ggml_cpy(ctx0,
                    KQV_merged,
                    ggml_new_tensor_2d(ctx0, GGML_TYPE_F32, n_embd, N));
            offload_func_v(cur);
            ggml_set_name(cur, "KQV_merged_contiguous");

            // projection (no bias)
            cur = ggml_mul_mat(ctx0,
                    model.layers[il].wo,
                    cur);
            offload_func(cur);
            ggml_set_name(cur, "result_wo");
        }

        lctx.use_buf(ctx0, 1);

        struct ggml_tensor * inpFF = ggml_add(ctx0, cur, inpSA);
        offload_func(inpFF);
        ggml_set_name(inpFF, "inpFF");

        // feed-forward network
        {
            // norm
            {
                cur = ggml_rms_norm(ctx0, inpFF, rms_norm_eps);
                offload_func(cur);
                ggml_set_name(cur, "rms_norm_1");

                // cur = cur*ffn_norm(broadcasted)
                cur = ggml_mul(ctx0, cur, model.layers[il].ffn_norm);
                offload_func(cur);
                ggml_set_name(cur, "ffn_norm");
            }

            struct ggml_tensor * tmp = ggml_mul_mat(ctx0,
                    model.layers[il].w3,
                    cur);
            offload_func(tmp);
            ggml_set_name(tmp, "result_w3");

            cur = ggml_mul_mat(ctx0,
                    model.layers[il].w1,
                    cur);
            offload_func(cur);
            ggml_set_name(cur, "result_w1");

            // SILU activation
            cur = ggml_silu(ctx0, cur);
            offload_func(cur);
            ggml_set_name(cur, "silu");

            cur = ggml_mul(ctx0, cur, tmp);
            offload_func(cur);
            ggml_set_name(cur, "silu_x_result_w3");

            cur = ggml_mul_mat(ctx0,
                    model.layers[il].w2,
                    cur);
            offload_func(cur);
            ggml_set_name(cur, "result_w2");
        }

        cur = ggml_add(ctx0, cur, inpFF);
        offload_func(cur);
        ggml_set_name(cur, "inpFF_+_result_w2");

        // input for next layer
        inpL = cur;
    }

    lctx.use_buf(ctx0, 0);

    // norm
    {
        cur = ggml_rms_norm(ctx0, inpL, rms_norm_eps);
        offload_func_nr(cur);
        ggml_set_name(cur, "rms_norm_2");

        // cur = cur*norm(broadcasted)
        cur = ggml_mul(ctx0, cur, model.norm);
        // offload_func_nr(cur); // TODO CPU + GPU mirrored backend
        ggml_set_name(cur, "result_norm");
    }

    // lm_head
    cur = ggml_mul_mat(ctx0, model.output, cur);
    ggml_set_name(cur, "result_output");

    lctx.use_buf(ctx0, -1);

    // logits -> probs
    //cur = ggml_soft_max_inplace(ctx0, cur);

    ggml_build_forward_expand(gf, cur);

    if (mem_per_token == 0) {
        mem_per_token = ggml_used_mem(ctx0)/N;
    }

#if 0
    LLAMA_LOG_INFO("\n%s: used_mem: eval ctx %.3f MB, scratch %.3f MB %.3f MB, work buf %.3f MB, n_past = %d, N = %d\n", __func__,
            ggml_used_mem(ctx0)/1024.0/1024.0,
            lctx.get_buf_max_mem(0)/1024.0/1024.0,
            lctx.get_buf_max_mem(1)/1024.0/1024.0,
            lctx.work_buffer.size()/1024.0/1024.0,
            n_past, N);
#endif

    ggml_free(ctx0);

    return gf;
}

// evaluate the transformer
//
//   - lctx:      llama context
//   - tokens:    new batch of tokens to process
//   - embd       embeddings input
//   - n_tokens   number of tokens
//   - n_past:    the context size so far
//   - n_threads: number of threads to use
//
static bool llama_eval_internal(
         llama_context & lctx,
     const llama_token * tokens,
           const float * embd,
                   int   n_tokens,
                   int   n_past,
                   int   n_threads,
            const char * cgraph_fname) {

    LLAMA_ASSERT((!tokens && embd) || (tokens && !embd));

    LLAMA_ASSERT(n_tokens > 0);
    LLAMA_ASSERT(n_past >= 0);
    LLAMA_ASSERT(n_threads > 0);
    // TODO: keep the values of n_batch and n_ctx
    // LLAMA_ASSERT(n_tokens <= n_batch);
    // LLAMA_ASSERT(n_past + n_tokens <= n_ctx);

    const int64_t t_start_us = ggml_time_us();

#ifdef GGML_USE_MPI
    ggml_mpi_eval_init(lctx.ctx_mpi, &n_tokens, &n_past, &n_threads);
#endif

    const int N = n_tokens;

    const auto & model   = lctx.model;
    const auto & hparams = model.hparams;

    const auto & kv_self = lctx.kv_self;

    LLAMA_ASSERT(!!kv_self.ctx);

    const int64_t n_embd      = hparams.n_embd;
    const int64_t n_vocab     = hparams.n_vocab;

#ifdef LLAMA_USE_ALLOCATOR
    ggml_allocr_reset(lctx.alloc);
#endif

    ggml_cgraph * gf = llama_build_graph(lctx, tokens, embd, n_tokens, n_past);

#ifdef LLAMA_USE_ALLOCATOR
    ggml_allocr_alloc_graph(lctx.alloc, gf);
#endif

    // LLAMA_LOG_INFO("graph build time: %.3f ms (%d nodes, %d leafs)\n", (ggml_time_us() - t_start_us)/1000.0, gf->n_nodes, gf->n_leafs);

    // for big prompts, if BLAS is enabled, it is better to use only one thread
    // otherwise, the threads are spin-lock waiting for the BLAS calls and are degrading the performance
    n_threads = N >= 32 && ggml_cpu_has_blas() && !ggml_cpu_has_gpublas() ? 1 : n_threads;

    struct ggml_tensor * res = gf->nodes[gf->n_nodes - 1];
    struct ggml_tensor * embeddings = gf->nodes[gf->n_nodes - 2];

    LLAMA_ASSERT(strcmp(res->name, "result_output") == 0);
    LLAMA_ASSERT(strcmp(embeddings->name, "result_norm") == 0);

#if GGML_USE_MPI
    const int64_t n_layer = hparams.n_layer;
    ggml_mpi_graph_compute_pre(lctx.ctx_mpi, gf, n_layer);
#endif

#ifdef GGML_USE_METAL
    if (lctx.ctx_metal) {
        ggml_metal_set_n_cb     (lctx.ctx_metal, n_threads);
        ggml_metal_graph_compute(lctx.ctx_metal, gf);
        ggml_metal_get_tensor   (lctx.ctx_metal, res);
        if (!lctx.embedding.empty()) {
            ggml_metal_get_tensor(lctx.ctx_metal, embeddings);
        }
    } else {
        ggml_graph_compute_helper(lctx.work_buffer, gf, n_threads);
    }
#else
    ggml_graph_compute_helper(lctx.work_buffer, gf, n_threads);
#endif

#if GGML_USE_MPI
    ggml_mpi_graph_compute_post(lctx.ctx_mpi, gf, n_layer);
#endif

    // update kv token count
    lctx.kv_self.n = n_past + N;

    if (cgraph_fname) {
        ggml_graph_export(gf, cgraph_fname);
    }

#ifdef GGML_PERF
    // print timing information per ggml operation (for debugging purposes)
    // requires GGML_PERF to be defined
    ggml_graph_print(gf);
#endif

    // plot the computation graph in dot format (for debugging purposes)
    //if (n_past%100 == 0) {
    //    ggml_graph_dump_dot(gf, NULL, "llama.dot");
    //}

    // extract logits
    {
        auto & logits_out = lctx.logits;

        if (lctx.logits_all) {
            logits_out.resize(n_vocab * N);
            memcpy(logits_out.data(), (float *) ggml_get_data(res), sizeof(float)*n_vocab*N);
        } else {
            // return result for just the last token
            logits_out.resize(n_vocab);
            memcpy(logits_out.data(), (float *) ggml_get_data(res) + (n_vocab*(N-1)), sizeof(float)*n_vocab);
        }
    }

    // extract embeddings
    if (!lctx.embedding.empty()) {
        auto & embedding_out = lctx.embedding;

        embedding_out.resize(n_embd);
        memcpy(embedding_out.data(), (float *) ggml_get_data(embeddings) + (n_embd*(N - 1)), sizeof(float)*n_embd);
    }

    // measure the performance only for the single-token evals
    if (N == 1) {
        lctx.t_eval_us += ggml_time_us() - t_start_us;
        lctx.n_eval++;
    }
    else if (N > 1) {
        lctx.t_p_eval_us += ggml_time_us() - t_start_us;
        lctx.n_p_eval += N;
    }

    return true;
}

//
// tokenizer
//

static size_t utf8_len(char src) {
    const size_t lookup[] = { 1, 1, 1, 1, 1, 1, 1, 1, 1, 1, 1, 1, 2, 2, 3, 4 };
    uint8_t highbits = static_cast<uint8_t>(src) >> 4;
    return lookup[highbits];
}

struct llama_sp_symbol {
    using index = int;
    index prev;
    index next;
    const char * text;
    size_t n;
};

static_assert(std::is_trivially_copyable<llama_sp_symbol>::value, "llama_sp_symbol is not trivially copyable");

struct llama_sp_bigram {
    struct comparator {
        bool operator()(llama_sp_bigram & l, llama_sp_bigram & r) {
            return (l.score < r.score) || (l.score == r.score && l.left > r.left);
        }
    };
    using queue_storage = std::vector<llama_sp_bigram>;
    using queue = std::priority_queue<llama_sp_bigram, queue_storage, comparator>;
    llama_sp_symbol::index left;
    llama_sp_symbol::index right;
    float score;
    size_t size;
};

// original implementation:
// https://github.com/ggerganov/llama.cpp/commit/074bea2eb1f1349a0118239c4152914aecaa1be4
struct llama_tokenizer {
    llama_tokenizer(const llama_vocab & vocab): vocab_(vocab) {}

    void tokenize(const std::string & text, std::vector<llama_vocab::id> & output) {
        // split string into utf8 chars
        int index = 0;
        size_t offs = 0;
        while (offs < text.size()) {
            llama_sp_symbol sym;
            size_t char_len = std::min(text.size() - offs, utf8_len(text[offs]));
            sym.text = text.c_str() + offs;
            sym.n = char_len;
            offs += char_len;
            sym.prev = index - 1;
            sym.next = offs == text.size() ? -1 : index + 1;
            index++;
            symbols_.emplace_back(sym);
        }

        // seed the work queue with all possible 2-character tokens.
        for (size_t i = 1; i < symbols_.size(); ++i) {
            try_add_bigram(i - 1, i);
        }

        // keep substituting the highest frequency pairs for as long as we can.
        while (!work_queue_.empty()) {
            auto bigram = work_queue_.top();
            work_queue_.pop();

            auto & left_sym = symbols_[bigram.left];
            auto & right_sym = symbols_[bigram.right];

            // if one of the symbols already got merged, skip it.
            if (left_sym.n == 0 || right_sym.n == 0 ||
                left_sym.n + right_sym.n != bigram.size) {
                continue;
            }

            // merge the right sym into the left one
            left_sym.n += right_sym.n;
            right_sym.n = 0;

            //LLAMA_LOG_INFO("left = '%*s' size = %zu\n", (int) left_sym.n, left_sym.text, bigram.size);

            // remove the right sym from the chain
            left_sym.next = right_sym.next;
            if (right_sym.next >= 0) {
                symbols_[right_sym.next].prev = bigram.left;
            }

            // find more substitutions
            try_add_bigram(left_sym.prev, bigram.left);
            try_add_bigram(bigram.left, left_sym.next);
        }

        for (int i = 0; i != -1; i = symbols_[i].next) {
            auto & symbol = symbols_[i];
            auto token = vocab_.token_to_id.find(std::string(symbol.text, symbol.n));

            if (token == vocab_.token_to_id.end()) {
                // output any symbols that did not form tokens as bytes.
                for (int j = 0; j < (int) symbol.n; ++j) {
                    // NOTE: old version, before #2420 - not sure what are the implications of this
                    //llama_vocab::id token_id = static_cast<uint8_t>(symbol.text[j]) + 3;
                    llama_vocab::id token_id = vocab_.token_to_id.at(std::string(1, symbol.text[j]));
                    output.push_back(token_id);
                }
            } else {
                output.push_back((*token).second);
            }
        }
    }

private:
    void try_add_bigram(int left, int right) {
        if (left == -1 || right == -1) {
            return;
        }

        const std::string text = std::string(symbols_[left].text, symbols_[left].n + symbols_[right].n);
        auto token = vocab_.token_to_id.find(text);

        if (token == vocab_.token_to_id.end()) {
            return;
        }

        if (static_cast<size_t>((*token).second) >= vocab_.id_to_token.size()) {
            return;
        }

        const auto &tok_score = vocab_.id_to_token[(*token).second];

        llama_sp_bigram bigram;
        bigram.left = left;
        bigram.right = right;
        bigram.score = tok_score.score;
        bigram.size = text.size();
        work_queue_.push(bigram);
    }

    const llama_vocab & vocab_;
    std::vector<llama_sp_symbol> symbols_;
    llama_sp_bigram::queue work_queue_;
};

static std::vector<llama_vocab::id> llama_tokenize(const llama_vocab & vocab, const std::string & text, bool bos) {
    llama_tokenizer tokenizer(vocab);
    std::vector<llama_vocab::id> output;

    if (text.empty()) {
        return output;
    }

    if (bos) {
        output.push_back(llama_token_bos());
    }

    tokenizer.tokenize(text, output);
    return output;
}

//
// grammar - internal
//

struct llama_partial_utf8 {
    uint32_t value;    // bit value so far (unshifted)
    int      n_remain; // num bytes remaining; -1 indicates invalid sequence
};

struct llama_grammar {
    const std::vector<std::vector<llama_grammar_element>>   rules;
    std::vector<std::vector<const llama_grammar_element *>> stacks;

    // buffer for partially generated UTF-8 sequence from accepted tokens
    llama_partial_utf8                                      partial_utf8;
};

struct llama_grammar_candidate {
    size_t               index;
    const uint32_t     * code_points;
    llama_partial_utf8   partial_utf8;
};

// Decodes a UTF-8 string which may end in an incomplete sequence. Adds a terminating 0 for use as
// pointer. If an invalid sequence is encountered, returns `llama_partial_utf8.n_remain == -1`.
std::pair<std::vector<uint32_t>, llama_partial_utf8> decode_utf8(
        const char         * src,
        llama_partial_utf8   partial_start) {
    static const int      lookup[] = { 1, 1, 1, 1, 1, 1, 1, 1, 0, 0, 0, 0, 2, 2, 3, 4 };
    const char          * pos      = src;
    std::vector<uint32_t> code_points;
    uint32_t              value    = partial_start.value;
    int                   n_remain = partial_start.n_remain;

    // continue previous decode, if applicable
    while (*pos != 0 && n_remain > 0) {
        uint8_t next_byte = static_cast<uint8_t>(*pos);
        if ((next_byte >> 6) != 2) {
            // invalid sequence, abort
            code_points.push_back(0);
            return std::make_pair(std::move(code_points), llama_partial_utf8{ 0, -1 });
        }
        value = (value << 6) + (next_byte & 0x3F);
        ++pos;
        --n_remain;
    }

    if (partial_start.n_remain > 0 && n_remain == 0) {
        code_points.push_back(value);
    }

    // decode any subsequent utf-8 sequences, which may end in an incomplete one
    while (*pos != 0) {
        uint8_t  first_byte = static_cast<uint8_t>(*pos);
        uint8_t  highbits   = first_byte >> 4;
                 n_remain   = lookup[highbits] - 1;

        if (n_remain < 0) {
            // invalid sequence, abort
            code_points.clear();
            code_points.push_back(0);
            return std::make_pair(std::move(code_points), llama_partial_utf8{ 0, n_remain });
        }

        uint8_t  mask       = (1 << (7 - n_remain)) - 1;
                 value      = first_byte & mask;
        ++pos;
        while (*pos != 0 && n_remain > 0) {
            value = (value << 6) + (static_cast<uint8_t>(*pos) & 0x3F);
            ++pos;
            --n_remain;
        }
        if (n_remain == 0) {
            code_points.push_back(value);
        }
    }
    code_points.push_back(0);

    return std::make_pair(std::move(code_points), llama_partial_utf8{ value, n_remain });
}

// returns true iff pos points to the end of one of the definitions of a rule
static bool llama_grammar_is_end_of_sequence(const llama_grammar_element * pos) {
    switch (pos->type) {
        case LLAMA_GRETYPE_END: return true;
        case LLAMA_GRETYPE_ALT: return true;
        default:                return false;
    }
}

// returns true iff chr satisfies the char range at pos (regular or inverse range)
// asserts that pos is pointing to a char range element
static std::pair<bool, const llama_grammar_element *> llama_grammar_match_char(
        const llama_grammar_element * pos,
        const uint32_t                chr) {

    bool found            = false;
    bool is_positive_char = pos->type == LLAMA_GRETYPE_CHAR;
    LLAMA_ASSERT(is_positive_char || pos->type == LLAMA_GRETYPE_CHAR_NOT);

    do {
        if (pos[1].type == LLAMA_GRETYPE_CHAR_RNG_UPPER) {
            // inclusive range, e.g. [a-z]
            found = found || (pos->value <= chr && chr <= pos[1].value);
            pos += 2;
        } else {
            // exact char match, e.g. [a] or "a"
            found = found || pos->value == chr;
            pos += 1;
        }
    } while (pos->type == LLAMA_GRETYPE_CHAR_ALT);

    return std::make_pair(found == is_positive_char, pos);
}

// returns true iff some continuation of the given partial UTF-8 sequence could satisfy the char
// range at pos (regular or inverse range)
// asserts that pos is pointing to a char range element
static bool llama_grammar_match_partial_char(
        const llama_grammar_element * pos,
        const llama_partial_utf8      partial_utf8) {

    bool is_positive_char = pos->type == LLAMA_GRETYPE_CHAR;
    LLAMA_ASSERT(is_positive_char || pos->type == LLAMA_GRETYPE_CHAR_NOT);

    uint32_t partial_value = partial_utf8.value;
    int      n_remain      = partial_utf8.n_remain;

    // invalid sequence or 7-bit char split across 2 bytes (overlong)
    if (n_remain < 0 || (n_remain == 1 && partial_value < 2)) {
        return false;
    }

    // range of possible code points this partial UTF-8 sequence could complete to
    uint32_t low  = partial_value << (n_remain * 6);
    uint32_t high = low | ((1 << (n_remain * 6)) - 1);

    if (low == 0) {
        if (n_remain == 2) {
            low = 1 << 11;
        } else if (n_remain == 3) {
            low = 1 << 16;
        }
    }

    do {
        if (pos[1].type == LLAMA_GRETYPE_CHAR_RNG_UPPER) {
            // inclusive range, e.g. [a-z]
            if (pos->value <= high && low <= pos[1].value) {
                return is_positive_char;
            }
            pos += 2;
        } else {
            // exact char match, e.g. [a] or "a"
            if (low <= pos->value && pos->value <= high) {
                return is_positive_char;
            }
            pos += 1;
        }
    } while (pos->type == LLAMA_GRETYPE_CHAR_ALT);

    return !is_positive_char;
}


// transforms a grammar pushdown stack into N possible stacks, all ending
// at a character range (terminal element)
static void llama_grammar_advance_stack(
        const std::vector<std::vector<llama_grammar_element>>   & rules,
        const std::vector<const llama_grammar_element *>        & stack,
        std::vector<std::vector<const llama_grammar_element *>> & new_stacks) {

    if (stack.empty()) {
        new_stacks.push_back(stack);
        return;
    }

    const llama_grammar_element * pos = stack.back();

    switch (pos->type) {
        case LLAMA_GRETYPE_RULE_REF: {
            const size_t                  rule_id = static_cast<size_t>(pos->value);
            const llama_grammar_element * subpos  = rules[rule_id].data();
            do {
                // init new stack without the top (pos)
                std::vector<const llama_grammar_element *> new_stack(stack.begin(), stack.end() - 1);
                if (!llama_grammar_is_end_of_sequence(pos + 1)) {
                    // if this rule ref is followed by another element, add that to stack
                    new_stack.push_back(pos + 1);
                }
                if (!llama_grammar_is_end_of_sequence(subpos)) {
                    // if alternate is nonempty, add to stack
                    new_stack.push_back(subpos);
                }
                llama_grammar_advance_stack(rules, new_stack, new_stacks);
                while (!llama_grammar_is_end_of_sequence(subpos)) {
                    // scan to end of alternate def
                    subpos++;
                }
                if (subpos->type == LLAMA_GRETYPE_ALT) {
                    // there's another alternate def of this rule to process
                    subpos++;
                } else {
                    break;
                }
            } while (true);
            break;
        }
        case LLAMA_GRETYPE_CHAR:
        case LLAMA_GRETYPE_CHAR_NOT:
            new_stacks.push_back(stack);
            break;
        default:
            // end of alternate (LLAMA_GRETYPE_END, LLAMA_GRETYPE_ALT) or middle of char range
            // (LLAMA_GRETYPE_CHAR_ALT, LLAMA_GRETYPE_CHAR_RNG_UPPER); stack should never be left on
            // those
            LLAMA_ASSERT(false);
    }
}

// takes a set of possible pushdown stacks on a grammar, which are required to
// be positioned at a character range (see `llama_grammar_advance_stack`), and
// produces the N possible stacks if the given char is accepted at those
// positions
static std::vector<std::vector<const llama_grammar_element *>> llama_grammar_accept(
        const std::vector<std::vector<llama_grammar_element>>         & rules,
        const std::vector<std::vector<const llama_grammar_element *>> & stacks,
        const uint32_t                                                  chr) {

    std::vector<std::vector<const llama_grammar_element *>> new_stacks;

    for (const auto & stack : stacks) {
        if (stack.empty()) {
            continue;
        }

        auto match = llama_grammar_match_char(stack.back(), chr);
        if (match.first) {
            const llama_grammar_element * pos = match.second;

            // update top of stack to next element, if any
            std::vector<const llama_grammar_element *> new_stack(stack.begin(), stack.end() - 1);
            if (!llama_grammar_is_end_of_sequence(pos)) {
                new_stack.push_back(pos);
            }
            llama_grammar_advance_stack(rules, new_stack, new_stacks);
        }
    }

    return new_stacks;
}

static std::vector<llama_grammar_candidate> llama_grammar_reject_candidates(
        const std::vector<std::vector<llama_grammar_element>>         & rules,
        const std::vector<std::vector<const llama_grammar_element *>> & stacks,
        const std::vector<llama_grammar_candidate>                    & candidates);

static std::vector<llama_grammar_candidate> llama_grammar_reject_candidates_for_stack(
        const std::vector<std::vector<llama_grammar_element>> & rules,
        const std::vector<const llama_grammar_element *>      & stack,
        const std::vector<llama_grammar_candidate>            & candidates) {

    std::vector<llama_grammar_candidate> rejects;

    if (stack.empty()) {
        for (auto tok : candidates) {
            if (*tok.code_points != 0 || tok.partial_utf8.n_remain != 0) {
                rejects.push_back(tok);
            }
        }
        return rejects;
    }

    const llama_grammar_element * stack_pos = stack.back();

    std::vector<llama_grammar_candidate> next_candidates;
    for (auto tok : candidates) {
        if (*tok.code_points == 0) {
            // reached end of full codepoints in token, reject iff it ended in a partial sequence
            // that cannot satisfy this position in grammar
            if (tok.partial_utf8.n_remain != 0 &&
                    !llama_grammar_match_partial_char(stack_pos, tok.partial_utf8)) {
                rejects.push_back(tok);
            }
        } else if (llama_grammar_match_char(stack_pos, *tok.code_points).first) {
            next_candidates.push_back({ tok.index, tok.code_points + 1, tok.partial_utf8 });
        } else {
            rejects.push_back(tok);
        }
    }

    auto stack_pos_after = llama_grammar_match_char(stack_pos, 0).second;

    // update top of stack to next element, if any
    std::vector<const llama_grammar_element *> stack_after(stack.begin(), stack.end() - 1);
    if (!llama_grammar_is_end_of_sequence(stack_pos_after)) {
        stack_after.push_back(stack_pos_after);
    }
    std::vector<std::vector<const llama_grammar_element *>> next_stacks;
    llama_grammar_advance_stack(rules, stack_after, next_stacks);

    auto next_rejects = llama_grammar_reject_candidates(rules, next_stacks, next_candidates);
    for (auto tok : next_rejects) {
        rejects.push_back({ tok.index, tok.code_points - 1, tok.partial_utf8 });
    }

    return rejects;
}

static std::vector<llama_grammar_candidate> llama_grammar_reject_candidates(
        const std::vector<std::vector<llama_grammar_element>>         & rules,
        const std::vector<std::vector<const llama_grammar_element *>> & stacks,
        const std::vector<llama_grammar_candidate>                    & candidates) {
    LLAMA_ASSERT(!stacks.empty()); // REVIEW

    if (candidates.empty()) {
        return std::vector<llama_grammar_candidate>();
    }

    auto rejects = llama_grammar_reject_candidates_for_stack(rules, stacks.front(), candidates);

    for (size_t i = 1, size = stacks.size(); i < size; ++i) {
        rejects = llama_grammar_reject_candidates_for_stack(rules, stacks[i], rejects);
    }
    return rejects;
}

//
// grammar - external
//

struct llama_grammar * llama_grammar_init(
            const llama_grammar_element ** rules,
                                 size_t    n_rules,
                                 size_t    start_rule_index) {
    const llama_grammar_element * pos;

    // copy rule definitions into vectors
    std::vector<std::vector<llama_grammar_element>> vec_rules(n_rules);
    for (size_t i = 0; i < n_rules; i++) {
        for (pos = rules[i]; pos->type != LLAMA_GRETYPE_END; pos++) {
            vec_rules[i].push_back(*pos);
        }
        vec_rules[i].push_back({LLAMA_GRETYPE_END, 0});
    }

    // loop over alternates of start rule to build initial stacks
    std::vector<std::vector<const llama_grammar_element *>> stacks;
    pos = rules[start_rule_index];
    do {
        std::vector<const llama_grammar_element *> stack;
        if (!llama_grammar_is_end_of_sequence(pos)) {
            // if alternate is nonempty, add to stack
            stack.push_back(pos);
        }
        llama_grammar_advance_stack(vec_rules, stack, stacks);
        while (!llama_grammar_is_end_of_sequence(pos)) {
            // scan to end of alternate def
            pos++;
        }
        if (pos->type == LLAMA_GRETYPE_ALT) {
            // there's another alternate def of this rule to process
            pos++;
        } else {
            break;
        }
    } while (true);

    return new llama_grammar{ std::move(vec_rules), std::move(stacks), {} };
}

void llama_grammar_free(struct llama_grammar * grammar) {
    delete grammar;
}

//
// sampling
//

void llama_sample_softmax(struct llama_context * ctx, llama_token_data_array * candidates) {
    assert(candidates->size > 0);

    const int64_t t_start_sample_us = ggml_time_us();

    // Sort the logits in descending order
    if (!candidates->sorted) {
        std::sort(candidates->data, candidates->data + candidates->size, [](const llama_token_data & a, const llama_token_data & b) {
            return a.logit > b.logit;
        });
        candidates->sorted = true;
    }

    float max_l = candidates->data[0].logit;
    float cum_sum = 0.0f;
    for (size_t i = 0; i < candidates->size; ++i) {
        float p = expf(candidates->data[i].logit - max_l);
        candidates->data[i].p = p;
        cum_sum += p;
    }
    for (size_t i = 0; i < candidates->size; ++i) {
        candidates->data[i].p /= cum_sum;
    }

    if (ctx) {
        ctx->t_sample_us += ggml_time_us() - t_start_sample_us;
    }
}

void llama_sample_top_k(struct llama_context * ctx, llama_token_data_array * candidates, int k, size_t min_keep) {
    const int64_t t_start_sample_us = ggml_time_us();

    k = std::max(k, (int) min_keep);
    k = std::min(k, (int) candidates->size);

    // Sort scores in descending order
    if (!candidates->sorted) {
        auto comp = [](const llama_token_data & a, const llama_token_data & b) {
            return a.logit > b.logit;
        };
        if (k == (int) candidates->size) {
            std::sort(candidates->data, candidates->data + candidates->size, comp);
        } else {
            std::partial_sort(candidates->data, candidates->data + k, candidates->data + candidates->size, comp);
        }
        candidates->sorted = true;
    }
    candidates->size = k;

    if (ctx) {
        ctx->t_sample_us += ggml_time_us() - t_start_sample_us;
    }
}

void llama_sample_top_p(struct llama_context * ctx, llama_token_data_array * candidates, float p, size_t min_keep) {
    if (p >= 1.0f) {
        return;
    }

    llama_sample_softmax(ctx, candidates);

    const int64_t t_start_sample_us = ggml_time_us();

    // Compute the cumulative probabilities
    float cum_sum = 0.0f;
    size_t last_idx = candidates->size;

    for (size_t i = 0; i < candidates->size; ++i) {
        cum_sum += candidates->data[i].p;

        // Check if the running sum is at least p or if we have kept at least min_keep tokens
        // we set the last index to i+1 to indicate that the current iterate should be included in the set
        if (cum_sum >= p && i + 1 >= min_keep) {
            last_idx = i + 1;
            break;
        }
    }

    // Resize the output vector to keep only the top-p tokens
    candidates->size = last_idx;

    if (ctx) {
        ctx->t_sample_us += ggml_time_us() - t_start_sample_us;
    }
}

void llama_sample_tail_free(struct llama_context * ctx, llama_token_data_array * candidates, float z, size_t min_keep) {
    if (z >= 1.0f || candidates->size <= 2) {
        return;
    }

    llama_sample_softmax(nullptr, candidates);
    const int64_t t_start_sample_us = ggml_time_us();

    // Compute the first and second derivatives
    std::vector<float> first_derivatives(candidates->size - 1);
    std::vector<float> second_derivatives(candidates->size - 2);

    for (size_t i = 0; i < first_derivatives.size(); ++i) {
        first_derivatives[i] = candidates->data[i].p - candidates->data[i + 1].p;
    }
    for (size_t i = 0; i < second_derivatives.size(); ++i) {
        second_derivatives[i] = first_derivatives[i] - first_derivatives[i + 1];
    }

    // Calculate absolute value of second derivatives
    for (size_t i = 0; i < second_derivatives.size(); ++i) {
        second_derivatives[i] = abs(second_derivatives[i]);
    }

    // Normalize the second derivatives
    {
        const float second_derivatives_sum = std::accumulate(second_derivatives.begin(), second_derivatives.end(), 0.0f);

        if (second_derivatives_sum > 1e-6f) {
            for (float & value : second_derivatives) {
                value /= second_derivatives_sum;
            }
        } else {
            for (float & value : second_derivatives) {
                value = 1.0f / second_derivatives.size();
            }
        }
    }

    float cum_sum = 0.0f;
    size_t last_idx = candidates->size;
    for (size_t i = 0; i < second_derivatives.size(); ++i) {
        cum_sum += second_derivatives[i];

        // Check if the running sum is greater than z or if we have kept at least min_keep tokens
        if (cum_sum > z && i >= min_keep) {
            last_idx = i;
            break;
        }
    }

    // Resize the output vector to keep only the tokens above the tail location
    candidates->size = last_idx;

    if (ctx) {
        ctx->t_sample_us += ggml_time_us() - t_start_sample_us;
    }
}


void llama_sample_typical(struct llama_context * ctx, llama_token_data_array * candidates, float p, size_t min_keep) {
    // Reference implementation:
    // https://github.com/huggingface/transformers/compare/main...cimeister:typical-sampling:typical-pr
    if (p >= 1.0f) {
        return;
    }

    // Compute the softmax of logits and calculate entropy
    llama_sample_softmax(nullptr, candidates);

    const int64_t t_start_sample_us = ggml_time_us();

    float entropy = 0.0f;
    for (size_t i = 0; i < candidates->size; ++i) {
        entropy += -candidates->data[i].p * logf(candidates->data[i].p);
    }

    // Compute the absolute difference between negative log probability and entropy for each candidate
    std::vector<float> shifted_scores;
    for (size_t i = 0; i < candidates->size; ++i) {
        float shifted_score = fabsf(-logf(candidates->data[i].p) - entropy);
        shifted_scores.push_back(shifted_score);
    }

    // Sort tokens based on the shifted_scores and their corresponding indices
    std::vector<size_t> indices(candidates->size);
    std::iota(indices.begin(), indices.end(), 0);

    std::sort(indices.begin(), indices.end(), [&](size_t a, size_t b) {
        return shifted_scores[a] < shifted_scores[b];
    });

    // Compute the cumulative probabilities
    float cum_sum = 0.0f;
    size_t last_idx = indices.size();

    for (size_t i = 0; i < indices.size(); ++i) {
        size_t idx = indices[i];
        cum_sum += candidates->data[idx].p;

        // Check if the running sum is greater than typical or if we have kept at least min_keep tokens
        if (cum_sum > p && i >= min_keep - 1) {
            last_idx = i + 1;
            break;
        }
    }

    // Resize the output vector to keep only the locally typical tokens
    std::vector<llama_token_data> new_candidates;
    for (size_t i = 0; i < last_idx; ++i) {
        size_t idx = indices[i];
        new_candidates.push_back(candidates->data[idx]);
    }

    // Replace the data in candidates with the new_candidates data
    std::copy(new_candidates.begin(), new_candidates.end(), candidates->data);
    candidates->size = new_candidates.size();

    if (ctx) {
        ctx->t_sample_us += ggml_time_us() - t_start_sample_us;
    }
}

void llama_sample_temperature(struct llama_context * ctx, llama_token_data_array * candidates_p, float temp) {
    const int64_t t_start_sample_us = ggml_time_us();

    for (size_t i = 0; i < candidates_p->size; ++i) {
        candidates_p->data[i].logit /= temp;
    }

    if (ctx) {
        ctx->t_sample_us += ggml_time_us() - t_start_sample_us;
    }
}

void llama_sample_repetition_penalty(struct llama_context * ctx, llama_token_data_array * candidates, const llama_token * last_tokens, size_t last_tokens_size, float penalty) {
    if (last_tokens_size == 0 || penalty == 1.0f) {
        return;
    }

    const int64_t t_start_sample_us = ggml_time_us();

    for (size_t i = 0; i < candidates->size; ++i) {
        const auto * token_iter = std::find(last_tokens, last_tokens + last_tokens_size, candidates->data[i].id);
        if (token_iter == last_tokens + last_tokens_size) {
            continue;
        }

        // The academic publication that described this technique actually just only divided, but that would cause tokens with negative logits to become more likely, which is obviously wrong.
        // This is common fix for this problem, which is to multiply by the penalty instead of dividing.
        if (candidates->data[i].logit <= 0) {
            candidates->data[i].logit *= penalty;
        } else {
            candidates->data[i].logit /= penalty;
        }
    }

    candidates->sorted = false;

    if (ctx) {
        ctx->t_sample_us += ggml_time_us() - t_start_sample_us;
    }
}

void llama_sample_frequency_and_presence_penalties(struct llama_context * ctx, llama_token_data_array * candidates, const llama_token * last_tokens_p, size_t last_tokens_size, float alpha_frequency, float alpha_presence) {
    if (last_tokens_size == 0 || (alpha_frequency == 0.0f && alpha_presence == 0.0f)) {
        return;
    }

    const int64_t t_start_sample_us = ggml_time_us();

    // Create a frequency map to count occurrences of each token in last_tokens
    std::unordered_map<llama_token, int> token_count;
    for (size_t i = 0; i < last_tokens_size; ++i) {
        token_count[last_tokens_p[i]]++;
    }

    // Apply frequency and presence penalties to the candidates
    for (size_t i = 0; i < candidates->size; ++i) {
        auto token_iter = token_count.find(candidates->data[i].id);
        if (token_iter == token_count.end()) {
            continue;
        }

        int count = token_iter->second;
        candidates->data[i].logit -= float(count) * alpha_frequency + float(count > 0) * alpha_presence;
    }

    candidates->sorted = false;

    if (ctx) {
        ctx->t_sample_us += ggml_time_us() - t_start_sample_us;
    }
}

void llama_sample_grammar(struct llama_context * ctx, llama_token_data_array * candidates, const struct llama_grammar * grammar) {
    assert(ctx);
    const int64_t t_start_sample_us = ggml_time_us();

    bool allow_eos = false;
    for (const auto & stack : grammar->stacks) {
        if (stack.empty()) {
            allow_eos = true;
            break;
        }
    }

    const llama_token eos = llama_token_eos();

    std::vector<std::pair<std::vector<uint32_t>, llama_partial_utf8>> candidates_decoded;
    std::vector<llama_grammar_candidate>                              candidates_grammar;

    for (size_t i = 0; i < candidates->size; ++i) {
        const llama_token id  = candidates->data[i].id;
        const char *      str = llama_token_to_str(ctx, id);
        if (id == eos) {
            if (!allow_eos) {
                candidates->data[i].logit = -INFINITY;
            }
        } else if (*str == 0) {
            candidates->data[i].logit = -INFINITY;
        } else {
            candidates_decoded.push_back(decode_utf8(str, grammar->partial_utf8));
            candidates_grammar.push_back({
                i, candidates_decoded.back().first.data(), candidates_decoded.back().second
            });
        }
    }

    const auto rejects =
        llama_grammar_reject_candidates(grammar->rules, grammar->stacks, candidates_grammar);
    for (auto & reject : rejects) {
        candidates->data[reject.index].logit = -INFINITY;
    }

    ctx->t_sample_us += ggml_time_us() - t_start_sample_us;
}

static void llama_log_softmax(float * array, size_t size) {
    float max_l = *std::max_element(array, array + size);
    float sum = 0.f;
    for (size_t i = 0; i < size; ++i) {
        float p = expf(array[i] - max_l);
        sum += p;
        array[i] = p;
    }

    for (size_t i = 0; i < size; ++i) {
        array[i] = logf(array[i] / sum);
    }
}

void llama_sample_classifier_free_guidance(
          struct llama_context * ctx,
        llama_token_data_array * candidates,
          struct llama_context * guidance_ctx,
                         float   scale) {
    int64_t t_start_sample_us = ggml_time_us();

    assert(ctx);
    auto n_vocab = llama_n_vocab(ctx);
    assert(n_vocab == (int)candidates->size);
    assert(!candidates->sorted);

    std::vector<float> logits_base;
    logits_base.reserve(candidates->size);
    for (size_t i = 0; i < candidates->size; ++i) {
        logits_base.push_back(candidates->data[i].logit);
    }
    llama_log_softmax(logits_base.data(), candidates->size);

    float* logits_guidance = llama_get_logits(guidance_ctx);
    llama_log_softmax(logits_guidance, n_vocab);

    for (int i = 0; i < n_vocab; ++i) {
        float logit_guidance = logits_guidance[i];
        float logit_base = logits_base[i];
        candidates->data[i].logit = scale * (logit_base - logit_guidance) + logit_guidance;
    }

    if (ctx) {
        ctx->t_sample_us += ggml_time_us() - t_start_sample_us;
    }
}

llama_token llama_sample_token_mirostat(struct llama_context * ctx, llama_token_data_array * candidates, float tau, float eta, int m, float * mu) {
    assert(ctx);
    auto N = float(llama_n_vocab(ctx));
    int64_t t_start_sample_us;
    t_start_sample_us = ggml_time_us();

    llama_sample_softmax(nullptr, candidates);

    // Estimate s_hat using the most probable m tokens
    float s_hat = 0.0;
    float sum_ti_bi = 0.0;
    float sum_ti_sq = 0.0;
    for (size_t i = 0; i < size_t(m - 1) && i < candidates->size - 1; ++i) {
        float t_i = logf(float(i + 2) / float(i + 1));
        float b_i = logf(candidates->data[i].p / candidates->data[i + 1].p);
        sum_ti_bi += t_i * b_i;
        sum_ti_sq += t_i * t_i;
    }
    s_hat = sum_ti_bi / sum_ti_sq;

    // Compute k from the estimated s_hat and target surprise value
    float epsilon_hat = s_hat - 1;
    float k = powf((epsilon_hat * powf(2, *mu)) / (1 - powf(N, -epsilon_hat)), 1 / s_hat);

    // Sample the next word X using top-k sampling
    llama_sample_top_k(nullptr, candidates, int(k), 1);
    if (ctx) {
        ctx->t_sample_us += ggml_time_us() - t_start_sample_us;
    }
    llama_token X = llama_sample_token(ctx, candidates);
    t_start_sample_us = ggml_time_us();

    // Compute error as the difference between observed surprise and target surprise value
    size_t X_idx = std::distance(candidates->data, std::find_if(candidates->data, candidates->data + candidates->size, [&](const llama_token_data & candidate) {
        return candidate.id == X;
    }));
    float observed_surprise = -log2f(candidates->data[X_idx].p);
    float e = observed_surprise - tau;

    // Update mu using the learning rate and error
    *mu = *mu - eta * e;

    if (ctx) {
        ctx->t_sample_us += ggml_time_us() - t_start_sample_us;
    }
    return X;
}

llama_token llama_sample_token_mirostat_v2(struct llama_context * ctx, llama_token_data_array * candidates, float tau, float eta, float * mu) {
    int64_t t_start_sample_us;
    t_start_sample_us = ggml_time_us();

    llama_sample_softmax(ctx, candidates);

    // Truncate the words with surprise values greater than mu
    candidates->size = std::distance(candidates->data, std::find_if(candidates->data, candidates->data + candidates->size, [&](const llama_token_data & candidate) {
        return -log2f(candidate.p) > *mu;
    }));

    if (candidates->size == 0) {
        candidates->size = 1;
    }

    if (ctx) {
        ctx->t_sample_us += ggml_time_us() - t_start_sample_us;
    }

    // Normalize the probabilities of the remaining words
    llama_sample_softmax(ctx, candidates);

    // Sample the next word X from the remaining words
    llama_token X = llama_sample_token(ctx, candidates);
    t_start_sample_us = ggml_time_us();

    // Compute error as the difference between observed surprise and target surprise value
    size_t X_idx = std::distance(candidates->data, std::find_if(candidates->data, candidates->data + candidates->size, [&](const llama_token_data & candidate) {
        return candidate.id == X;
    }));
    float observed_surprise = -log2f(candidates->data[X_idx].p);
    float e = observed_surprise - tau;

    // Update mu using the learning rate and error
    *mu = *mu - eta * e;

    if (ctx) {
        ctx->t_sample_us += ggml_time_us() - t_start_sample_us;
    }
    return X;
}

llama_token llama_sample_token_greedy(struct llama_context * ctx, llama_token_data_array * candidates) {
    const int64_t t_start_sample_us = ggml_time_us();

    // Find max element
    auto * max_iter = std::max_element(candidates->data, candidates->data + candidates->size, [](const llama_token_data & a, const llama_token_data & b) {
        return a.logit < b.logit;
    });

    llama_token result = max_iter->id;
    if (ctx) {
        ctx->t_sample_us += ggml_time_us() - t_start_sample_us;
        ctx->n_sample++;
    }
    return result;
}

llama_token llama_sample_token(struct llama_context * ctx, llama_token_data_array * candidates) {
    assert(ctx);
    const int64_t t_start_sample_us = ggml_time_us();
    llama_sample_softmax(nullptr, candidates);

    std::vector<float> probs;
    probs.reserve(candidates->size);
    for (size_t i = 0; i < candidates->size; ++i) {
        probs.push_back(candidates->data[i].p);
    }

    std::discrete_distribution<> dist(probs.begin(), probs.end());
    auto & rng = ctx->rng;
    int idx = dist(rng);

    llama_token result = candidates->data[idx].id;

    ctx->t_sample_us += ggml_time_us() - t_start_sample_us;
    ctx->n_sample++;
    return result;
}

void llama_grammar_accept_token(struct llama_context * ctx, struct llama_grammar * grammar, llama_token token) {
    const int64_t t_start_sample_us = ggml_time_us();

    if (token == llama_token_eos()) {
        for (const auto & stack : grammar->stacks) {
            if (stack.empty()) {
                return;
            }
        }
        LLAMA_ASSERT(false);
    }

    const char * str = llama_token_to_str(ctx, token);

    // Note terminating 0 in decoded string
    const auto   decoded     = decode_utf8(str, grammar->partial_utf8);
    const auto & code_points = decoded.first;
    for (auto it = code_points.begin(), end = code_points.end() - 1; it != end; ++it) {
        grammar->stacks = llama_grammar_accept(grammar->rules, grammar->stacks, *it);
    }
    grammar->partial_utf8 = decoded.second;
    LLAMA_ASSERT(!grammar->stacks.empty());

    ctx->t_sample_us += ggml_time_us() - t_start_sample_us;
}

//
// quantization
//

static void llama_convert_tensor_internal(const llama_load_tensor & tensor, llama_buffer & output, const int nelements, const int nthread) {
    if (output.size < nelements * sizeof(float)) {
        output.resize(nelements * sizeof(float));
    }
    float * f32_output = (float *) output.addr;

    ggml_type_traits_t qtype;
    if (ggml_is_quantized(tensor.type)) {
        qtype = ggml_internal_get_type_traits(tensor.type);
        if (qtype.to_float == NULL) {
            throw std::runtime_error(format("type %s unsupported for integer quantization: no dequantization available", ggml_type_name(tensor.type)));
        }
    } else if (tensor.type != GGML_TYPE_F16) {
        throw std::runtime_error(format("cannot dequantize/convert tensor type %s", ggml_type_name(tensor.type)));
    }

    if (nthread < 2) {
        if (tensor.type == GGML_TYPE_F16) {
            ggml_fp16_to_fp32_row((ggml_fp16_t *)tensor.data, f32_output, nelements);
        } else if (ggml_is_quantized(tensor.type)) {
            qtype.to_float(tensor.data, f32_output, nelements);
        } else {
            LLAMA_ASSERT(false); // unreachable
        }
        return;
    }

    auto block_size = tensor.type == GGML_TYPE_F16 ? 1 : (size_t)ggml_blck_size(tensor.type);
    auto block_size_bytes = ggml_type_size(tensor.type);

    LLAMA_ASSERT(nelements % block_size == 0);
    auto nblocks = nelements / block_size;
    auto blocks_per_thread = nblocks / nthread;
    auto spare_blocks = nblocks - (blocks_per_thread * nthread); // if blocks aren't divisible by thread count

    std::vector<std::thread> workers;
    for (auto tnum = 0, in_buff_offs = 0, out_buff_offs = 0; tnum < nthread; tnum++) {
        auto thr_blocks = blocks_per_thread + (tnum == nthread - 1 ? spare_blocks : 0); // num blocks for this thread
        auto thr_elems = thr_blocks * block_size; // number of elements for this thread
        auto thr_block_bytes = thr_blocks * block_size_bytes; // number of input bytes for this thread

        auto compute = [qtype] (ggml_type typ, uint8_t * inbuf, float * outbuf, int nels) {
            if (typ == GGML_TYPE_F16) {
                ggml_fp16_to_fp32_row((ggml_fp16_t *)inbuf, outbuf, nels);
            } else {
                qtype.to_float(inbuf, outbuf, nels);
            }
        };
        workers.push_back(std::thread(compute, tensor.type, tensor.data + in_buff_offs, f32_output + out_buff_offs, thr_elems));
        in_buff_offs += thr_block_bytes;
        out_buff_offs += thr_elems;
    }
    for (auto & worker : workers) {
        worker.join();
    }

}

static void llama_model_quantize_internal(const std::string & fname_inp, const std::string & fname_out, const llama_model_quantize_params * params) {
    ggml_type quantized_type;
    llama_ftype ftype = params->ftype;
    int nthread = params->nthread;

    switch (params->ftype) {
        case LLAMA_FTYPE_MOSTLY_Q4_0: quantized_type = GGML_TYPE_Q4_0; break;
        case LLAMA_FTYPE_MOSTLY_Q4_1: quantized_type = GGML_TYPE_Q4_1; break;
        case LLAMA_FTYPE_MOSTLY_Q5_0: quantized_type = GGML_TYPE_Q5_0; break;
        case LLAMA_FTYPE_MOSTLY_Q5_1: quantized_type = GGML_TYPE_Q5_1; break;
        case LLAMA_FTYPE_MOSTLY_Q8_0: quantized_type = GGML_TYPE_Q8_0; break;
        case LLAMA_FTYPE_MOSTLY_F16:  quantized_type = GGML_TYPE_F16;  break;
        case LLAMA_FTYPE_ALL_F32:     quantized_type = GGML_TYPE_F32;  break;

#ifdef GGML_USE_K_QUANTS
        // K-quants
        case LLAMA_FTYPE_MOSTLY_Q2_K:   quantized_type = GGML_TYPE_Q2_K; break;
        case LLAMA_FTYPE_MOSTLY_Q3_K_S:
        case LLAMA_FTYPE_MOSTLY_Q3_K_M:
        case LLAMA_FTYPE_MOSTLY_Q3_K_L: quantized_type = GGML_TYPE_Q3_K; break;
        case LLAMA_FTYPE_MOSTLY_Q4_K_S:
        case LLAMA_FTYPE_MOSTLY_Q4_K_M: quantized_type = GGML_TYPE_Q4_K; break;
        case LLAMA_FTYPE_MOSTLY_Q5_K_S:
        case LLAMA_FTYPE_MOSTLY_Q5_K_M: quantized_type = GGML_TYPE_Q5_K; break;
        case LLAMA_FTYPE_MOSTLY_Q6_K:   quantized_type = GGML_TYPE_Q6_K; break;
#endif
        default: throw std::runtime_error(format("invalid output file type %d\n", ftype));
    }

    if (nthread <= 0) {
        nthread = std::thread::hardware_concurrency();
    }

    std::unique_ptr<llama_model_loader> model_loader(new llama_model_loader(fname_inp, /*use_mmap*/ false));
    llama_file_saver file_saver(fname_out.c_str(), model_loader->file_loader.get(), params->ftype);

#ifdef GGML_USE_K_QUANTS
    int n_attention_wv    = 0;
    int n_feed_forward_w2 = 0;
    for (auto& tensor : model_loader->tensors_map.tensors) {
        if (tensor.name.find("attention.wv.weight") != std::string::npos) {
            ++n_attention_wv;
        }
        else if (tensor.name.find("feed_forward.w2.weight") != std::string::npos) {
            ++n_feed_forward_w2;
        }
    }

    int i_attention_wv = 0;
    int i_feed_forward_w2 = 0;
#endif

    size_t total_size_org = 0;
    size_t total_size_new = 0;
    std::vector<int64_t> hist_all(1 << 4, 0);

    std::vector<std::thread> workers;
    std::mutex mutex;

    auto use_more_bits = [] (int i_layer, int num_layers) -> bool {
        return i_layer < num_layers/8 || i_layer >= 7*num_layers/8 || (i_layer - num_layers/8)%3 == 2;
    };

    size_t idx = 0;
    for (llama_load_tensor & tensor : model_loader->tensors_map.tensors) {
        llama_buffer read_data;
        read_data.resize(tensor.size);
        tensor.data = read_data.addr;
        model_loader->load_data_for(tensor);

        LLAMA_LOG_INFO("[%4zu/%4zu] %36s - %16s, type = %6s, ",
               ++idx, model_loader->tensors_map.tensors.size(),
               tensor.name.c_str(), llama_format_tensor_shape(tensor.ne).c_str(),
               ggml_type_name(tensor.type));

        // This used to be a regex, but <regex> has an extreme cost to compile times.
        bool quantize = tensor.name.rfind("weight") == tensor.name.size() - 6; // ends with 'weight'?

        // quantize only 2D tensors
        quantize &= (tensor.ne.size() == 2);
        quantize &= params->quantize_output_tensor || tensor.name != "output.weight";
        quantize &= quantized_type != tensor.type;

        enum ggml_type new_type;
        void * new_data;
        size_t new_size;
        llama_buffer work;

        if (!quantize) {
            new_type = tensor.type;
            new_data = tensor.data;
            new_size = tensor.size;
            LLAMA_LOG_INFO("size = %8.3f MB\n", tensor.size/1024.0/1024.0);
        } else {
            new_type = quantized_type;
#ifdef GGML_USE_K_QUANTS
            if (tensor.name == "output.weight") {
                int nx = tensor.ne.at(0);
                int ny = tensor.ne.at(1);
                if (nx % QK_K == 0 && ny % QK_K == 0) {
                    new_type = GGML_TYPE_Q6_K;
                }
            } else if (tensor.name.find("attention.wv.weight") != std::string::npos) {
                if      (ftype == LLAMA_FTYPE_MOSTLY_Q3_K_M || ftype == LLAMA_FTYPE_MOSTLY_Q2_K) new_type = GGML_TYPE_Q4_K;
                else if (ftype == LLAMA_FTYPE_MOSTLY_Q3_K_L) new_type = GGML_TYPE_Q5_K;
                else if ((ftype == LLAMA_FTYPE_MOSTLY_Q4_K_M || ftype == LLAMA_FTYPE_MOSTLY_Q5_K_M) &&
                        use_more_bits(i_attention_wv, n_attention_wv)) new_type = GGML_TYPE_Q6_K;
                else if (QK_K == 64 && (ftype == LLAMA_FTYPE_MOSTLY_Q4_K_S || ftype == LLAMA_FTYPE_MOSTLY_Q3_K_S) &&
                        (i_attention_wv < n_attention_wv/8 || i_attention_wv >= 7*n_attention_wv/8)) new_type = GGML_TYPE_Q6_K;
                ++i_attention_wv;
            } else if (tensor.name.find("feed_forward.w2.weight") != std::string::npos) {
                if      (ftype == LLAMA_FTYPE_MOSTLY_Q3_K_M || ftype == LLAMA_FTYPE_MOSTLY_Q2_K) new_type = GGML_TYPE_Q4_K;
                else if (ftype == LLAMA_FTYPE_MOSTLY_Q3_K_L) new_type = GGML_TYPE_Q5_K;
                else if ((ftype == LLAMA_FTYPE_MOSTLY_Q4_K_M || ftype == LLAMA_FTYPE_MOSTLY_Q5_K_M) &&
                         use_more_bits(i_feed_forward_w2, n_feed_forward_w2)) new_type = GGML_TYPE_Q6_K;
                //else if (ftype == LLAMA_FTYPE_MOSTLY_Q4_K_S && i_feed_forward_w2 < n_feed_forward_w2/8) new_type = GGML_TYPE_Q6_K;
                ++i_feed_forward_w2;
            } else if (tensor.name.find("attention.wo.weight") != std::string::npos) {
                if      (ftype == LLAMA_FTYPE_MOSTLY_Q3_K_M || ftype == LLAMA_FTYPE_MOSTLY_Q2_K) new_type = GGML_TYPE_Q4_K;
                else if (ftype == LLAMA_FTYPE_MOSTLY_Q3_K_L) new_type = GGML_TYPE_Q5_K;
            }
            bool convert_incompatible_tensor = false;
            if (new_type == GGML_TYPE_Q2_K || new_type == GGML_TYPE_Q3_K || new_type == GGML_TYPE_Q4_K ||
                new_type == GGML_TYPE_Q5_K || new_type == GGML_TYPE_Q6_K) {
                int nx = tensor.ne.at(0);
                int ny = tensor.ne.at(1);
                if (nx % QK_K != 0 || ny % QK_K != 0) {
                    LLAMA_LOG_INFO("\n\nTensor sizes %d x %d are not divisible by %d, required for k-quants.\n",nx,ny,QK_K);
                    convert_incompatible_tensor = true;
                }
            }
            if (convert_incompatible_tensor) {
                if (tensor.name == "output.weight") {
                    new_type = GGML_TYPE_F16; //fall back to F16 instead of just failing.
                    LLAMA_LOG_WARN("F16 will be used for this tensor instead.\n");
                } else if (tensor.name == "tok_embeddings.weight") {
                    new_type = GGML_TYPE_Q4_0; //fall back to Q4_0 instead of just failing.
                    LLAMA_LOG_WARN("Q4_0 will be used for this tensor instead.\n");
                } else {
                    throw std::runtime_error("Unsupported tensor size encountered\n");
                }
            }
#endif

            float * f32_data;
            size_t nelements = tensor.ne.at(0) * tensor.ne.at(1);
            llama_buffer f32_conv_buf;

            if (tensor.type == GGML_TYPE_F32) {
                f32_data = (float *) tensor.data;
            } else if (ggml_is_quantized(tensor.type) && !params->allow_requantize) {
                throw std::runtime_error(format("requantizing from type %s is disabled", ggml_type_name(tensor.type)));
            } else {
                llama_convert_tensor_internal(tensor, f32_conv_buf, nelements, nthread);
                f32_data = (float *) f32_conv_buf.addr;
            }

            LLAMA_LOG_INFO("quantizing to %s .. ", ggml_type_name(new_type));
            fflush(stdout);

            work.resize(nelements * 4); // upper bound on size
            new_data = work.addr;
            std::vector<int64_t> hist_cur(1 << 4, 0);

            int chunk_size = 32 * 512;
            const int nchunk = (nelements + chunk_size - 1)/chunk_size;
            const int nthread_use = nthread > 1 ? std::max(1, std::min(nthread, nchunk)) : 1;
            if (nthread_use < 2) {
                new_size = ggml_quantize_chunk(new_type, f32_data, new_data, 0, nelements, hist_cur.data());
            } else {
                size_t counter = 0;
                new_size = 0;
                auto compute = [&mutex, &counter, &hist_cur, &new_size, new_type, f32_data, new_data, nelements, chunk_size] () {
                    std::vector<int64_t> local_hist;
                    size_t local_size = 0;
                    while (true) {
                        std::unique_lock<std::mutex> lock(mutex);
                        size_t first = counter; counter += chunk_size;
                        if (first >= nelements) {
                            if (!local_hist.empty()) {
                                for (int j=0; j<int(local_hist.size()); ++j) {
                                    hist_cur[j] += local_hist[j];
                                }
                                new_size += local_size;
                            }
                            break;
                        }
                        lock.unlock();
                        size_t last = std::min(nelements, first + chunk_size);
                        if (local_hist.empty()) {
                            local_hist.resize(hist_cur.size(), 0);
                        }
                        local_size += ggml_quantize_chunk(new_type, f32_data, new_data, first, last - first, local_hist.data());
                    }
                };
                if ((int) workers.size() < nthread_use - 1) {
                    workers.resize(nthread_use - 1);
                }
                for (int it = 0; it < nthread_use - 1; ++it) {
                    workers[it] = std::thread(compute);
                }
                compute();
                for (int it = 0; it < nthread_use - 1; ++it) {
                    workers[it].join();
                }
            }

            LLAMA_LOG_INFO("size = %8.2f MB -> %8.2f MB | hist: ", tensor.size/1024.0/1024.0, new_size/1024.0/1024.0);
            int64_t tot_count = 0;
            for (size_t i = 0; i < hist_cur.size(); i++) {
                hist_all[i] += hist_cur[i];
                tot_count += hist_cur[i];
            }

            if (tot_count > 0) {
                for (size_t i = 0; i < hist_cur.size(); i++) {
                    LLAMA_LOG_INFO("%5.3f ", hist_cur[i] / float(nelements));
                }
            }
            LLAMA_LOG_INFO("\n");
        }
        total_size_org += tensor.size;
        total_size_new += new_size;
        file_saver.write_tensor(tensor, new_type, new_data, new_size);
    }

    LLAMA_LOG_INFO("%s: model size  = %8.2f MB\n", __func__, total_size_org/1024.0/1024.0);
    LLAMA_LOG_INFO("%s: quant size  = %8.2f MB\n", __func__, total_size_new/1024.0/1024.0);

    {
        int64_t sum_all = 0;
        for (size_t i = 0; i < hist_all.size(); i++) {
            sum_all += hist_all[i];
        }

        if (sum_all > 0) {
            LLAMA_LOG_INFO("%s: hist: ", __func__);
            for (size_t i = 0; i < hist_all.size(); i++) {
                LLAMA_LOG_INFO("%5.3f ", hist_all[i] / float(sum_all));
            }
            LLAMA_LOG_INFO("\n");
        }
    }
}



//
// interface implementation
//

struct llama_model * llama_load_model_from_file(
                             const char * path_model,
            struct llama_context_params   params) {
    ggml_time_init();

    llama_model * model = new llama_model;

    ggml_type memory_type = params.f16_kv ? GGML_TYPE_F16 : GGML_TYPE_F32;

    if (!llama_model_load(path_model, *model, model->vocab, params.n_ctx, params.n_batch, params.n_gqa, params.rms_norm_eps, params.n_gpu_layers,
                params.main_gpu, params.tensor_split, params.mul_mat_q, params.rope_freq_base, params.rope_freq_scale,params.low_vram,
                memory_type, params.use_mmap, params.use_mlock, params.vocab_only, params.progress_callback,
                params.progress_callback_user_data)) {
        LLAMA_LOG_ERROR("%s: failed to load model\n", __func__);
        delete model;
        return nullptr;
    }

    return model;
}

void llama_free_model(struct llama_model * model) {
    delete model;
}

struct llama_context * llama_new_context_with_model(
                 struct llama_model * model,
        struct llama_context_params   params) {

    if (!model) {
        return nullptr;
    }

    llama_context * ctx = new llama_context(*model);

    if (params.seed == LLAMA_DEFAULT_SEED) {
        params.seed = time(NULL);
    }

    size_t blasbatchmul = get_blas_batch_mul(params.n_batch);

    unsigned cur_percentage = 0;
    if (params.progress_callback == NULL) {
        params.progress_callback_user_data = &cur_percentage;
        params.progress_callback = [](float progress, void * ctx) {
            unsigned * cur_percentage_p = (unsigned *) ctx;
            unsigned percentage = (unsigned) (100 * progress);
            while (percentage > *cur_percentage_p) {
                *cur_percentage_p = percentage;
                LLAMA_LOG_INFO(".");
                if (percentage >= 100) {
                    LLAMA_LOG_INFO("\n");
                }
            }
        };
    }

    ctx->rng = std::mt19937(params.seed);
    ctx->logits_all = params.logits_all;

    ggml_type memory_type = params.f16_kv ? GGML_TYPE_F16 : GGML_TYPE_F32;

    // reserve memory for context buffers
    if (!params.vocab_only) {
        if (!kv_cache_init(ctx->model.hparams, ctx->kv_self, memory_type, ctx->model.hparams.n_ctx, params.n_gpu_layers)) {
            LLAMA_LOG_ERROR("%s: kv_cache_init() failed for self-attention cache\n", __func__);
            llama_free(ctx);
            return nullptr;
        }

        {
            const size_t memory_size = ggml_nbytes(ctx->kv_self.k) + ggml_nbytes(ctx->kv_self.v);
            LLAMA_LOG_INFO("%s: kv self size  = %7.2f MB\n", __func__, memory_size / 1024.0 / 1024.0);
        }

        const auto & hparams = ctx->model.hparams;

        // resized during inference
        if (params.logits_all) {
            ctx->logits.reserve(hparams.n_ctx*hparams.n_vocab);
        } else {
            ctx->logits.reserve(hparams.n_vocab);
        }

        if (params.embedding){
            ctx->embedding.resize(hparams.n_embd);
        }

#ifdef LLAMA_USE_ALLOCATOR
        {
            static const size_t tensor_alignment = 32;
            // the compute buffer is used to store the tensor and graph structs, while the allocator buffer is used for the tensor data
            ctx->buf_compute.resize(ggml_tensor_overhead()*GGML_MAX_NODES + ggml_graph_overhead());

            // create measure allocator
            ctx->alloc = ggml_allocr_new_measure(tensor_alignment);

            // build worst-case graph
            int n_tokens = std::min((int)hparams.n_ctx, params.n_batch);
            int n_past = hparams.n_ctx - n_tokens;
            llama_token token = llama_token_bos(); // not actually used by llama_build_graph, but required to choose between token and embedding inputs graph
            ggml_cgraph * gf = llama_build_graph(*ctx, &token, NULL, n_tokens, n_past);
#ifdef GGML_USE_METAL
            if (params.n_gpu_layers > 0) {
                ctx->ctx_metal = ggml_metal_init(1);
                if (!ctx->ctx_metal) {
                    LLAMA_LOG_ERROR("%s: ggml_metal_init() failed\n", __func__);
                    llama_free(ctx);
                    return NULL;
                }
                ggml_metal_graph_find_concurrency(ctx->ctx_metal, gf, false);
                ggml_allocr_set_parse_seq(ctx->alloc, ggml_metal_get_concur_list(ctx->ctx_metal), ggml_metal_if_optimized(ctx->ctx_metal));
            }
#endif
            // measure memory requirements for the graph
            size_t alloc_size = ggml_allocr_alloc_graph(ctx->alloc, gf) + tensor_alignment;

            LLAMA_LOG_INFO("%s: compute buffer total size = %7.2f MB\n", __func__, (ctx->buf_compute.size + alloc_size) / 1024.0 / 1024.0);

            // debug - for comparison with scratch buffer
            //size_t prev_req =
            //    MEM_REQ_SCRATCH0(hparams.n_ctx).at(ctx->model.type) +
            //    MEM_REQ_SCRATCH1().at(ctx->model.type) +
            //    MEM_REQ_EVAL().at(ctx->model.type);
            //LLAMA_LOG_INFO("%s: (debug) equivalent with scratch buffer = %7.2f MB\n", __func__, prev_req / 1024.0 / 1024.0);

            // recreate allocator with exact memory requirements
            ggml_allocr_free(ctx->alloc);

            ctx->buf_alloc.resize(alloc_size);
            ctx->alloc = ggml_allocr_new(ctx->buf_alloc.addr, ctx->buf_alloc.size, tensor_alignment);
#ifdef GGML_USE_METAL
            if (ctx->ctx_metal) {
                ggml_allocr_set_parse_seq(ctx->alloc, ggml_metal_get_concur_list(ctx->ctx_metal), ggml_metal_if_optimized(ctx->ctx_metal));
            }
#endif
        }
#else
        ctx->buf_compute.resize(blasbatchmul*MEM_REQ_EVAL().at(ctx->model.type) + ggml_graph_overhead());
#endif

#ifdef LLAMA_USE_SCRATCH
        ctx->buf_scratch[0].resize(blasbatchmul*MEM_REQ_SCRATCH0(hparams.n_ctx).at(ctx->model.type));
        ctx->buf_scratch[1].resize(blasbatchmul*MEM_REQ_SCRATCH1().at(ctx->model.type));
#endif
    }

#ifdef GGML_USE_METAL
    if (params.n_gpu_layers > 0) {
        // this allocates all Metal resources and memory buffers

        void * data_ptr  = NULL;
        size_t data_size = 0;

        if (params.use_mmap) {
            data_ptr  = ctx->model.mapping->addr;
            data_size = ctx->model.mapping->size;
        } else {
            data_ptr  = ggml_get_mem_buffer(ctx->model.ctx);
            data_size = ggml_get_mem_size  (ctx->model.ctx);
        }

        const size_t max_size = ggml_get_max_tensor_size(ctx->model.ctx);

        LLAMA_LOG_INFO("%s: max tensor size = %8.2f MB\n", __func__, max_size/1024.0/1024.0);

#define LLAMA_METAL_CHECK_BUF(result)                            \
    if (!(result)) {                                             \
        LLAMA_LOG_ERROR("%s: failed to add buffer\n", __func__); \
        llama_free(ctx);                                         \
        return NULL;                                             \
    }

        LLAMA_METAL_CHECK_BUF(ggml_metal_add_buffer(ctx->ctx_metal, "data", data_ptr, data_size, max_size));

        LLAMA_METAL_CHECK_BUF(ggml_metal_add_buffer(ctx->ctx_metal, "eval", ctx->buf_compute.addr, ctx->buf_compute.size, 0));
        LLAMA_METAL_CHECK_BUF(ggml_metal_add_buffer(ctx->ctx_metal, "kv",   ctx->kv_self.buf.addr, ctx->kv_self.buf.size, 0));

        LLAMA_METAL_CHECK_BUF(ggml_metal_add_buffer(ctx->ctx_metal, "alloc", ctx->buf_alloc.addr, ctx->buf_alloc.size, 0));
#undef LLAMA_METAL_CHECK_BUF
    }
#endif

#ifdef GGML_USE_MPI
    ctx->ctx_mpi = ggml_mpi_init();

    if (ggml_mpi_rank(ctx->ctx_mpi) > 0) {
        // Enter a blocking eval loop with dummy input, letting rank=0 drive the process
        const std::vector<llama_token> tmp(ctx->model.hparams.n_ctx, llama_token_bos());
        while (!llama_eval(ctx, tmp.data(), tmp.size(), 0, 0)) {};
        llama_backend_free();
        exit(1);
    }
#endif

    return ctx;
}

struct llama_context * llama_init_from_file(
                             const char * path_model,
            struct llama_context_params   params) {

    struct llama_model * model = llama_load_model_from_file(path_model, params);
    if (!model) {
        return nullptr;
    }
    struct llama_context * ctx = llama_new_context_with_model(model, params);
    ctx->model_owner = true;
    return ctx;
}

void llama_free(struct llama_context * ctx) {
    delete ctx;
}

int llama_model_quantize(
        const char * fname_inp,
        const char * fname_out,
        const llama_model_quantize_params *params) {
    try {
        llama_model_quantize_internal(fname_inp, fname_out, params);
        return 0;
    } catch (const std::exception & err) {
        LLAMA_LOG_ERROR("%s: failed to quantize: %s\n", __func__, err.what());
        return 1;
    }
}

int llama_apply_lora_from_file_internal(const struct llama_model & model, const char * path_lora, const char * path_base_model, int n_threads) {
    LLAMA_LOG_INFO("%s: applying lora adapter from '%s' - please wait ...\n", __func__, path_lora);

    const int64_t t_start_lora_us = ggml_time_us();

    auto fin = std::ifstream(path_lora, std::ios::binary);
    if (!fin) {
        LLAMA_LOG_ERROR("%s: failed to open '%s'\n", __func__, path_lora);
        return 1;
    }

    // verify magic and version
    {
        uint32_t magic;
        fin.read((char *) &magic, sizeof(magic));
        if (magic != LLAMA_FILE_MAGIC_GGLA) {
            LLAMA_LOG_ERROR("%s: bad file magic\n", __func__);
            return 1;
        }
        uint32_t format_version;
        fin.read((char *) &format_version, sizeof(format_version));

        if (format_version != 1) {
            LLAMA_LOG_ERROR("%s: unsupported file version\n", __func__ );
            return 1;
        }
    }

    int32_t lora_r;
    int32_t lora_alpha;
    fin.read((char *) &lora_r, sizeof(lora_r));
    fin.read((char *) &lora_alpha, sizeof(lora_alpha));
    float scaling = (float)lora_alpha / (float)lora_r;

    LLAMA_LOG_INFO("%s: r = %d, alpha = %d, scaling = %.2f\n", __func__, lora_r, lora_alpha, scaling);


    // create a temporary ggml context to store the lora tensors
    // todo: calculate size from biggest possible tensor
    std::vector<uint8_t> lora_buf(1024ull * 1024ull * 1024ull);
    struct ggml_init_params params;
    params.mem_size   = lora_buf.size();
    params.mem_buffer = lora_buf.data();
    params.no_alloc   = false;

    ggml_context * lora_ctx = ggml_init(params);
    std::unordered_map<std::string, struct ggml_tensor *> lora_tensors;

    // create a name -> tensor map of the model to accelerate lookups
    std::unordered_map<std::string, struct ggml_tensor*> model_tensors;
    for (const auto & kv: model.tensors_by_name) {
        model_tensors.insert(kv);
    }


    // load base model
    std::unique_ptr<llama_model_loader> model_loader;
    ggml_context * base_ctx = NULL;
    llama_buffer base_buf;
    if (path_base_model) {
        LLAMA_LOG_INFO("%s: loading base model from '%s'\n", __func__, path_base_model);
        model_loader.reset(new llama_model_loader(path_base_model, /*use_mmap*/ true));

        size_t ctx_size;
        size_t mmapped_size;
        model_loader->calc_sizes(&ctx_size, &mmapped_size);
        base_buf.resize(ctx_size);

        ggml_init_params base_params;
        base_params.mem_size   = base_buf.size;
        base_params.mem_buffer = base_buf.addr;
        base_params.no_alloc   = model_loader->use_mmap;

        base_ctx = ggml_init(base_params);

        model_loader->ggml_ctx = base_ctx;

        // maybe this should in llama_model_loader
        if (model_loader->use_mmap) {
            model_loader->mapping.reset(new llama_mmap(&model_loader->file_loader->file, /* prefetch */ 0, ggml_is_numa()));
        }
    }

    // read tensors and apply
    bool warned = false;
    int n_tensors = 0;

    std::vector<uint8_t> work_buffer;

    while (true) {
        int32_t n_dims;
        int32_t length;
        int32_t ftype;

        fin.read(reinterpret_cast<char *>(&n_dims), sizeof(n_dims));
        fin.read(reinterpret_cast<char *>(&length), sizeof(length));
        fin.read(reinterpret_cast<char *>(&ftype),  sizeof(ftype));
        if (fin.eof()) {
            break;
        }

        int32_t ne[2] = { 1, 1 };
        for (int i = 0; i < n_dims; ++i) {
            fin.read(reinterpret_cast<char *>(&ne[i]), sizeof(ne[i]));
        }

        std::string name;
        {
            char buf[1024];
            fin.read(buf, length);
            name = std::string(buf, length);
        }

        // check for lora suffix and get the type of tensor
        const std::string lora_suffix = ".lora";
        size_t pos = name.rfind(lora_suffix);
        if (pos == std::string::npos) {
            LLAMA_LOG_ERROR("%s: error: '%s' is not a lora tensor\n", __func__, name.c_str());
            return 1;
        }

        std::string lora_type = name.substr(pos + lora_suffix.length());
        std::string base_name = name;
        base_name.erase(pos);
        // LLAMA_LOG_INFO("%s: %s => %s (lora type %s) \n", __func__, name.c_str(),base_name.c_str(), lora_type.c_str());

        if (model_tensors.find(base_name) == model_tensors.end()) {
            LLAMA_LOG_ERROR("%s: unknown tensor '%s' in lora adapter\n", __func__, name.data());
            return 1;
        }

        // create ggml tensor
        ggml_type wtype;
        switch (ftype) {
            case 0: wtype = GGML_TYPE_F32;  break;
            case 1: wtype = GGML_TYPE_F16;  break;
            default:
                    {
                        LLAMA_LOG_ERROR("%s: invalid tensor data type '%d'\n",
                                __func__, ftype);
                        return false;
                    }
        }
        ggml_tensor * lora_tensor;
        if (n_dims == 2) {
            lora_tensor = ggml_new_tensor_2d(lora_ctx, wtype, ne[0], ne[1]);
        }
        else {
            LLAMA_LOG_ERROR("%s: unsupported tensor dimension %d\n", __func__, n_dims);
            return 1;
        }
        ggml_set_name(lora_tensor, "lora_tensor");

        // load tensor data
        size_t offset = fin.tellg();
        size_t tensor_data_size = ggml_nbytes(lora_tensor);
        offset = (offset + 31) & -32;
        fin.seekg(offset);
        fin.read((char*)lora_tensor->data, tensor_data_size);

        lora_tensors[name] = lora_tensor;

        // check if we have both A and B tensors and apply
        if (lora_tensors.find(base_name + ".loraA") != lora_tensors.end() &&
            lora_tensors.find(base_name + ".loraB") != lora_tensors.end()) {

            ggml_tensor * dest_t = model_tensors[base_name];

            offload_func_t offload_func = llama_nop;
            offload_func_t offload_func_force_inplace = llama_nop;

#ifdef GGML_USE_CUBLAS
            if (dest_t->backend == GGML_BACKEND_GPU || dest_t->backend == GGML_BACKEND_GPU_SPLIT) {
                if (dest_t->type != GGML_TYPE_F16) {
                    throw std::runtime_error(format(
                        "%s: error: the simultaneous use of LoRAs and GPU acceleration is only supported for f16 models", __func__));
                }
                offload_func = ggml_cuda_assign_buffers;
                offload_func_force_inplace = ggml_cuda_assign_buffers_force_inplace;
            }
#endif // GGML_USE_CUBLAS

            ggml_tensor * base_t;
            if (model_loader) {
                // load from base model
                if (model_loader->tensors_map.name_to_idx.find(base_name) == model_loader->tensors_map.name_to_idx.end()) {
                    LLAMA_LOG_ERROR("%s: error: tensor '%s' not found in base model\n", __func__, base_name.c_str());
                    return 1;
                }
                size_t idx = model_loader->tensors_map.name_to_idx[base_name];
                llama_load_tensor & lt = model_loader->tensors_map.tensors[idx];
                base_t = model_loader->get_tensor(base_name, { (uint32_t)dest_t->ne[0], (uint32_t)dest_t->ne[1] }, GGML_BACKEND_CPU);
                lt.data = (uint8_t *) lt.ggml_tensor->data;
                model_loader->load_data_for(lt);
                lt.ggml_tensor->data = lt.data;
            }
            else {
                base_t = dest_t;
            }

            if (ggml_is_quantized(base_t->type)) {
                if (!warned) {
                    LLAMA_LOG_WARN("%s: warning: using a lora adapter with a quantized model may result in poor quality, "
                                   "use a f16 or f32 base model with --lora-base\n", __func__);
                    warned = true;
                }
            }

            ggml_tensor * loraA = lora_tensors[base_name + ".loraA"];
            GGML_ASSERT(loraA->type == GGML_TYPE_F32);
            ggml_set_name(loraA, "loraA");

            ggml_tensor * loraB = lora_tensors[base_name + ".loraB"];
            GGML_ASSERT(loraB->type == GGML_TYPE_F32);
            ggml_set_name(loraB, "loraB");

            if (base_t->ne[0] != loraA->ne[1] || base_t->ne[1] != loraB->ne[1]) {
                LLAMA_LOG_ERROR("%s: incompatible tensor dimensions (%" PRId64 " and %" PRId64 ");"
                                " are you sure that this adapter is for this model?\n", __func__, base_t->ne[0], loraA->ne[1]);
                return 1;
            }

            // w = w + BA*s
            ggml_tensor * BA = ggml_mul_mat(lora_ctx, loraA, loraB);
            offload_func(BA);
            ggml_set_name(BA, "BA");

            if (scaling != 1.0f) {
                ggml_tensor * scale_tensor = ggml_new_f32(lora_ctx, scaling);
                ggml_set_name(scale_tensor, "scale_tensor");

                BA = ggml_scale_inplace(lora_ctx, BA, scale_tensor);
                offload_func(BA);
                ggml_set_name(BA, "BA_scaled");
            }

            ggml_tensor * r;
            if (base_t == dest_t) {
                r = ggml_add_inplace(lora_ctx, dest_t, BA);
                offload_func_force_inplace(r);
                ggml_set_name(r, "r_add_inplace");
            }
            else {
                r = ggml_add(lora_ctx, base_t, BA);
                offload_func(r);
                ggml_set_name(r, "r_add");

                r = ggml_cpy(lora_ctx, r, dest_t);
                offload_func(r);
                ggml_set_name(r, "r_cpy");
            }

            struct ggml_cgraph gf = ggml_build_forward(r);

            ggml_graph_compute_helper(work_buffer, &gf, n_threads);

            // we won't need these tensors again, reset the context to save memory
            ggml_free(lora_ctx);
            lora_ctx = ggml_init(params);
            lora_tensors.clear();

            n_tensors++;
            if (n_tensors % 4 == 0) {
                LLAMA_LOG_INFO(".");
            }
        }
    }

    // TODO: this should be in a destructor, it will leak on failure
    ggml_free(lora_ctx);
    if (base_ctx) {
        ggml_free(base_ctx);
    }

    const int64_t t_lora_us = ggml_time_us() - t_start_lora_us;
    LLAMA_LOG_INFO(" done (%.2f ms)\n", t_lora_us / 1000.0);

    return 0;
}

int llama_apply_lora_from_file(struct llama_context * ctx, const char * path_lora, const char * path_base_model, int n_threads) {
    try {
        return llama_apply_lora_from_file_internal(ctx->model, path_lora, path_base_model, n_threads);
    } catch (const std::exception & err) {
        LLAMA_LOG_ERROR("%s: failed to apply lora adapter: %s\n", __func__, err.what());
        return 1;
    }
}

int llama_model_apply_lora_from_file(const struct llama_model * model, const char * path_lora, const char * path_base_model, int n_threads) {
    try {
        return llama_apply_lora_from_file_internal(*model, path_lora, path_base_model, n_threads);
    } catch (const std::exception & err) {
        LLAMA_LOG_ERROR("%s: failed to apply lora adapter: %s\n", __func__, err.what());
        return 1;
    }
}

int llama_get_kv_cache_token_count(const struct llama_context * ctx) {
    return ctx->kv_self.n;
}

#define LLAMA_MAX_RNG_STATE (64*1024)

void llama_set_rng_seed(struct llama_context * ctx, uint32_t seed) {
    if (seed == LLAMA_DEFAULT_SEED) {
        seed = time(NULL);
    }
    ctx->rng.seed(seed);
}

// Returns the *maximum* size of the state
size_t llama_get_state_size(const struct llama_context * ctx) {
    // we don't know size of rng until we actually serialize it. so reserve more than enough memory for its serialized state.
    // for reference, std::mt19937(1337) serializes to 6701 bytes.
    const size_t s_rng_size        = sizeof(size_t);
    const size_t s_rng             = LLAMA_MAX_RNG_STATE;
    const size_t s_logits_capacity = sizeof(size_t);
    const size_t s_logits_size     = sizeof(size_t);
    const size_t s_logits          = ctx->logits.capacity() * sizeof(float);
    const size_t s_embedding_size  = sizeof(size_t);
    const size_t s_embedding       = ctx->embedding.size() * sizeof(float);
    const size_t s_kv_size         = sizeof(size_t);
    const size_t s_kv_ntok         = sizeof(int);
    const size_t s_kv              = ctx->kv_self.buf.size;

    const size_t s_total = (
        + s_rng_size
        + s_rng
        + s_logits_capacity
        + s_logits_size
        + s_logits
        + s_embedding_size
        + s_embedding
        + s_kv_size
        + s_kv_ntok
        + s_kv
    );

    return s_total;
}

/** copy state data into either a buffer or file depending on the passed in context
 *
 * file context:
 * llama_file file("/path", "wb");
 * llama_data_file_context data_ctx(&file);
 * llama_copy_state_data(ctx, &data_ctx);
 *
 * buffer context:
 * std::vector<uint8_t> buf(max_size, 0);
 * llama_data_buffer_context data_ctx(&buf.data());
 * llama_copy_state_data(ctx, &data_ctx);
 *
*/
void llama_copy_state_data_internal(struct llama_context * ctx, llama_data_context * data_ctx) {
    // copy rng
    {
        std::stringstream rng_ss;
        rng_ss << ctx->rng;

        const size_t rng_size = rng_ss.str().size();
        char rng_buf[LLAMA_MAX_RNG_STATE];

        memset(&rng_buf[0], 0, LLAMA_MAX_RNG_STATE);
        memcpy(&rng_buf[0], rng_ss.str().data(), rng_ss.str().size());

        data_ctx->write(&rng_size,   sizeof(rng_size));
        data_ctx->write(&rng_buf[0], LLAMA_MAX_RNG_STATE);
    }

    // copy logits
    {
        const size_t logits_cap  = ctx->logits.capacity();
        const size_t logits_size = ctx->logits.size();

        data_ctx->write(&logits_cap,  sizeof(logits_cap));
        data_ctx->write(&logits_size, sizeof(logits_size));

        if (logits_size) {
            data_ctx->write(ctx->logits.data(), logits_size * sizeof(float));
        }

        // If there is a gap between the size and the capacity, write padding
        size_t padding_size = (logits_cap - logits_size) * sizeof(float);
        if (padding_size > 0) {
            std::vector<uint8_t> padding(padding_size, 0); // Create a buffer filled with zeros
            data_ctx->write(padding.data(), padding_size);
        }
    }

    // copy embeddings
    {
        const size_t embedding_size = ctx->embedding.size();

        data_ctx->write(&embedding_size, sizeof(embedding_size));

        if (embedding_size) {
            data_ctx->write(ctx->embedding.data(), embedding_size * sizeof(float));
        }
    }

    // copy kv cache
    {
        const auto & kv_self = ctx->kv_self;
        const auto & hparams = ctx->model.hparams;
        const int    n_layer = hparams.n_layer;
        const int    n_embd  = hparams.n_embd_gqa();
        const int    n_ctx   = hparams.n_ctx;

        const size_t kv_size = kv_self.buf.size;
        const int    kv_ntok = llama_get_kv_cache_token_count(ctx);

        data_ctx->write(&kv_size, sizeof(kv_size));
        data_ctx->write(&kv_ntok, sizeof(kv_ntok));

        if (kv_size) {
            const size_t elt_size = ggml_element_size(kv_self.k);

            ggml_context * cpy_ctx = ggml_init({ 4096, NULL, /* no_alloc */ true });
            ggml_cgraph gf{};

            ggml_tensor * kout3d = ggml_new_tensor_3d(cpy_ctx, kv_self.k->type, n_embd, kv_ntok, n_layer);
            std::vector<uint8_t> kout3d_data(ggml_nbytes(kout3d), 0);
            kout3d->data = kout3d_data.data();

            ggml_tensor * vout3d = ggml_new_tensor_3d(cpy_ctx, kv_self.v->type, kv_ntok, n_embd, n_layer);
            std::vector<uint8_t> vout3d_data(ggml_nbytes(vout3d), 0);
            vout3d->data = vout3d_data.data();

            ggml_tensor * k3d = ggml_view_3d(cpy_ctx, kv_self.k,
                n_embd, kv_ntok, n_layer,
                elt_size*n_embd, elt_size*n_embd*n_ctx, 0);

            ggml_tensor * v3d = ggml_view_3d(cpy_ctx, kv_self.v,
                kv_ntok, n_embd, n_layer,
                elt_size*n_ctx, elt_size*n_ctx*n_embd, 0);

            ggml_build_forward_expand(&gf, ggml_cpy(cpy_ctx, k3d, kout3d));
            ggml_build_forward_expand(&gf, ggml_cpy(cpy_ctx, v3d, vout3d));
            ggml_graph_compute_helper(ctx->work_buffer, &gf, /*n_threads*/ 1);

            ggml_free(cpy_ctx);

            // our data is now in the kout3d_data and vout3d_data buffers
            // write them to file
            data_ctx->write(kout3d_data.data(), kout3d_data.size());
            data_ctx->write(vout3d_data.data(), vout3d_data.size());
        }
    }
}

size_t llama_copy_state_data(struct llama_context * ctx, uint8_t * dst) {
    llama_data_buffer_context data_ctx(dst);
    llama_copy_state_data_internal(ctx, &data_ctx);

    return data_ctx.get_size_written();
}

// Sets the state reading from the specified source address
size_t llama_set_state_data(struct llama_context * ctx, uint8_t * src) {
    uint8_t * inp = src;

    // set rng
    {
        size_t rng_size;
        char   rng_buf[LLAMA_MAX_RNG_STATE];

        memcpy(&rng_size,   inp, sizeof(rng_size));    inp += sizeof(rng_size);
        memcpy(&rng_buf[0], inp, LLAMA_MAX_RNG_STATE); inp += LLAMA_MAX_RNG_STATE;

        std::stringstream rng_ss;
        rng_ss.str(std::string(&rng_buf[0], rng_size));
        rng_ss >> ctx->rng;

        LLAMA_ASSERT(rng_ss.fail() == false);
    }

    // set logits
    {
        size_t logits_cap;
        size_t logits_size;

        memcpy(&logits_cap,  inp, sizeof(logits_cap));  inp += sizeof(logits_cap);
        memcpy(&logits_size, inp, sizeof(logits_size)); inp += sizeof(logits_size);

        LLAMA_ASSERT(ctx->logits.capacity() == logits_cap);

        if (logits_size) {
            ctx->logits.resize(logits_size);
            memcpy(ctx->logits.data(), inp, logits_size * sizeof(float));
        }

        inp += logits_cap * sizeof(float);
    }

    // set embeddings
    {
        size_t embedding_size;

        memcpy(&embedding_size, inp, sizeof(embedding_size)); inp += sizeof(embedding_size);

        LLAMA_ASSERT(ctx->embedding.capacity() == embedding_size);

        if (embedding_size) {
            memcpy(ctx->embedding.data(), inp, embedding_size * sizeof(float));
            inp += embedding_size * sizeof(float);
        }
    }

    // set kv cache
    {
        const auto & kv_self = ctx->kv_self;
        const auto & hparams = ctx->model.hparams;
        const int    n_layer = hparams.n_layer;
        const int    n_embd  = hparams.n_embd_gqa();
        const int    n_ctx   = hparams.n_ctx;

        size_t kv_size;
        int kv_ntok;

        memcpy(&kv_size, inp, sizeof(kv_size)); inp += sizeof(kv_size);
        memcpy(&kv_ntok, inp, sizeof(kv_ntok)); inp += sizeof(kv_ntok);

        if (kv_size) {
            LLAMA_ASSERT(kv_self.buf.size == kv_size);

            const size_t elt_size = ggml_element_size(kv_self.k);

            ggml_context * cpy_ctx = ggml_init({ 4096, NULL, /* no_alloc */ true });
            ggml_cgraph gf{};

            ggml_tensor * kin3d = ggml_new_tensor_3d(cpy_ctx, kv_self.k->type, n_embd, kv_ntok, n_layer);
            kin3d->data = (void *) inp;
            inp += ggml_nbytes(kin3d);

            ggml_tensor * vin3d = ggml_new_tensor_3d(cpy_ctx, kv_self.v->type, kv_ntok, n_embd, n_layer);
            vin3d->data = (void *) inp;
            inp += ggml_nbytes(vin3d);

            ggml_tensor * k3d = ggml_view_3d(cpy_ctx, kv_self.k,
                n_embd, kv_ntok, n_layer,
                elt_size*n_embd, elt_size*n_embd*n_ctx, 0);

            ggml_tensor * v3d = ggml_view_3d(cpy_ctx, kv_self.v,
                kv_ntok, n_embd, n_layer,
                elt_size*n_ctx, elt_size*n_ctx*n_embd, 0);

            ggml_build_forward_expand(&gf, ggml_cpy(cpy_ctx, kin3d, k3d));
            ggml_build_forward_expand(&gf, ggml_cpy(cpy_ctx, vin3d, v3d));
            ggml_graph_compute_helper(ctx->work_buffer, &gf, /*n_threads*/ 1);

            ggml_free(cpy_ctx);
        }

        ctx->kv_self.n = kv_ntok;
    }

    const size_t nread    = inp - src;
    const size_t max_size = llama_get_state_size(ctx);

    LLAMA_ASSERT(nread <= max_size);

    return nread;
}

static bool llama_load_session_file_internal(struct llama_context * ctx, const char * path_session, llama_token * tokens_out, size_t n_token_capacity, size_t * n_token_count_out) {
    llama_file file(path_session, "rb");

    // sanity checks
    {
        const uint32_t magic   = file.read_u32();
        const uint32_t version = file.read_u32();

        if (magic != LLAMA_SESSION_MAGIC || version != LLAMA_SESSION_VERSION) {
            LLAMA_LOG_ERROR("%s : unknown (magic, version) for session file: %08x, %08x\n", __func__, magic, version);
            return false;
        }

        llama_hparams session_hparams;
        file.read_raw(&session_hparams, sizeof(llama_hparams));

        if (session_hparams != ctx->model.hparams) {
            LLAMA_LOG_INFO("%s : model hparams didn't match from session file!\n", __func__);
            return false;
        }
    }

    // load the prompt
    {
        const uint32_t n_token_count = file.read_u32();

        if (n_token_count > n_token_capacity) {
            LLAMA_LOG_ERROR("%s : token count in session file exceeded capacity! %u > %zu\n", __func__, n_token_count, n_token_capacity);
            return false;
        }

        file.read_raw(tokens_out, sizeof(llama_token) * n_token_count);
        *n_token_count_out = n_token_count;
    }

    // restore the context state
    {
        const size_t n_state_size_cur = file.size - file.tell();
        const size_t n_state_size_max = llama_get_state_size(ctx);

        if (n_state_size_cur > n_state_size_max) {
            LLAMA_LOG_ERROR("%s : the state size in session file is too big! max %zu, got %zu\n", __func__, n_state_size_max, n_state_size_cur);
            return false;
        }

        std::vector<uint8_t> state_data(n_state_size_max);
        file.read_raw(state_data.data(), n_state_size_cur);

        llama_set_state_data(ctx, state_data.data());
    }

    return true;
}

bool llama_load_session_file(struct llama_context * ctx, const char * path_session, llama_token * tokens_out, size_t n_token_capacity, size_t * n_token_count_out) {
    try {
        return llama_load_session_file_internal(ctx, path_session, tokens_out, n_token_capacity, n_token_count_out);
    } catch (const std::exception & err) {
        LLAMA_LOG_ERROR("error loading session file: %s\n", err.what());
        return false;
    }
}

bool llama_save_session_file(struct llama_context * ctx, const char * path_session, const llama_token * tokens, size_t n_token_count) {
    llama_file file(path_session, "wb");

    file.write_u32(LLAMA_SESSION_MAGIC);
    file.write_u32(LLAMA_SESSION_VERSION);

    file.write_raw(&ctx->model.hparams, sizeof(llama_hparams));

    // save the prompt
    file.write_u32((uint32_t) n_token_count);
    file.write_raw(tokens, sizeof(llama_token) * n_token_count);

    // save the context state using stream saving
    llama_data_file_context data_ctx(&file);
    llama_copy_state_data_internal(ctx, &data_ctx);

    return true;
}

int llama_eval(
        struct llama_context * ctx,
           const llama_token * tokens,
                         int   n_tokens,
                         int   n_past,
                         int   n_threads) {
    if (!llama_eval_internal(*ctx, tokens, nullptr, n_tokens, n_past, n_threads, nullptr)) {
        LLAMA_LOG_ERROR("%s: failed to eval\n", __func__);
        return 1;
    }

    // get a more accurate load time, upon first eval
    // TODO: fix this
    if (!ctx->has_evaluated_once) {
        ctx->t_load_us = ggml_time_us() - ctx->t_start_us;
        ctx->has_evaluated_once = true;
    }

    return 0;
}


int llama_eval_embd(
            struct llama_context * ctx,
                     const float * embd,
                             int   n_tokens,
                             int   n_past,
                             int   n_threads) {
    if (!llama_eval_internal(*ctx, nullptr, embd, n_tokens, n_past, n_threads, nullptr)) {
        LLAMA_LOG_ERROR("%s: failed to eval\n", __func__);
        return 1;
    }

    // get a more accurate load time, upon first eval
    // TODO: fix this
    if (!ctx->has_evaluated_once) {
        ctx->t_load_us = ggml_time_us() - ctx->t_start_us;
        ctx->has_evaluated_once = true;
    }

    return 0;
}

int llama_eval_export(struct llama_context * ctx, const char * fname) {
    const int n_batch = 1;
    const int n_ctx   = 512 - n_batch;

    const std::vector<llama_token> tmp(n_batch, llama_token_bos());

    if (!llama_eval_internal(*ctx, tmp.data(), nullptr, tmp.size(), n_ctx, 1, fname)) {
        LLAMA_LOG_ERROR("%s: failed to eval\n", __func__);
        return 1;
    }

    return 0;
}

int llama_tokenize_with_model(
    const struct llama_model * model,
                  const char * text,
                 llama_token * tokens,
                         int   n_max_tokens,
                        bool   add_bos) {
    auto res = llama_tokenize(model->vocab, text, add_bos);

    if (n_max_tokens < (int) res.size()) {
        LLAMA_LOG_ERROR("%s: too many tokens\n", __func__);
        return -((int) res.size());
    }

    for (size_t i = 0; i < res.size(); i++) {
        tokens[i] = res[i];
    }

    return res.size();
}

int llama_tokenize(
        struct llama_context * ctx,
                  const char * text,
                 llama_token * tokens,
                         int   n_max_tokens,
                        bool   add_bos) {
    return llama_tokenize_with_model(&ctx->model, text, tokens, n_max_tokens, add_bos);
}

int llama_n_vocab_from_model(const struct llama_model * model) {
    return model->vocab.id_to_token.size();
}

int llama_n_ctx_from_model(const struct llama_model * model) {
    return model->hparams.n_ctx;
}

int llama_n_embd_from_model(const struct llama_model * model) {
    return model->hparams.n_embd;
}

int llama_n_vocab(const struct llama_context * ctx) {
    return ctx->model.vocab.id_to_token.size();
}

int llama_n_ctx(const struct llama_context * ctx) {
    return ctx->model.hparams.n_ctx;
}

int llama_n_embd(const struct llama_context * ctx) {
    return ctx->model.hparams.n_embd;
}

int llama_model_type(const struct llama_model * model, char * buf, size_t buf_size) {
    return snprintf(buf, buf_size, "LLaMA %s %s", llama_model_type_name(model->type), llama_ftype_name(model->hparams.ftype));
}

int llama_get_vocab_from_model(
        const struct llama_model * model,
        const char * * strings,
        float  * scores,
        int capacity) {
    int n = std::min(capacity, (int) model->vocab.id_to_token.size());
    for (int i = 0; i<n; ++i) {
        strings[i] = model->vocab.id_to_token[i].tok.c_str();
        scores[i]  = model->vocab.id_to_token[i].score;
    }
    return n;
}

int llama_get_vocab(
        const struct llama_context * ctx,
        const char * * strings,
        float  * scores,
        int capacity) {
    return llama_get_vocab_from_model(&ctx->model, strings, scores, capacity);
}

float * llama_get_logits(struct llama_context * ctx) {
    return ctx->logits.data();
}

float * llama_get_embeddings(struct llama_context * ctx) {
    return ctx->embedding.data();
}

const char * llama_token_to_str_with_model(const struct llama_model * model, llama_token token) {
    if (token >= llama_n_vocab_from_model(model)) {
        return nullptr;
    }

    return model->vocab.id_to_token[token].tok.c_str();
}

const char * llama_token_to_str(const struct llama_context * ctx, llama_token token) {
    return llama_token_to_str_with_model(&ctx->model, token);
}

llama_token llama_token_bos() {
    return 1;
}

llama_token llama_token_eos() {
    return 2;
}

llama_token llama_token_nl() {
    return 13;
}

struct llama_timings llama_get_timings(struct llama_context * ctx) {
    struct llama_timings result = {
        /*.t_start_ms  =*/ 1e-3 * ctx->t_start_us,
        /*.t_end_ms    =*/ 1.00 * ggml_time_ms(),
        /*.t_load_ms   =*/ 1e-3 * ctx->t_load_us,
        /*.t_sample_ms =*/ 1e-3 * ctx->t_sample_us,
        /*.t_p_eval_ms =*/ 1e-3 * ctx->t_p_eval_us,
        /*.t_eval_ms   =*/ 1e-3 * ctx->t_eval_us,

        /*.n_sample =*/ std::max(1, ctx->n_sample),
        /*.n_p_eval =*/ std::max(1, ctx->n_p_eval),
        /*.n_eval   =*/ std::max(1, ctx->n_eval),
    };

    return result;
}

void llama_print_timings(struct llama_context * ctx) {
    const llama_timings timings = llama_get_timings(ctx);

    LLAMA_LOG_INFO("\n");
    LLAMA_LOG_INFO("%s:        load time = %8.2f ms\n", __func__, timings.t_load_ms);
    LLAMA_LOG_INFO("%s:      sample time = %8.2f ms / %5d runs   (%8.2f ms per token, %8.2f tokens per second)\n",
            __func__, timings.t_sample_ms, timings.n_sample, timings.t_sample_ms / timings.n_sample, 1e3 / timings.t_sample_ms * timings.n_sample);
    LLAMA_LOG_INFO("%s: prompt eval time = %8.2f ms / %5d tokens (%8.2f ms per token, %8.2f tokens per second)\n",
            __func__, timings.t_p_eval_ms, timings.n_p_eval, timings.t_p_eval_ms / timings.n_p_eval, 1e3 / timings.t_p_eval_ms * timings.n_p_eval);
    LLAMA_LOG_INFO("%s:        eval time = %8.2f ms / %5d runs   (%8.2f ms per token, %8.2f tokens per second)\n",
            __func__, timings.t_eval_ms, timings.n_eval, timings.t_eval_ms / timings.n_eval, 1e3 / timings.t_eval_ms * timings.n_eval);
    LLAMA_LOG_INFO("%s:       total time = %8.2f ms\n", __func__, (timings.t_end_ms - timings.t_start_ms));
}

void llama_reset_timings(struct llama_context * ctx) {
    ctx->t_start_us = ggml_time_us();
    ctx->t_sample_us = ctx->n_sample = 0;
    ctx->t_eval_us   = ctx->n_eval   = 0;
    ctx->t_p_eval_us = ctx->n_p_eval = 0;
}

const char * llama_print_system_info(void) {
    static std::string s;

    s  = "";
    s += "AVX = "         + std::to_string(ggml_cpu_has_avx())         + " | ";
    s += "AVX2 = "        + std::to_string(ggml_cpu_has_avx2())        + " | ";
    s += "AVX512 = "      + std::to_string(ggml_cpu_has_avx512())      + " | ";
    s += "AVX512_VBMI = " + std::to_string(ggml_cpu_has_avx512_vbmi()) + " | ";
    s += "AVX512_VNNI = " + std::to_string(ggml_cpu_has_avx512_vnni()) + " | ";
    s += "FMA = "         + std::to_string(ggml_cpu_has_fma())         + " | ";
    s += "NEON = "        + std::to_string(ggml_cpu_has_neon())        + " | ";
    s += "ARM_FMA = "     + std::to_string(ggml_cpu_has_arm_fma())     + " | ";
    s += "F16C = "        + std::to_string(ggml_cpu_has_f16c())        + " | ";
    s += "FP16_VA = "     + std::to_string(ggml_cpu_has_fp16_va())     + " | ";
    s += "WASM_SIMD = "   + std::to_string(ggml_cpu_has_wasm_simd())   + " | ";
    s += "BLAS = "        + std::to_string(ggml_cpu_has_blas())        + " | ";
    s += "SSE3 = "        + std::to_string(ggml_cpu_has_sse3())        + " | ";
    s += "VSX = "         + std::to_string(ggml_cpu_has_vsx())         + " | ";

    return s.c_str();
}

// For internal test use
const std::vector<std::pair<std::string, struct ggml_tensor *>>& llama_internal_get_tensor_map(struct llama_context * ctx) {
    return ctx->model.tensors_by_name;
}


void llama_log_set(llama_log_callback log_callback, void * user_data) {
    g_state.log_callback = log_callback ? log_callback : llama_log_callback_default;
    g_state.log_callback_user_data = user_data;
}

#if defined(_MSC_VER) && !defined(vsnprintf)
#define vsnprintf _vsnprintf
#endif

static void llama_log_internal_v(llama_log_level level, const char * format, va_list args) {
    va_list args_copy;
    va_copy(args_copy, args);
    char buffer[128];
    int len = vsnprintf(buffer, 128, format, args);
    if (len < 128) {
        g_state.log_callback(level, buffer, g_state.log_callback_user_data);
    } else {
        char* buffer2 = new char[len+1];
        vsnprintf(buffer2, len+1, format, args_copy);
        buffer2[len] = 0;
        g_state.log_callback(level, buffer2, g_state.log_callback_user_data);
        delete[] buffer2;
    }
    va_end(args_copy);
}

static void llama_log_internal(llama_log_level level, const char * format, ...) {
    va_list args;
    va_start(args, format);
    llama_log_internal_v(level, format, args);
    va_end(args);
}

static void llama_log_callback_default(llama_log_level level, const char * text, void * user_data) {
    (void) level;
    (void) user_data;
    fputs(text, stderr);
    fflush(stderr);
}<|MERGE_RESOLUTION|>--- conflicted
+++ resolved
@@ -118,23 +118,13 @@
 
 static std::map<e_model, size_t> MEM_REQ_SCRATCH0(int n_ctx)
 {
-<<<<<<< HEAD
-    static std::map<e_model, size_t> k_sizes = {
+    std::map<e_model, size_t> k_sizes = {
         { MODEL_3B,   ((size_t) n_ctx / 16ull + 156ull) * MB },
         { MODEL_7B,   ((size_t) n_ctx / 16ull + 164ull) * MB },
         { MODEL_13B,  ((size_t) n_ctx / 12ull + 184ull) * MB },
         { MODEL_30B,  ((size_t) n_ctx /  9ull + 224ull) * MB },
         { MODEL_65B,  ((size_t) n_ctx /  6ull + 320ull) * MB }, // guess
-        { MODEL_70B,  ((size_t) n_ctx /  6ull + 320ull) * MB },
-=======
-    std::map<e_model, size_t> k_sizes = {
-        { MODEL_3B,   ((size_t) n_ctx / 16ull +  92ull) * MB },
-        { MODEL_7B,   ((size_t) n_ctx / 16ull + 100ull) * MB },
-        { MODEL_13B,  ((size_t) n_ctx / 12ull + 120ull) * MB },
-        { MODEL_30B,  ((size_t) n_ctx /  9ull + 160ull) * MB },
-        { MODEL_65B,  ((size_t) n_ctx /  6ull + 256ull) * MB }, // guess
-        { MODEL_70B,  ((size_t) n_ctx /  7ull + 164ull) * MB },
->>>>>>> dadbed99
+        { MODEL_70B,  ((size_t) n_ctx /  7ull + 320ull) * MB },
     };
     return k_sizes;
 }
