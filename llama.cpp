// Defines fileno on msys:
#ifndef _GNU_SOURCE
#define _GNU_SOURCE
#include <cstddef>
#include <cstdint>
#include <cstdio>
#endif

#include "llama-util.h"
#include "llama.h"

#include "ggml.h"
#ifdef GGML_USE_CUBLAS
#include "ggml-cuda.h"
#elif defined(GGML_USE_CLBLAST)
#include "ggml-opencl.h"
#endif

#include <array>
#include <ctime>
#include <cinttypes>
#include <fstream>
#include <random>
#include <map>
#include <unordered_map>
#include <queue>
#include <cassert>
#include <cstring>
#include <climits>
#include <memory>
#include <algorithm>
#include <initializer_list>
#include <thread>
#include <atomic>
#include <mutex>
#include <sstream>
#include <numeric>

#define LLAMA_USE_SCRATCH
#define LLAMA_MAX_SCRATCH_BUFFERS 16

// available llama models
enum e_model {
    MODEL_UNKNOWN,
    MODEL_7B,
    MODEL_13B,
    MODEL_30B,
    MODEL_65B,
};


static const size_t MB = 1024*1024;

// computed for n_ctx == 2048
// TODO: dynamically determine these sizes
//       needs modifications in ggml

static const std::map<e_model, size_t> & MEM_REQ_SCRATCH0()
{
    static std::map<e_model, size_t> k_sizes = {
        { MODEL_7B,    512ull * MB },
        { MODEL_13B,   512ull * MB },
        { MODEL_30B,   512ull * MB },
        { MODEL_65B,  1024ull * MB },
    };
    return k_sizes;
}

static const std::map<e_model, size_t> & MEM_REQ_SCRATCH1()
{
    static std::map<e_model, size_t> k_sizes = {
        { MODEL_7B,    512ull * MB },
        { MODEL_13B,   512ull * MB },
        { MODEL_30B,   512ull * MB },
        { MODEL_65B,  1024ull * MB },
    };
    return k_sizes;
}

// 2*n_embd*n_ctx*n_layer*sizeof(float16)
static const std::map<e_model, size_t> & MEM_REQ_KV_SELF()
{
    static std::map<e_model, size_t> k_sizes = {
        { MODEL_7B,   1026ull * MB },
        { MODEL_13B,  1608ull * MB },
        { MODEL_30B,  3124ull * MB },
        { MODEL_65B,  5120ull * MB },
    };
    return k_sizes;
}

// this is mostly needed for temporary mul_mat buffers to dequantize the data
// not actually needed if BLAS is disabled
static const std::map<e_model, size_t> & MEM_REQ_EVAL()
{
    static std::map<e_model, size_t> k_sizes = {
        { MODEL_7B,   800ull * MB },
        { MODEL_13B, 1024ull * MB },
        { MODEL_30B, 1280ull * MB },
        { MODEL_65B, 1536ull * MB },
    };
    return k_sizes;
}

// default hparams (LLaMA 7B)
struct llama_hparams {
    uint32_t n_vocab = 32000;
    uint32_t n_ctx   = 512;   // this is provided as user input?
    uint32_t n_embd  = 4096;
    uint32_t n_mult  = 256;
    uint32_t n_head  = 32;
    uint32_t n_layer = 32;
    uint32_t n_rot   = 64;
    enum llama_ftype ftype = LLAMA_FTYPE_MOSTLY_F16;

    bool operator!=(const llama_hparams & other) const {
        return static_cast<bool>(memcmp(this, &other, sizeof(llama_hparams)));
    }
};

struct llama_layer {
    // normalization
    struct ggml_tensor * attention_norm;

    // attention
    struct ggml_tensor * wq;
    struct ggml_tensor * wk;
    struct ggml_tensor * wv;
    struct ggml_tensor * wo;

    // normalization
    struct ggml_tensor * ffn_norm;

    // ff
    struct ggml_tensor * w1;
    struct ggml_tensor * w2;
    struct ggml_tensor * w3;
};

struct llama_kv_cache {
    struct ggml_tensor * k;
    struct ggml_tensor * v;

    struct ggml_context * ctx = NULL;

    llama_ctx_buffer buf;

    int n; // number of tokens currently in the cache

    ~llama_kv_cache() {
        if (ctx) {
            ggml_free(ctx);
        }
    }
};

struct llama_model {
    e_model type = MODEL_UNKNOWN;

    llama_hparams hparams;

    struct ggml_tensor * tok_embeddings;

    struct ggml_tensor * norm;
    struct ggml_tensor * output;

    std::vector<llama_layer> layers;

    // context
    struct ggml_context * ctx = NULL;

    // key + value cache for the self attention
    // TODO: move to llama_state
    struct llama_kv_cache kv_self;

    // the model memory buffer
    llama_ctx_buffer buf;

    // model memory mapped file
    std::unique_ptr<llama_mmap> mapping;

    // objects representing data potentially being locked in memory
    llama_mlock mlock_buf;
    llama_mlock mlock_mmap;

    // for quantize-stats only
    std::vector<std::pair<std::string, struct ggml_tensor *>> tensors_by_name;

    ~llama_model() {
        if (ctx) {
            ggml_free(ctx);
        }
    }
};

struct llama_vocab {
    using id    = int32_t;
    using token = std::string;

    struct token_score {
        token tok;
        float score;
    };

    std::unordered_map<token, id> token_to_id;
    std::vector<token_score> id_to_token;
};

struct llama_context {
    std::mt19937 rng;

    int64_t t_load_us = 0;
    int64_t t_start_us = 0;
    bool has_evaluated_once = false;

    int64_t t_sample_us = 0;
    int64_t t_eval_us   = 0;
    int64_t t_p_eval_us = 0;

    int32_t n_sample = 0; // number of tokens sampled
    int32_t n_eval   = 0; // number of eval calls
    int32_t n_p_eval = 0; // number of tokens in eval calls for the prompt (with batch size > 1)

    llama_model model;
    llama_vocab vocab;

    size_t mem_per_token = 0;

    // decode output (2-dimensional array: [n_tokens][n_vocab])
    std::vector<float> logits;
    bool logits_all = false;

    // input embedding (1-dimensional array: [n_embd])
    std::vector<float> embedding;

    // memory buffers used to evaluate the model
    // TODO: move in llama_state
    llama_ctx_buffer buf_compute;
    llama_ctx_buffer buf_scratch[LLAMA_MAX_SCRATCH_BUFFERS];

    int    buf_last = 0;
    size_t buf_max_size[LLAMA_MAX_SCRATCH_BUFFERS] = { 0 };

    void use_buf(struct ggml_context * ctx, int i) {
#if defined(LLAMA_USE_SCRATCH)
        size_t last_size = 0;

        if (i == -1) {
            last_size = ggml_set_scratch(ctx, { 0, 0, nullptr, });
        } else {
            auto & buf = buf_scratch[i];
            last_size = ggml_set_scratch(ctx, { 0, buf.size, buf.addr, });
        }

        if (buf_last >= 0) {
            buf_max_size[buf_last] = std::max(buf_max_size[buf_last], last_size);
        }

        buf_last = i;
#else
        (void) i;
        (void) ctx;
#endif
    }

    size_t get_buf_max_mem(int i) const {
#if defined(LLAMA_USE_SCRATCH)
        return buf_max_size[i];
#else
        (void) i;
        return 0;
#endif
    }
};

template <typename T>
static T checked_mul(T a, T b) {
    T ret = a * b;
    if (a != 0 && ret / a != b) {
        throw format("overflow multiplying %llu * %llu",
                     (unsigned long long) a, (unsigned long long) b);
    }
    return ret;
}

static size_t checked_div(size_t a, size_t b) {
    if (b == 0 || a % b != 0) {
        throw format("error dividing %zu / %zu", a, b);
    }
    return a / b;
}

static std::string llama_format_tensor_shape(const std::vector<uint32_t> & ne) {
    char buf[256];
    snprintf(buf, sizeof(buf), "%5u", ne.at(0));
    for (size_t i = 1; i < ne.size(); i++) {
        snprintf(buf + strlen(buf), sizeof(buf) - strlen(buf), " x %5u", ne.at(i));
    }
    return buf;
}

static size_t llama_calc_tensor_size(const std::vector<uint32_t> & ne, enum ggml_type type) {
    size_t size = ggml_type_size(type);
    for (uint32_t dim : ne) {
        size = checked_mul<size_t>(size, dim);
    }
    return size / ggml_blck_size(type);
}

struct llama_load_tensor_shard {
    std::vector<uint32_t> ne;
    size_t size;
    enum ggml_type type;
    size_t file_idx;
    size_t file_off;

    void calc_size() {
        size = llama_calc_tensor_size(ne, type);
    }
};

enum llama_split_type {
    SPLIT_NONE,
    SPLIT_BY_COLUMNS,
    SPLIT_BY_ROWS
};

struct llama_load_tensor {
    std::vector<llama_load_tensor_shard> shards;

    std::string name;
    enum ggml_type type = GGML_TYPE_F32;
    llama_split_type split_type = SPLIT_NONE;
    std::vector<uint32_t> ne;
    size_t size;
    struct ggml_tensor * ggml_tensor = NULL;
    uint8_t * data;

    llama_load_tensor(const std::string & name) : name(name) {}

    void calc_all() {
        calc_type();
        calc_split_type();
        calc_ne();
        calc_size();
    }

    void calc_type() {
        const auto & first_shard = shards.at(0);
        for (const auto & shard : shards) {
            if (shard.type != first_shard.type) {
                throw format("inconsistent tensor shard type in '%s'", name.c_str());
            }
        }
        type = first_shard.type;
    }

    void calc_split_type() {
        if (shards.at(0).ne.size() == 1 || // 1D tensors are just duplicated in every file
            shards.size() == 1) { // only one file?
            split_type = SPLIT_NONE;
        } else if (name.find("tok_embeddings.") == 0 ||
            name.find(".attention.wo.weight") != std::string::npos ||
            name.find(".feed_forward.w2.weight") != std::string::npos) {
            split_type = SPLIT_BY_COLUMNS;
        } else {
            split_type = SPLIT_BY_ROWS;
        }
    }

    void calc_ne() {
        const auto & first_shard = shards.at(0);
        for (const auto & shard : shards) {
            if (shard.ne != first_shard.ne) {
                throw format("inconsistent tensor shard shape in '%s': first was %s, other was %s",
                             name.c_str(), llama_format_tensor_shape(first_shard.ne).c_str(), llama_format_tensor_shape(shard.ne).c_str());
            }
        }
        ne = first_shard.ne;
        LLAMA_ASSERT(shards.size() <= UINT32_MAX);
        uint32_t n_shards = (uint32_t) shards.size();
        switch (split_type) {
            case SPLIT_NONE:
                ne = first_shard.ne;
                break;
            case SPLIT_BY_COLUMNS:
                ne = {checked_mul<uint32_t>(first_shard.ne[0], n_shards),
                      first_shard.ne[1]};
                break;
            case SPLIT_BY_ROWS:
                ne = {first_shard.ne[0],
                      checked_mul<uint32_t>(first_shard.ne[1], n_shards)};
                break;
        }
    }

    void calc_size() {
        size = llama_calc_tensor_size(ne, type);
    }
};

struct llama_load_tensors_map {
    // tensors is kept in a separate vector to preserve file order
    std::vector<llama_load_tensor> tensors;
    std::unordered_map<std::string, size_t> name_to_idx;
};

enum llama_file_version {
    LLAMA_FILE_VERSION_GGML,
    LLAMA_FILE_VERSION_GGMF_V1, // added version field and scores in vocab
    LLAMA_FILE_VERSION_GGJT_V1, // added padding
    LLAMA_FILE_VERSION_GGJT_V2, // changed quantization format
    LLAMA_FILE_VERSION_GGJT_V3, // changed Q4 and Q8 quantization format
};

struct llama_file_loader {
    llama_file file;
    llama_file_version file_version;
    llama_hparams hparams;
    llama_vocab vocab;

    llama_file_loader(const char * fname, size_t file_idx, llama_load_tensors_map & tensors_map)
        : file(fname, "rb") {
        fprintf(stderr, "llama.cpp: loading model from %s\n", fname);
        read_magic();
        read_hparams();
        read_vocab();
        read_tensor_metadata(file_idx, tensors_map);
    }
    void read_magic() {
        uint32_t magic = file.read_u32();

        if (magic == LLAMA_FILE_MAGIC_GGML) {
            file_version = LLAMA_FILE_VERSION_GGML;
            return;
        }

        uint32_t version = file.read_u32();

        switch (magic) {
            case LLAMA_FILE_MAGIC_GGMF:
                switch (version) {
                    case 1: file_version = LLAMA_FILE_VERSION_GGMF_V1; return;
                }
                break;
            case LLAMA_FILE_MAGIC_GGJT:
                switch (version) {
                    case 1: file_version = LLAMA_FILE_VERSION_GGJT_V1; return;
                    case 2: file_version = LLAMA_FILE_VERSION_GGJT_V2; return;
                    case 3: file_version = LLAMA_FILE_VERSION_GGJT_V3; return;
                }
        }

        throw format("unknown (magic, version) combination: %08x, %08x; is this really a GGML file?",
                     magic, version);
    }
    void read_hparams() {
        hparams.n_vocab = file.read_u32();
        hparams.n_embd = file.read_u32();
        hparams.n_mult = file.read_u32();
        hparams.n_head = file.read_u32();
        hparams.n_layer = file.read_u32();
        hparams.n_rot = file.read_u32();
        hparams.ftype = (enum llama_ftype) file.read_u32();
    }
    void read_vocab() {
        vocab.id_to_token.resize(hparams.n_vocab);

        for (uint32_t i = 0; i < hparams.n_vocab; i++) {
            uint32_t len = file.read_u32();
            std::string word = file.read_string(len);

            float score = 0.0f;
            if (file_version >= LLAMA_FILE_VERSION_GGMF_V1) {
                file.read_raw(&score, sizeof(score));
            }

            vocab.token_to_id[word] = i;

            auto & tok_score = vocab.id_to_token[i];
            tok_score.tok = std::move(word);
            tok_score.score = score;
        }
    }
    void read_tensor_metadata(size_t file_idx, llama_load_tensors_map & tensors_map) {
        while (file.tell() < file.size) {
            llama_load_tensor_shard shard;
            uint32_t n_dims = file.read_u32();
            uint32_t name_len = file.read_u32();
            shard.type = (enum ggml_type) file.read_u32();
            shard.ne.resize(n_dims);
            file.read_raw(shard.ne.data(), sizeof(shard.ne[0]) * n_dims);
            std::string name = file.read_string(name_len);
            if (n_dims < 1 || n_dims > 2) {
                throw format("llama.cpp: tensor '%s' should not be %u-dimensional", name.c_str(), n_dims);
            }
            switch (shard.type) {
                case GGML_TYPE_F32:
                case GGML_TYPE_F16:
                case GGML_TYPE_Q4_0:
                case GGML_TYPE_Q4_1:
                case GGML_TYPE_Q5_0:
                case GGML_TYPE_Q5_1:
                case GGML_TYPE_Q8_0:
                    break;
                default: {
                    throw format("unrecognized tensor type %u\n", shard.type);
                }
            }

            if (file_version >= LLAMA_FILE_VERSION_GGJT_V1) {
                // skip to the next multiple of 32 bytes
                file.seek(-static_cast<ptrdiff_t>(file.tell()) & 31, SEEK_CUR);
            }
            shard.file_idx = file_idx;
            shard.file_off = file.tell();

            shard.calc_size();
            file.seek(shard.size, SEEK_CUR);

            auto it = tensors_map.name_to_idx.find(name);
            size_t idx;
            if (it != tensors_map.name_to_idx.end()) {
                idx = it->second;
            } else {
                tensors_map.tensors.emplace_back(name);
                idx = tensors_map.tensors.size() - 1;
                tensors_map.name_to_idx.emplace(name, idx);
            }
            tensors_map.tensors.at(idx).shards.push_back(shard);
        }
    }
};

struct llama_file_saver {
    llama_file file;
    llama_file_loader * any_file_loader;
    llama_file_saver(const char * fname, llama_file_loader * any_file_loader, enum llama_ftype new_ftype)
        : file(fname, "wb"), any_file_loader(any_file_loader) {
        fprintf(stderr, "llama.cpp: saving model to %s\n", fname);
        write_magic();
        write_hparams(new_ftype);
        write_vocab();
    }
    void write_magic() {
        file.write_u32(LLAMA_FILE_MAGIC);   // magic
        file.write_u32(LLAMA_FILE_VERSION); // version
    }
    void write_hparams(enum llama_ftype new_ftype) {
        const llama_hparams & hparams = any_file_loader->hparams;
        file.write_u32(hparams.n_vocab);
        file.write_u32(hparams.n_embd);
        file.write_u32(hparams.n_mult);
        file.write_u32(hparams.n_head);
        file.write_u32(hparams.n_layer);
        file.write_u32(hparams.n_rot);
        file.write_u32(new_ftype);
    }
    void write_vocab() {
        if (any_file_loader->file_version == LLAMA_FILE_VERSION_GGML) {
            fprintf(stderr, "llama.cpp: WARNING: input is an old file that doesn't have scores; will add dummy scores\n");
        }
        uint32_t n_vocab = any_file_loader->hparams.n_vocab;
        for (uint32_t i = 0; i < n_vocab; i++) {
            const auto & token_score = any_file_loader->vocab.id_to_token.at(i);
            file.write_u32((uint32_t) token_score.tok.size());
            file.write_raw(token_score.tok.data(), token_score.tok.size());
            file.write_raw(&token_score.score, sizeof(token_score.score));
        }
    }
    void write_tensor(llama_load_tensor & tensor, enum ggml_type new_type, const void * new_data, size_t new_size) {
        switch (new_type) {
            case GGML_TYPE_F32:
            case GGML_TYPE_F16:
            case GGML_TYPE_Q4_0:
            case GGML_TYPE_Q4_1:
            case GGML_TYPE_Q5_0:
            case GGML_TYPE_Q5_1:
            case GGML_TYPE_Q8_0:
                break;
            default: LLAMA_ASSERT(false);
        }
        file.write_u32((uint32_t) tensor.ne.size());
        file.write_u32((uint32_t) tensor.name.size());
        file.write_u32(new_type);
        file.write_raw(tensor.ne.data(), sizeof(tensor.ne[0]) * tensor.ne.size());
        file.write_raw(tensor.name.data(), tensor.name.size());
        file.seek(-static_cast<ptrdiff_t>(file.tell()) & 31, SEEK_CUR);
        LLAMA_ASSERT(new_size == llama_calc_tensor_size(tensor.ne, new_type));
        file.write_raw(new_data, new_size);
    }
};

struct llama_model_loader {
    std::vector<std::unique_ptr<llama_file_loader>> file_loaders;
    llama_load_tensors_map tensors_map;
    bool use_mmap;
    size_t num_ggml_tensors_created = 0;
    struct ggml_context * ggml_ctx = NULL;
    std::unique_ptr<llama_mmap> mapping;

    llama_model_loader(const std::string & fname_base, bool use_mmap, bool vocab_only) {
        auto * first_file = new llama_file_loader(fname_base.c_str(), 0, tensors_map);
        file_loaders.emplace_back(first_file);
        uint32_t n_parts = vocab_only ? 1 : guess_n_parts();
        for (uint32_t i = 1; i < n_parts; i++) {
            std::string fname = fname_base + "." + std::to_string(i);
            auto * ith_file = new llama_file_loader(fname.c_str(), i, tensors_map);
            file_loaders.emplace_back(ith_file);
            if (ith_file->hparams != first_file->hparams) {
                throw format("llama.cpp: hparams inconsistent between files");
            }
        }
        if (!llama_mmap::SUPPORTED) {
            use_mmap = false;
        }
        if (use_mmap && alignment_prevents_mmap()) {
            fprintf(stderr, "llama.cpp: can't use mmap because tensors are not aligned; convert to new format to avoid this\n");
            use_mmap = false;
        }
        this->use_mmap = use_mmap;
        for (llama_load_tensor & lt : tensors_map.tensors) {
            lt.calc_all();
        }
    }

    bool alignment_prevents_mmap() {
        for (const llama_load_tensor & lt : tensors_map.tensors) {
            for (const llama_load_tensor_shard & shard : lt.shards) {
                if (shard.file_off & 3) {
                    return true;
                }
            }
        }
        return false;
    }

    uint32_t guess_n_parts() const {
        auto it = tensors_map.name_to_idx.find("tok_embeddings.weight");
        if (it == tensors_map.name_to_idx.end()) {
            throw std::string("missing tok_embeddings.weight");
        }
        const llama_load_tensor & lt = tensors_map.tensors.at(it->second);
        return file_loaders.at(0)->hparams.n_embd / lt.shards.at(0).ne.at(0);
    }

    void calc_sizes(size_t * ctx_size_p, size_t * mmapped_size_p) const {
        *ctx_size_p = *mmapped_size_p = 0;
        for (const llama_load_tensor & lt : tensors_map.tensors) {
            *ctx_size_p += sizeof(struct ggml_tensor) + GGML_OBJECT_SIZE;
            *(use_mmap ? mmapped_size_p : ctx_size_p) += lt.size;
        }
    }

    struct ggml_tensor * get_tensor(const std::string & name, const std::vector<uint32_t> & ne, ggml_backend backend) {
        auto it = tensors_map.name_to_idx.find(name);
        if (it == tensors_map.name_to_idx.end()) {
            throw format("llama.cpp: tensor '%s' is missing from model", name.c_str());
        }
        llama_load_tensor & lt = tensors_map.tensors.at(it->second);
        if (lt.ne != ne) {
            throw format("llama.cpp: tensor '%s' has wrong shape; expected %s, got %s",
                         name.c_str(), llama_format_tensor_shape(ne).c_str(), llama_format_tensor_shape(lt.ne).c_str());
        }

        return get_tensor_for(lt, backend);
    }

    struct ggml_tensor * get_tensor_for(llama_load_tensor & lt, ggml_backend backend) {
        struct ggml_tensor * tensor;
        if (lt.ne.size() == 2) {
            tensor = ggml_new_tensor_2d(ggml_ctx, lt.type, lt.ne.at(0), lt.ne.at(1));
        } else {
            LLAMA_ASSERT(lt.ne.size() == 1);
            tensor = ggml_new_tensor_1d(ggml_ctx, lt.type, lt.ne.at(0));
        }
        ggml_set_name(tensor, lt.name.c_str());
        LLAMA_ASSERT(lt.ggml_tensor == NULL); // if this fails, we called get_tensor twice on the same tensor
        tensor->backend = backend;
        lt.ggml_tensor = tensor;
        num_ggml_tensors_created++;
        return tensor;
    }

    void done_getting_tensors() const {
        if (num_ggml_tensors_created != tensors_map.tensors.size()) {
            throw std::string("llama.cpp: file contained more tensors than expected");
        }
    }

    void load_all_data(llama_progress_callback progress_callback, void *  progress_callback_user_data, llama_mlock * lmlock) {
        size_t data_size = 0;
        size_t prefetch_size = 0;
        for (const llama_load_tensor & lt : tensors_map.tensors) {
            data_size += lt.size;
            if (lt.ggml_tensor->backend == GGML_BACKEND_CPU) {
                prefetch_size += lt.size;
            }
        }

        if (use_mmap) {
            mapping.reset(new llama_mmap(&file_loaders.at(0)->file, prefetch_size));
            if (!lmlock) {
                // Don't call the callback since the actual loading will be lazy
                // and we can't measure it.
                progress_callback = NULL;
            }
            if (lmlock) {
                lmlock->init(mapping->addr);
            }
        }

        size_t done_size = 0;
        for (llama_load_tensor & lt : tensors_map.tensors) {
            if (lt.ggml_tensor->backend != GGML_BACKEND_CPU) {
                continue;
            }
            if (progress_callback) {
                progress_callback((float) done_size / data_size, progress_callback_user_data);
            }
            LLAMA_ASSERT(lt.ggml_tensor); // unused tensors should have been caught by load_data already
            lt.data = (uint8_t *) lt.ggml_tensor->data;
            load_data_for(lt);
            lt.ggml_tensor->data = lt.data;
            done_size += lt.size;
            if (use_mmap && lmlock) {
                lmlock->grow_to(done_size);
            }
        }
    }

    void load_data_for(llama_load_tensor & lt) {
        if (use_mmap) {
            LLAMA_ASSERT(lt.shards.size() == 1);
            lt.data = (uint8_t *) mapping->addr + lt.shards.at(0).file_off;
        } else if (lt.split_type == SPLIT_NONE) {
            llama_file & file = file_loaders.at(lt.shards.at(0).file_idx)->file;
            file.seek(lt.shards.at(0).file_off, SEEK_SET);
            file.read_raw(lt.data, lt.size);
        } else if (lt.split_type == SPLIT_BY_ROWS) {
            size_t offset = 0;
            for (llama_load_tensor_shard & shard : lt.shards) {
                llama_file & file = file_loaders.at(shard.file_idx)->file;
                file.seek(shard.file_off, SEEK_SET);
                file.read_raw(lt.data + offset, shard.size);
                offset += shard.size;
            }
            LLAMA_ASSERT(offset == lt.size);
        } else if (lt.split_type == SPLIT_BY_COLUMNS) {
            // Let's load the data into temporary buffers to ensure the OS performs large loads.
            std::vector<llama_buffer> tmp_bufs(lt.shards.size());
            for (size_t i = 0; i < lt.shards.size(); i++) {
                llama_load_tensor_shard & shard = lt.shards.at(i);
                llama_file & file = file_loaders.at(shard.file_idx)->file;
                file.seek(shard.file_off, SEEK_SET);
                tmp_bufs.at(i).resize(shard.size);
                file.read_raw(tmp_bufs.at(i).addr, shard.size);
            }
            // Then reshape.
            size_t num_rows = lt.ne.at(1);
            size_t per_shard_row_size = lt.shards.at(0).size / num_rows;
            size_t out_offset = 0;
            for (size_t row = 0; row < num_rows; row++) {
                for (llama_buffer & tmp_buf : tmp_bufs) {
                    memcpy(lt.data + out_offset,
                           tmp_buf.addr + row * per_shard_row_size,
                           per_shard_row_size);
                    out_offset += per_shard_row_size;
                }
            }
            LLAMA_ASSERT(out_offset == lt.size);
        }
        if (0) {
            print_checksum(lt);
        }
    }

    static void print_checksum(llama_load_tensor & lt) {
        uint32_t sum = 0;
        for (size_t i = 0; i < lt.size; i++) {
            uint8_t byte = lt.data[i];
            sum = byte + (sum << 6) + (sum << 16) - sum; // sdbm hash
        }
        fprintf(stderr, "%s checksum: %#08x (%s, size %zu)\n", lt.name.c_str(), sum,
                llama_format_tensor_shape(lt.ne).c_str(), lt.size);
    }

};


//
// kv cache
//

static bool kv_cache_init(
        const struct llama_hparams & hparams,
             struct llama_kv_cache & cache,
                         ggml_type   wtype,
                               int   n_ctx) {
    const int n_embd  = hparams.n_embd;
    const int n_layer = hparams.n_layer;

    const int64_t n_mem      = n_layer*n_ctx;
    const int64_t n_elements = n_embd*n_mem;

    cache.buf.resize(2u*n_elements*ggml_type_size(wtype) + 2u*MB);

    struct ggml_init_params params;
    params.mem_size   = cache.buf.size;
    params.mem_buffer = cache.buf.addr;
    params.no_alloc   = false;

    cache.ctx = ggml_init(params);

    if (!cache.ctx) {
        fprintf(stderr, "%s: failed to allocate memory for kv cache\n", __func__);
        return false;
    }

    cache.k = ggml_new_tensor_1d(cache.ctx, wtype, n_elements);
    cache.v = ggml_new_tensor_1d(cache.ctx, wtype, n_elements);
    ggml_set_name(cache.k, "cache_k");
    ggml_set_name(cache.v, "cache_v");

    return true;
}

struct llama_context_params llama_context_default_params() {
    struct llama_context_params result = {
        /*.n_ctx                       =*/ 512,
        /*.gpu_layers                  =*/ 0,
        /*.seed                        =*/ -1,
        /*.f16_kv                      =*/ true,
        /*.logits_all                  =*/ false,
        /*.vocab_only                  =*/ false,
        /*.use_mmap                    =*/ true,
        /*.use_mlock                   =*/ false,
        /*.embedding                   =*/ false,
        /*.progress_callback           =*/ nullptr,
        /*.progress_callback_user_data =*/ nullptr,
    };

    return result;
}

bool llama_mmap_supported() {
    return llama_mmap::SUPPORTED;
}

bool llama_mlock_supported() {
    return llama_mlock::SUPPORTED;
}

void llama_init_backend() {
    ggml_time_init();

    // needed to initialize f16 tables
    {
        struct ggml_init_params params = { 0, NULL, false };
        struct ggml_context * ctx = ggml_init(params);
        ggml_free(ctx);
    }
}

int64_t llama_time_us() {
    return ggml_time_us();
}

//
// model loading
//

static const char *llama_file_version_name(llama_file_version version) {
    switch (version) {
        case LLAMA_FILE_VERSION_GGML: return "'ggml' (old version with low tokenizer quality and no mmap support)";
        case LLAMA_FILE_VERSION_GGMF_V1: return "ggmf v1 (old version with no mmap support)";
        case LLAMA_FILE_VERSION_GGJT_V1: return "ggjt v1 (pre #1405)";
        case LLAMA_FILE_VERSION_GGJT_V2: return "ggjt v2 (pre #1508)";
        case LLAMA_FILE_VERSION_GGJT_V3: return "ggjt v3 (latest)";
    }

    return "unknown";
}

static const char *llama_ftype_name(enum llama_ftype ftype) {
    switch (ftype) {
        case LLAMA_FTYPE_ALL_F32:     return "all F32";
        case LLAMA_FTYPE_MOSTLY_F16:  return "mostly F16";
        case LLAMA_FTYPE_MOSTLY_Q4_0: return "mostly Q4_0";
        case LLAMA_FTYPE_MOSTLY_Q4_1: return "mostly Q4_1";
        case LLAMA_FTYPE_MOSTLY_Q4_1_SOME_F16:
                                      return "mostly Q4_1, some F16";
        case LLAMA_FTYPE_MOSTLY_Q5_0: return "mostly Q5_0";
        case LLAMA_FTYPE_MOSTLY_Q5_1: return "mostly Q5_1";
        case LLAMA_FTYPE_MOSTLY_Q8_0: return "mostly Q8_0";
        default:                      return "unknown, may not work";
    }
}

static const char *llama_model_type_name(e_model type) {
    switch (type) {
        case MODEL_7B: return "7B";
        case MODEL_13B: return "13B";
        case MODEL_30B: return "30B";
        case MODEL_65B: return "65B";
        default: LLAMA_ASSERT(false);
    }
}

static void llama_model_load_internal(
        const std::string & fname,
        llama_context & lctx,
        int n_ctx,
        int n_gpu_layers,
        ggml_type memory_type,
        bool use_mmap,
        bool use_mlock,
        bool vocab_only,
        llama_progress_callback progress_callback,
        void * progress_callback_user_data) {

    lctx.t_start_us = ggml_time_us();

    std::unique_ptr<llama_model_loader> ml(new llama_model_loader(fname, use_mmap, vocab_only));

    lctx.vocab = std::move(ml->file_loaders.at(0)->vocab);
    auto & model = lctx.model;
    model.hparams = ml->file_loaders.at(0)->hparams;
    llama_file_version file_version = ml->file_loaders.at(0)->file_version;
    auto & hparams = model.hparams;
    uint32_t n_ff = ((2*(4*hparams.n_embd)/3 + hparams.n_mult - 1)/hparams.n_mult)*hparams.n_mult;

    {
        switch (hparams.n_layer) {
            case 32: model.type = e_model::MODEL_7B; break;
            case 40: model.type = e_model::MODEL_13B; break;
            case 60: model.type = e_model::MODEL_30B; break;
            case 80: model.type = e_model::MODEL_65B; break;
        }

        hparams.n_ctx = n_ctx;
    }

    {
        fprintf(stderr, "%s: format     = %s\n",  __func__, llama_file_version_name(file_version));
        fprintf(stderr, "%s: n_vocab    = %u\n",  __func__, hparams.n_vocab);
        fprintf(stderr, "%s: n_ctx      = %u\n",  __func__, hparams.n_ctx);
        fprintf(stderr, "%s: n_embd     = %u\n",  __func__, hparams.n_embd);
        fprintf(stderr, "%s: n_mult     = %u\n",  __func__, hparams.n_mult);
        fprintf(stderr, "%s: n_head     = %u\n",  __func__, hparams.n_head);
        fprintf(stderr, "%s: n_layer    = %u\n",  __func__, hparams.n_layer);
        fprintf(stderr, "%s: n_rot      = %u\n",  __func__, hparams.n_rot);
        fprintf(stderr, "%s: ftype      = %u (%s)\n", __func__, hparams.ftype, llama_ftype_name(hparams.ftype));
        fprintf(stderr, "%s: n_ff       = %u\n",  __func__, n_ff);
        fprintf(stderr, "%s: n_parts    = %zu\n", __func__, ml->file_loaders.size());
        fprintf(stderr, "%s: model size = %s\n",  __func__, llama_model_type_name(model.type));
    }

    if (file_version < LLAMA_FILE_VERSION_GGJT_V2) {
        if (hparams.ftype != LLAMA_FTYPE_ALL_F32     &&
            hparams.ftype != LLAMA_FTYPE_MOSTLY_F16  &&
            hparams.ftype != LLAMA_FTYPE_MOSTLY_Q8_0) {
            printf("\nthis format is no longer supported (see https://github.com/ggerganov/llama.cpp/pull/1405)");
        }
    }

    if (file_version < LLAMA_FILE_VERSION_GGJT_V3) {
        if (hparams.ftype == LLAMA_FTYPE_MOSTLY_Q4_0 ||
            hparams.ftype == LLAMA_FTYPE_MOSTLY_Q4_1 ||
            hparams.ftype == LLAMA_FTYPE_MOSTLY_Q8_0) {
            printf("\nthis format is no longer supported (see https://github.com/ggerganov/llama.cpp/pull/1508)");
        }
    }

    if (vocab_only) {
        return;
    }

    auto & ctx = model.ctx;

    size_t ctx_size;
    size_t mmapped_size;
    ml->calc_sizes(&ctx_size, &mmapped_size);
    fprintf(stderr, "%s: ggml ctx size = %7.2f MB\n", __func__, ctx_size/1024.0/1024.0);

    // create the ggml context
    {
        lctx.model.buf.resize(ctx_size);
        if (use_mlock) {
            lctx.model.mlock_buf.init(lctx.model.buf.addr);
            lctx.model.mlock_buf.grow_to(lctx.model.buf.size);
        }

        struct ggml_init_params params = {
            /*.mem_size   =*/ lctx.model.buf.size,
            /*.mem_buffer =*/ lctx.model.buf.addr,
            /*.no_alloc   =*/ ml->use_mmap,
        };

        model.ctx = ggml_init(params);
        if (!model.ctx) {
            throw format("ggml_init() failed");
        }
    }

#ifdef GGML_USE_CUBLAS
#define LLAMA_BACKEND_OFFLOAD GGML_BACKEND_CUDA
#else
#define LLAMA_BACKEND_OFFLOAD GGML_BACKEND_CPU
#endif

    // prepare memory for the weights
    size_t vram_total = 0;
    {
        const uint32_t n_embd  = hparams.n_embd;
        const uint32_t n_layer = hparams.n_layer;
        const uint32_t n_vocab = hparams.n_vocab;

        ml->ggml_ctx = ctx;

        model.tok_embeddings = ml->get_tensor("tok_embeddings.weight", {n_embd, n_vocab}, GGML_BACKEND_CPU);
        model.norm           = ml->get_tensor("norm.weight",           {n_embd},          GGML_BACKEND_CPU);

        // "output" tensor
        {
            ggml_backend backend_output;
            if (n_gpu_layers > int(n_layer)) { // NOLINT
                backend_output = LLAMA_BACKEND_OFFLOAD;
            } else {
                backend_output = GGML_BACKEND_CPU;
            }

            model.output = ml->get_tensor("output.weight", {n_embd, n_vocab}, backend_output);
        }

        const int i_gpu_start = n_layer - n_gpu_layers;

        model.layers.resize(n_layer);
        for (uint32_t i = 0; i < n_layer; ++i) {
            const ggml_backend backend = int(i) < i_gpu_start ? GGML_BACKEND_CPU : LLAMA_BACKEND_OFFLOAD;

            auto & layer = model.layers[i];

            std::string layers_i = "layers." + std::to_string(i);

            layer.attention_norm = ml->get_tensor(layers_i + ".attention_norm.weight", {n_embd}, backend);

            layer.wq = ml->get_tensor(layers_i + ".attention.wq.weight", {n_embd, n_embd}, backend);
            layer.wk = ml->get_tensor(layers_i + ".attention.wk.weight", {n_embd, n_embd}, backend);
            layer.wv = ml->get_tensor(layers_i + ".attention.wv.weight", {n_embd, n_embd}, backend);
            layer.wo = ml->get_tensor(layers_i + ".attention.wo.weight", {n_embd, n_embd}, backend);

            layer.ffn_norm = ml->get_tensor(layers_i + ".ffn_norm.weight", {n_embd}, backend);

            layer.w1 = ml->get_tensor(layers_i + ".feed_forward.w1.weight", {n_embd,   n_ff},   backend);
            layer.w2 = ml->get_tensor(layers_i + ".feed_forward.w2.weight", {  n_ff,   n_embd}, backend);
            layer.w3 = ml->get_tensor(layers_i + ".feed_forward.w3.weight", {n_embd,   n_ff},   backend);

            if (backend == GGML_BACKEND_CUDA) {
                vram_total +=
                    ggml_nbytes(layer.attention_norm) + ggml_nbytes(layer.wq) + ggml_nbytes(layer.wk)             +
                    ggml_nbytes(layer.wv)             + ggml_nbytes(layer.wo) + ggml_nbytes(layer.attention_norm) +
                    ggml_nbytes(layer.w1)             + ggml_nbytes(layer.w2) + ggml_nbytes(layer.w3);
            }
        }
    }

    ml->done_getting_tensors();

    // print memory requirements
    {
        const size_t scale = memory_type == GGML_TYPE_F32 ? 2 : 1;

        // this is the total memory required to run the inference
        const size_t mem_required =
            ctx_size +
            mmapped_size - vram_total + // weights in VRAM not in memory
            MEM_REQ_SCRATCH0().at(model.type) +
            MEM_REQ_SCRATCH1().at(model.type) +
            MEM_REQ_EVAL().at(model.type);

        // this is the memory required by one llama_state
        const size_t mem_required_state =
            scale*MEM_REQ_KV_SELF().at(model.type);

        fprintf(stderr, "%s: mem required  = %7.2f MB (+ %7.2f MB per state)\n", __func__,
                mem_required / 1024.0 / 1024.0, mem_required_state / 1024.0 / 1024.0);

#ifdef GGML_USE_CUBLAS
        const int n_gpu = std::min(n_gpu_layers, int(hparams.n_layer));

        fprintf(stderr, "%s: [cublas] offloading %d layers to GPU\n", __func__, n_gpu);
        if (n_gpu_layers > (int) hparams.n_layer) {
            fprintf(stderr, "%s: [cublas] offloading output layer to GPU\n", __func__);
        }
        fprintf(stderr, "%s: [cublas] total VRAM used: %zu MB\n", __func__, vram_total / 1024 / 1024);
#elif !defined(GGML_USE_CLBLAST)
        (void) n_gpu_layers;
#endif
    }

    // populate `tensors_by_name`
    for (llama_load_tensor & lt : ml->tensors_map.tensors) {
        model.tensors_by_name.emplace_back(lt.name, lt.ggml_tensor);
    }

    ml->load_all_data(progress_callback, progress_callback_user_data, use_mlock ? &lctx.model.mlock_mmap : NULL);

<<<<<<< HEAD
    model.mapping = std::move(ml->mapping);
#if defined(GGML_USE_CUBLAS)
=======
#ifdef GGML_USE_CUBLAS
>>>>>>> 18e9dd87
    {
        size_t done_size = 0;
        size_t data_size = 0;
        for (llama_load_tensor & lt : ml->tensors_map.tensors) {
            data_size += lt.size;
            if (lt.ggml_tensor->backend == GGML_BACKEND_CPU) {
                done_size += lt.size;
            }
        }
        for (llama_load_tensor & lt : ml->tensors_map.tensors) {
            if (lt.ggml_tensor->backend != GGML_BACKEND_CUDA) {
                continue;
            }
            if (progress_callback) {
                progress_callback((float) done_size / data_size, progress_callback_user_data);
            }
            ggml_cuda_load_data(fname.c_str(), lt.ggml_tensor, lt.shards.at(0).file_off);
            done_size += lt.size;
        }
    }
#elif defined(GGML_USE_CLBLAST)
    {
        const int n_gpu = std::min(n_gpu_layers, int(hparams.n_layer));

        fprintf(stderr, "ggml_opencl: offloading %d layers to GPU\n", n_gpu);

        size_t vram_total = 0;

        for (int i = 0; i < n_gpu; ++i) {
            const auto & layer = model.layers[i];

            ggml_cl_transform_tensor(layer.wq); vram_total += ggml_nbytes(layer.wq);
            ggml_cl_transform_tensor(layer.wk); vram_total += ggml_nbytes(layer.wk);
            ggml_cl_transform_tensor(layer.wv); vram_total += ggml_nbytes(layer.wv);
            ggml_cl_transform_tensor(layer.wo); vram_total += ggml_nbytes(layer.wo);
            ggml_cl_transform_tensor(layer.w1); vram_total += ggml_nbytes(layer.w1);
            ggml_cl_transform_tensor(layer.w2); vram_total += ggml_nbytes(layer.w2);
            ggml_cl_transform_tensor(layer.w3); vram_total += ggml_nbytes(layer.w3);
        }
        if (n_gpu_layers > (int) hparams.n_layer) {
            fprintf(stderr, "ggml_opencl: offloading output layer to GPU\n");
            ggml_cl_transform_tensor(model.output); vram_total += ggml_nbytes(model.output);
        }

        fprintf(stderr, "ggml_opencl: total VRAM used: %zu MB\n", vram_total / 1024 / 1024);
    }
<<<<<<< HEAD
#elif defined(GGML_USE_CLBLAST)
    {
        const int n_gpu = std::min(n_gpu_layers, int(hparams.n_layer));

        fprintf(stderr, "%s: [opencl] offloading %d layers to GPU\n", __func__, n_gpu);

        size_t vram_total = 0;

        for (int i = 0; i < n_gpu; ++i) {
            const auto & layer = model.layers[i];

            ggml_cl_transform_tensor(layer.wq); vram_total += ggml_nbytes(layer.wq);
            ggml_cl_transform_tensor(layer.wk); vram_total += ggml_nbytes(layer.wk);
            ggml_cl_transform_tensor(layer.wv); vram_total += ggml_nbytes(layer.wv);
            ggml_cl_transform_tensor(layer.wo); vram_total += ggml_nbytes(layer.wo);
            ggml_cl_transform_tensor(layer.w1); vram_total += ggml_nbytes(layer.w1);
            ggml_cl_transform_tensor(layer.w2); vram_total += ggml_nbytes(layer.w2);
            ggml_cl_transform_tensor(layer.w3); vram_total += ggml_nbytes(layer.w3);
        }
        if (n_gpu_layers > (int) hparams.n_layer) {
            fprintf(stderr, "%s: [opencl] offloading output layer to GPU\n", __func__);
            ggml_cl_transform_tensor(model.output); vram_total += ggml_nbytes(model.output);
        }

        fprintf(stderr, "%s: [opencl] total VRAM used: %zu MB\n", __func__, vram_total / 1024 / 1024);
    }
#else
    (void) n_gpu_layers;
=======
>>>>>>> 18e9dd87
#endif

    if (progress_callback) {
        progress_callback(1.0f, progress_callback_user_data);
    }

    model.mapping = std::move(ml->mapping);

    // loading time will be recalculate after the first eval, so
    // we take page faults deferred by mmap() into consideration
    lctx.t_load_us = ggml_time_us() - lctx.t_start_us;
}

static bool llama_model_load(
        const std::string & fname,
        llama_context & lctx,
        int n_ctx,
        int n_gpu_layers,
        ggml_type memory_type,
        bool use_mmap,
        bool use_mlock,
        bool vocab_only,
        llama_progress_callback progress_callback,
        void *progress_callback_user_data) {
    try {
        llama_model_load_internal(fname, lctx, n_ctx, n_gpu_layers, memory_type, use_mmap, use_mlock,
                                  vocab_only, progress_callback, progress_callback_user_data);
        return true;
    } catch (const std::string & err) {
        fprintf(stderr, "error loading model: %s\n", err.c_str());
        return false;
    }
}

// evaluate the transformer
//
//   - lctx:      llama context
//   - tokens:    new batch of tokens to process
//   - n_past:    the context size so far
//   - n_threads: number of threads to use
//
static bool llama_eval_internal(
        llama_context & lctx,
    const llama_token * tokens,
            const int   n_tokens,
            const int   n_past,
            const int   n_threads) {

    // // enforce that the first token is BOS
    // if (n_past == 0 && tokens[0] != llama_token_bos()) {
    //     fprintf(stderr, "%s: first token must be BOS\n", __func__);
    //     return false;
    // }

    const int64_t t_start_us = ggml_time_us();

    const int N = n_tokens;

    const auto & model   = lctx.model;
    const auto & hparams = model.hparams;

    const auto & kv_self = model.kv_self;

    LLAMA_ASSERT(!!kv_self.ctx);

    const int n_embd  = hparams.n_embd;
    const int n_layer = hparams.n_layer;
    const int n_ctx   = hparams.n_ctx;
    const int n_head  = hparams.n_head;
    const int n_vocab = hparams.n_vocab;
    const int n_rot   = hparams.n_embd/hparams.n_head;

    auto & mem_per_token = lctx.mem_per_token;
    auto & buf_compute   = lctx.buf_compute;

    struct ggml_init_params params = {
        /*.mem_size   =*/ buf_compute.size,
        /*.mem_buffer =*/ buf_compute.addr,
        /*.no_alloc   =*/ false,
    };

    struct ggml_context * ctx0 = ggml_init(params);

    // for big prompts, if BLAS is enabled, it is better to use only one thread
    // otherwise, the threads are spin-lock waiting for the BLAS calls and are degrading the performance
    ggml_cgraph gf = {};
    gf.n_threads = N >= 32 && ggml_cpu_has_blas() && !ggml_cpu_has_gpublas() ? 1 : n_threads;

    struct ggml_tensor * embd = ggml_new_tensor_1d(ctx0, GGML_TYPE_I32, N);
    ggml_set_name(embd, "embd");
    memcpy(embd->data, tokens, N*ggml_element_size(embd));

    struct ggml_tensor * inpL = ggml_get_rows(ctx0, model.tok_embeddings, embd);

    for (int il = 0; il < n_layer; ++il) {
        struct ggml_tensor * inpSA = inpL;

        struct ggml_tensor * cur;

        lctx.use_buf(ctx0, 0);

        // norm
        {
            cur = ggml_rms_norm(ctx0, inpL);

            // cur = cur*attention_norm(broadcasted)
            cur = ggml_mul(ctx0, cur, model.layers[il].attention_norm);
        }

        // self-attention
        {
            // compute Q and K and RoPE them
            struct ggml_tensor * Qcur = ggml_rope_inplace(ctx0, ggml_reshape_3d(ctx0, ggml_mul_mat(ctx0, model.layers[il].wq, cur), n_embd/n_head, n_head, N), n_past, n_rot, 0);
            struct ggml_tensor * Kcur = ggml_rope_inplace(ctx0, ggml_reshape_3d(ctx0, ggml_mul_mat(ctx0, model.layers[il].wk, cur), n_embd/n_head, n_head, N), n_past, n_rot, 0);
            ggml_set_name(Qcur, "Qcur");
            ggml_set_name(Kcur, "Kcur");

            // store key and value to memory
            {
                // compute the transposed [N, n_embd] V matrix
                struct ggml_tensor * Vcur = ggml_transpose(ctx0, ggml_reshape_2d(ctx0, ggml_mul_mat(ctx0, model.layers[il].wv, cur), n_embd, N));

                struct ggml_tensor * k = ggml_view_1d(ctx0, kv_self.k, N*n_embd, (ggml_element_size(kv_self.k)*n_embd)*(il*n_ctx + n_past));
                struct ggml_tensor * v = ggml_view_2d(ctx0, kv_self.v, N, n_embd,
                        (   n_ctx)*ggml_element_size(kv_self.v),
                        (il*n_ctx)*ggml_element_size(kv_self.v)*n_embd + n_past*ggml_element_size(kv_self.v));

                // important: storing RoPE-ed version of K in the KV cache!
                ggml_build_forward_expand(&gf, ggml_cpy(ctx0, Kcur, k));
                ggml_build_forward_expand(&gf, ggml_cpy(ctx0, Vcur, v));
            }

            struct ggml_tensor * Q =
                ggml_permute(ctx0,
                        Qcur,
                        0, 2, 1, 3);
            ggml_set_name(Q, "Q");

            struct ggml_tensor * K =
                ggml_permute(ctx0,
                        ggml_reshape_3d(ctx0,
                            ggml_view_1d(ctx0, kv_self.k, (n_past + N)*n_embd, il*n_ctx*ggml_element_size(kv_self.k)*n_embd),
                            n_embd/n_head, n_head, n_past + N),
                        0, 2, 1, 3);
            ggml_set_name(K, "K");

            // K * Q
            struct ggml_tensor * KQ = ggml_mul_mat(ctx0, K, Q);
            ggml_set_name(KQ, "KQ");

            // KQ_scaled = KQ / sqrt(n_embd/n_head)
            struct ggml_tensor * KQ_scale = ggml_new_f32(ctx0, 1.0f/sqrtf(float(n_embd)/n_head));
            ggml_set_name(KQ_scale, "1/sqrt(n_embd/n_head)");

            // KQ_scaled shape [n_past + N, N, n_head, 1]
            struct ggml_tensor * KQ_scaled = ggml_scale_inplace(ctx0, KQ, KQ_scale);
            ggml_set_name(KQ_scaled, "KQ_scaled");

            // KQ_masked = mask_past(KQ_scaled)
            struct ggml_tensor * KQ_masked = ggml_diag_mask_inf_inplace(ctx0, KQ_scaled, n_past);
            ggml_set_name(KQ_masked, "KQ_masked");

            // KQ = soft_max(KQ_masked)
            struct ggml_tensor * KQ_soft_max = ggml_soft_max_inplace(ctx0, KQ_masked);
            ggml_set_name(KQ_soft_max, "KQ_soft_max");


            // split cached V into n_head heads
            struct ggml_tensor * V =
                ggml_view_3d(ctx0, kv_self.v,
                        n_past + N, n_embd/n_head, n_head,
                        n_ctx*ggml_element_size(kv_self.v),
                        n_ctx*ggml_element_size(kv_self.v)*n_embd/n_head,
                        il*n_ctx*ggml_element_size(kv_self.v)*n_embd);
            ggml_set_name(V, "V");

#if 1
            struct ggml_tensor * KQV = ggml_mul_mat(ctx0, V, KQ_soft_max);
            ggml_set_name(KQV, "KQV");
#else
            // make V contiguous in memory to speed up the matmul, however we waste time on the copy
            // on M1 this is faster for the perplexity computation, but ~5% slower for the single-token generation
            // is there a better way?
            struct ggml_tensor * V_cont = ggml_cpy(ctx0, V, ggml_new_tensor_3d(ctx0, kv_self.v->type, n_past + N, n_embd/n_head, n_head));
            struct ggml_tensor * KQV = ggml_mul_mat(ctx0, V_cont, KQ_soft_max);
#endif

            // KQV_merged = KQV.permute(0, 2, 1, 3)
            struct ggml_tensor * KQV_merged = ggml_permute(ctx0, KQV, 0, 2, 1, 3);
            ggml_set_name(KQV_merged, "KQV_merged");

            // cur = KQV_merged.contiguous().view(n_embd, N)
            cur = ggml_cpy(ctx0,
                    KQV_merged,
                    ggml_new_tensor_2d(ctx0, GGML_TYPE_F32, n_embd, N));
            ggml_set_name(cur, "KQV_merged_contiguous");

            // projection (no bias)
            cur = ggml_mul_mat(ctx0,
                    model.layers[il].wo,
                    cur);
        }

        lctx.use_buf(ctx0, 1);

        struct ggml_tensor * inpFF = ggml_add(ctx0, cur, inpSA);

        // feed-forward network
        {
            // norm
            {
                cur = ggml_rms_norm(ctx0, inpFF);

                // cur = cur*ffn_norm(broadcasted)
                cur = ggml_mul(ctx0, cur, model.layers[il].ffn_norm);
            }

            struct ggml_tensor * tmp = ggml_mul_mat(ctx0,
                    model.layers[il].w3,
                    cur);

            cur = ggml_mul_mat(ctx0,
                    model.layers[il].w1,
                    cur);

            // SILU activation
            cur = ggml_silu(ctx0, cur);

            cur = ggml_mul(ctx0, cur, tmp);

            cur = ggml_mul_mat(ctx0,
                    model.layers[il].w2,
                    cur);
        }

        cur = ggml_add(ctx0, cur, inpFF);

        // input for next layer
        inpL = cur;
    }

    lctx.use_buf(ctx0, 0);

    // used at the end to optionally extract the embeddings
    struct ggml_tensor * embeddings = NULL;

    // norm
    {

        inpL = ggml_rms_norm(ctx0, inpL);

        // inpL = inpL*norm(broadcasted)
        inpL = ggml_mul(ctx0, inpL, model.norm);

        embeddings = inpL;
    }

    // lm_head
    inpL = ggml_mul_mat(ctx0, model.output, inpL);

    lctx.use_buf(ctx0, -1);

    // logits -> probs
    //inpL = ggml_soft_max_inplace(ctx0, inpL);

    // run the computation
    ggml_build_forward_expand(&gf, inpL);
    ggml_graph_compute       (ctx0, &gf);

#ifdef GGML_PERF
    // print timing information per ggml operation (for debugging purposes)
    // requires GGML_PERF to be defined
    ggml_graph_print(&gf);
#endif

    // plot the computation graph in dot format (for debugging purposes)
    //if (n_past%100 == 0) {
    //    ggml_graph_dump_dot(&gf, NULL, "llama.dot");
    //}

    //embd_w.resize(n_vocab*N);
    //memcpy(embd_w.data(), ggml_get_data(inpL), sizeof(float)*n_vocab*N);

    // update kv token count
    lctx.model.kv_self.n = n_past + N;

    // extract logits
    {
        auto & logits_out = lctx.logits;

        if (lctx.logits_all) {
            logits_out.resize(n_vocab * N);
            memcpy(logits_out.data(), (float *) ggml_get_data(inpL), sizeof(float)*n_vocab*N);
        } else {
            // return result for just the last token
            logits_out.resize(n_vocab);
            memcpy(logits_out.data(), (float *) ggml_get_data(inpL) + (n_vocab*(N-1)), sizeof(float)*n_vocab);
        }
    }

    // extract embeddings
    if (!lctx.embedding.empty()) {
        auto & embedding_out = lctx.embedding;

        embedding_out.resize(n_embd);
        memcpy(embedding_out.data(), (float *) ggml_get_data(embeddings) + (n_embd*(N - 1)), sizeof(float)*n_embd);
    }

    if (mem_per_token == 0) {
        mem_per_token = ggml_used_mem(ctx0)/N;
    }

#if 0
    printf("\n%s: used_mem = %.3f MB, scratch -- %.3f MB %.3f MB\n", __func__,
            ggml_used_mem(ctx0)/1024.0/1024.0,
            lctx.get_buf_max_mem(0)/1024.0/1024.0,
            lctx.get_buf_max_mem(1)/1024.0/1024.0);
#endif

    ggml_free(ctx0);

    // measure the performance only for the single-token evals
    if (N == 1) {
        lctx.t_eval_us += ggml_time_us() - t_start_us;
        lctx.n_eval++;
    }
    else if (N > 1) {
        lctx.t_p_eval_us += ggml_time_us() - t_start_us;
        lctx.n_p_eval += N;
    }

    return true;
}

//
// tokenizer
//

static size_t utf8_len(char src) {
    const size_t lookup[] = { 1, 1, 1, 1, 1, 1, 1, 1, 1, 1, 1, 1, 2, 2, 3, 4 };
    uint8_t highbits = static_cast<uint8_t>(src) >> 4;
    return lookup[highbits];
}

struct llama_sp_symbol {
    using index = int;
    index prev;
    index next;
    const char * text;
    size_t n;
};

static_assert(std::is_trivially_copyable<llama_sp_symbol>::value, "llama_sp_symbol is not trivially copyable");

struct llama_sp_bigram {
    struct comparator {
        bool operator()(llama_sp_bigram & l, llama_sp_bigram & r) {
            return (l.score < r.score) || (l.score == r.score && l.left > r.left);
        }
    };
    using queue_storage = std::vector<llama_sp_bigram>;
    using queue = std::priority_queue<llama_sp_bigram, queue_storage, comparator>;
    llama_sp_symbol::index left;
    llama_sp_symbol::index right;
    float score;
    size_t size;
};

// original implementation:
// https://github.com/ggerganov/llama.cpp/commit/074bea2eb1f1349a0118239c4152914aecaa1be4
struct llama_tokenizer {
    llama_tokenizer(const llama_vocab & vocab): vocab_(vocab) {}

    void tokenize(const std::string & text, std::vector<llama_vocab::id> & output) {
        // split string into utf8 chars
        int index = 0;
        size_t offs = 0;
        while (offs < text.size()) {
            llama_sp_symbol sym;
            size_t char_len = std::min(text.size() - offs, utf8_len(text[offs]));
            sym.text = text.c_str() + offs;
            sym.n = char_len;
            offs += char_len;
            sym.prev = index - 1;
            sym.next = offs == text.size() ? -1 : index + 1;
            index++;
            symbols_.emplace_back(sym);
        }

        // seed the work queue with all possible 2-character tokens.
        for (size_t i = 1; i < symbols_.size(); ++i) {
            try_add_bigram(i - 1, i);
        }

        // keep substituting the highest frequency pairs for as long as we can.
        while (!work_queue_.empty()) {
            auto bigram = work_queue_.top();
            work_queue_.pop();

            auto & left_sym = symbols_[bigram.left];
            auto & right_sym = symbols_[bigram.right];

            // if one of the symbols already got merged, skip it.
            if (left_sym.n == 0 || right_sym.n == 0 ||
                left_sym.n + right_sym.n != bigram.size) {
                continue;
            }

            // merge the right sym into the left one
            left_sym.n += right_sym.n;
            right_sym.n = 0;

            //printf("left = '%*s' size = %zu\n", (int) left_sym.n, left_sym.text, bigram.size);

            // remove the right sym from the chain
            left_sym.next = right_sym.next;
            if (right_sym.next >= 0) {
                symbols_[right_sym.next].prev = bigram.left;
            }

            // find more substitutions
            try_add_bigram(left_sym.prev, bigram.left);
            try_add_bigram(bigram.left, left_sym.next);
        }

        for (int i = 0; i != -1; i = symbols_[i].next) {
            auto & symbol = symbols_[i];
            auto token = vocab_.token_to_id.find(std::string(symbol.text, symbol.n));

            if (token == vocab_.token_to_id.end()) {
                // output any symbols that did not form tokens as bytes.
                for (int j = 0; j < (int) symbol.n; ++j) {
                    llama_vocab::id token_id = static_cast<uint8_t>(symbol.text[j]) + 3;
                    output.push_back(token_id);
                }
            } else {
                output.push_back((*token).second);
            }
        }
    }

private:
    void try_add_bigram(int left, int right) {
        if (left == -1 || right == -1) {
            return;
        }

        const std::string text = std::string(symbols_[left].text, symbols_[left].n + symbols_[right].n);
        auto token = vocab_.token_to_id.find(text);

        if (token == vocab_.token_to_id.end()) {
            return;
        }

        if (static_cast<size_t>((*token).second) >= vocab_.id_to_token.size()) {
            return;
        }

        const auto &tok_score = vocab_.id_to_token[(*token).second];

        llama_sp_bigram bigram;
        bigram.left = left;
        bigram.right = right;
        bigram.score = tok_score.score;
        bigram.size = text.size();
        work_queue_.push(bigram);
    }

    const llama_vocab & vocab_;
    std::vector<llama_sp_symbol> symbols_;
    llama_sp_bigram::queue work_queue_;
};

static std::vector<llama_vocab::id> llama_tokenize(const llama_vocab & vocab, const std::string & text, bool bos) {
    llama_tokenizer tokenizer(vocab);
    std::vector<llama_vocab::id> output;

    if (text.empty()) {
        return output;
    }

    if (bos) {
        output.push_back(llama_token_bos());
    }

    tokenizer.tokenize(text, output);
    return output;
}

//
// sampling
//

void llama_sample_softmax(struct llama_context * ctx, llama_token_data_array * candidates) {
    assert(candidates->size > 0);

    const int64_t t_start_sample_us = ggml_time_us();

    // Sort the logits in descending order
    if (!candidates->sorted) {
        std::sort(candidates->data, candidates->data + candidates->size, [](const llama_token_data & a, const llama_token_data & b) {
            return a.logit > b.logit;
        });
        candidates->sorted = true;
    }

    float max_l = candidates->data[0].logit;
    float cum_sum = 0.0f;
    for (size_t i = 0; i < candidates->size; ++i) {
        float p = expf(candidates->data[i].logit - max_l);
        candidates->data[i].p = p;
        cum_sum += p;
    }
    for (size_t i = 0; i < candidates->size; ++i) {
        candidates->data[i].p /= cum_sum;
    }

    if (ctx) {
        ctx->t_sample_us += ggml_time_us() - t_start_sample_us;
    }
}

void llama_sample_top_k(struct llama_context * ctx, llama_token_data_array * candidates, int k, size_t min_keep) {
    const int64_t t_start_sample_us = ggml_time_us();

    k = std::max(k, (int) min_keep);
    k = std::min(k, (int) candidates->size);

    // Sort scores in descending order
    if (!candidates->sorted) {
        auto comp = [](const llama_token_data & a, const llama_token_data & b) {
            return a.logit > b.logit;
        };
        if (k == (int) candidates->size) {
            std::sort(candidates->data, candidates->data + candidates->size, comp);
        } else {
            std::partial_sort(candidates->data, candidates->data + k, candidates->data + candidates->size, comp);
        }
        candidates->sorted = true;
    }
    candidates->size = k;

    if (ctx) {
        ctx->t_sample_us += ggml_time_us() - t_start_sample_us;
    }
}

void llama_sample_top_p(struct llama_context * ctx, llama_token_data_array * candidates, float p, size_t min_keep) {
    if (p >= 1.0f) {
        return;
    }

    const int64_t t_start_sample_us = ggml_time_us();

    llama_sample_softmax(ctx, candidates);

    // Compute the cumulative probabilities
    float cum_sum = 0.0f;
    size_t last_idx = candidates->size;

    for (size_t i = 0; i < candidates->size; ++i) {
        cum_sum += candidates->data[i].p;

        // Check if the running sum is greater than p or if we have kept at least min_keep tokens
        if (cum_sum > p && i >= min_keep) {
            last_idx = i;
            break;
        }
    }

    // Resize the output vector to keep only the top-p tokens
    candidates->size = last_idx;

    if (ctx) {
        ctx->t_sample_us += ggml_time_us() - t_start_sample_us;
    }
}

void llama_sample_tail_free(struct llama_context * ctx, llama_token_data_array * candidates, float z, size_t min_keep) {
    if (z >= 1.0f || candidates->size <= 2) {
        return;
    }

    const int64_t t_start_sample_us = ggml_time_us();

    llama_sample_softmax(nullptr, candidates);

    // Compute the first and second derivatives
    std::vector<float> first_derivatives(candidates->size - 1);
    std::vector<float> second_derivatives(candidates->size - 2);

    for (size_t i = 0; i < first_derivatives.size(); ++i) {
        first_derivatives[i] = candidates->data[i].p - candidates->data[i + 1].p;
    }
    for (size_t i = 0; i < second_derivatives.size(); ++i) {
        second_derivatives[i] = first_derivatives[i] - first_derivatives[i + 1];
    }

    // Calculate absolute value of second derivatives
    for (size_t i = 0; i < second_derivatives.size(); ++i) {
        second_derivatives[i] = abs(second_derivatives[i]);
    }

    // Normalize the second derivatives
    float second_derivatives_sum = std::accumulate(second_derivatives.begin(), second_derivatives.end(), 0.0f);
    for (float & value : second_derivatives) {
        value /= second_derivatives_sum;
    }

    float cum_sum = 0.0f;
    size_t last_idx = candidates->size;
    for (size_t i = 0; i < second_derivatives.size(); ++i) {
        cum_sum += second_derivatives[i];

        // Check if the running sum is greater than z or if we have kept at least min_keep tokens
        if (cum_sum > z && i >= min_keep) {
            last_idx = i;
            break;
        }
    }

    // Resize the output vector to keep only the tokens above the tail location
    candidates->size = last_idx;

    if (ctx) {
        ctx->t_sample_us += ggml_time_us() - t_start_sample_us;
    }
}


void llama_sample_typical(struct llama_context * ctx, llama_token_data_array * candidates, float p, size_t min_keep) {
    // Reference implementation:
    // https://github.com/huggingface/transformers/compare/main...cimeister:typical-sampling:typical-pr
    if (p >= 1.0f) {
        return;
    }

    const int64_t t_start_sample_us = ggml_time_us();

    // Compute the softmax of logits and calculate entropy
    llama_sample_softmax(nullptr, candidates);

    float entropy = 0.0f;
    for (size_t i = 0; i < candidates->size; ++i) {
        entropy += -candidates->data[i].p * logf(candidates->data[i].p);
    }

    // Compute the absolute difference between negative log probability and entropy for each candidate
    std::vector<float> shifted_scores;
    for (size_t i = 0; i < candidates->size; ++i) {
        float shifted_score = fabsf(-logf(candidates->data[i].p) - entropy);
        shifted_scores.push_back(shifted_score);
    }

    // Sort tokens based on the shifted_scores and their corresponding indices
    std::vector<size_t> indices(candidates->size);
    std::iota(indices.begin(), indices.end(), 0);

    std::sort(indices.begin(), indices.end(), [&](size_t a, size_t b) {
        return shifted_scores[a] < shifted_scores[b];
    });

    // Compute the cumulative probabilities
    float cum_sum = 0.0f;
    size_t last_idx = indices.size();

    for (size_t i = 0; i < indices.size(); ++i) {
        size_t idx = indices[i];
        cum_sum += candidates->data[idx].p;

        // Check if the running sum is greater than typical or if we have kept at least min_keep tokens
        if (cum_sum > p && i >= min_keep - 1) {
            last_idx = i + 1;
            break;
        }
    }

    // Resize the output vector to keep only the locally typical tokens
    std::vector<llama_token_data> new_candidates;
    for (size_t i = 0; i < last_idx; ++i) {
        size_t idx = indices[i];
        new_candidates.push_back(candidates->data[idx]);
    }

    // Replace the data in candidates with the new_candidates data
    std::copy(new_candidates.begin(), new_candidates.end(), candidates->data);
    candidates->size = new_candidates.size();

    if (ctx) {
        ctx->t_sample_us += ggml_time_us() - t_start_sample_us;
    }
}

void llama_sample_temperature(struct llama_context * ctx, llama_token_data_array * candidates_p, float temp) {
    const int64_t t_start_sample_us = ggml_time_us();

    for (size_t i = 0; i < candidates_p->size; ++i) {
        candidates_p->data[i].logit /= temp;
    }

    if (ctx) {
        ctx->t_sample_us += ggml_time_us() - t_start_sample_us;
    }
}

void llama_sample_repetition_penalty(struct llama_context * ctx, llama_token_data_array * candidates, const llama_token * last_tokens, size_t last_tokens_size, float penalty) {
    if (last_tokens_size == 0 || penalty == 1.0f) {
        return;
    }

    const int64_t t_start_sample_us = ggml_time_us();

    for (size_t i = 0; i < candidates->size; ++i) {
        const auto * token_iter = std::find(last_tokens, last_tokens + last_tokens_size, candidates->data[i].id);
        if (token_iter == last_tokens + last_tokens_size) {
            continue;
        }

        // The academic publication that described this technique actually just only divided, but that would cause tokens with negative logits to become more likely, which is obviously wrong.
        // This is common fix for this problem, which is to multiply by the penalty instead of dividing.
        if (candidates->data[i].logit <= 0) {
            candidates->data[i].logit *= penalty;
        } else {
            candidates->data[i].logit /= penalty;
        }
    }

    candidates->sorted = false;

    if (ctx) {
        ctx->t_sample_us += ggml_time_us() - t_start_sample_us;
    }
}

void llama_sample_frequency_and_presence_penalties(struct llama_context * ctx, llama_token_data_array * candidates, const llama_token * last_tokens_p, size_t last_tokens_size, float alpha_frequency, float alpha_presence) {
    if (last_tokens_size == 0 || (alpha_frequency == 0.0f && alpha_presence == 0.0f)) {
        return;
    }

    const int64_t t_start_sample_us = ggml_time_us();

    // Create a frequency map to count occurrences of each token in last_tokens
    std::unordered_map<llama_token, int> token_count;
    for (size_t i = 0; i < last_tokens_size; ++i) {
        token_count[last_tokens_p[i]]++;
    }

    // Apply frequency and presence penalties to the candidates
    for (size_t i = 0; i < candidates->size; ++i) {
        auto token_iter = token_count.find(candidates->data[i].id);
        if (token_iter == token_count.end()) {
            continue;
        }

        int count = token_iter->second;
        candidates->data[i].logit -= float(count) * alpha_frequency + float(count > 0) * alpha_presence;
    }

    candidates->sorted = false;

    if (ctx) {
        ctx->t_sample_us += ggml_time_us() - t_start_sample_us;
    }
}


llama_token llama_sample_token_mirostat(struct llama_context * ctx, llama_token_data_array * candidates, float tau, float eta, int m, float * mu) {
    assert(ctx);
    auto N = float(llama_n_vocab(ctx));
    int64_t t_start_sample_us;
    t_start_sample_us = ggml_time_us();

    llama_sample_softmax(nullptr, candidates);

    // Estimate s_hat using the most probable m tokens
    float s_hat = 0.0;
    float sum_ti_bi = 0.0;
    float sum_ti_sq = 0.0;
    for (size_t i = 0; i < size_t(m - 1) && i < candidates->size - 1; ++i) {
        float t_i = logf(float(i + 2) / float(i + 1));
        float b_i = logf(candidates->data[i].p / candidates->data[i + 1].p);
        sum_ti_bi += t_i * b_i;
        sum_ti_sq += t_i * t_i;
    }
    s_hat = sum_ti_bi / sum_ti_sq;

    // Compute k from the estimated s_hat and target surprise value
    float epsilon_hat = s_hat - 1;
    float k = powf((epsilon_hat * powf(2, *mu)) / (1 - powf(N, -epsilon_hat)), 1 / s_hat);

    // Sample the next word X using top-k sampling
    llama_sample_top_k(nullptr, candidates, int(k), 1);
    if (ctx) {
        ctx->t_sample_us += ggml_time_us() - t_start_sample_us;
    }
    llama_token X = llama_sample_token(ctx, candidates);
    t_start_sample_us = ggml_time_us();

    // Compute error as the difference between observed surprise and target surprise value
    size_t X_idx = std::distance(candidates->data, std::find_if(candidates->data, candidates->data + candidates->size, [&](const llama_token_data & candidate) {
        return candidate.id == X;
    }));
    float observed_surprise = -log2f(candidates->data[X_idx].p);
    float e = observed_surprise - tau;

    // Update mu using the learning rate and error
    *mu = *mu - eta * e;

    if (ctx) {
        ctx->t_sample_us += ggml_time_us() - t_start_sample_us;
        ctx->n_sample++;
    }
    return X;
}

llama_token llama_sample_token_mirostat_v2(struct llama_context * ctx, llama_token_data_array * candidates, float tau, float eta, float * mu) {
    assert(ctx);
    int64_t t_start_sample_us;
    t_start_sample_us = ggml_time_us();

    llama_sample_softmax(ctx, candidates);

    // Truncate the words with surprise values greater than mu
    candidates->size = std::distance(candidates->data, std::find_if(candidates->data, candidates->data + candidates->size, [&](const llama_token_data & candidate) {
        return -log2f(candidate.p) > *mu;
    }));

    // Normalize the probabilities of the remaining words
    llama_sample_softmax(ctx, candidates);

    // Sample the next word X from the remaining words
    if (ctx) {
        ctx->t_sample_us += ggml_time_us() - t_start_sample_us;
    }
    llama_token X = llama_sample_token(ctx, candidates);
    t_start_sample_us = ggml_time_us();

    // Compute error as the difference between observed surprise and target surprise value
    size_t X_idx = std::distance(candidates->data, std::find_if(candidates->data, candidates->data + candidates->size, [&](const llama_token_data & candidate) {
        return candidate.id == X;
    }));
    float observed_surprise = -log2f(candidates->data[X_idx].p);
    float e = observed_surprise - tau;

    // Update mu using the learning rate and error
    *mu = *mu - eta * e;

    if (ctx) {
        ctx->t_sample_us += ggml_time_us() - t_start_sample_us;
    }
    return X;
}

llama_token llama_sample_token_greedy(struct llama_context * ctx, llama_token_data_array * candidates) {
    const int64_t t_start_sample_us = ggml_time_us();

    // Find max element
    auto * max_iter = std::max_element(candidates->data, candidates->data + candidates->size, [](const llama_token_data & a, const llama_token_data & b) {
        return a.logit < b.logit;
    });

    llama_token result = max_iter->id;
    if (ctx) {
        ctx->t_sample_us += ggml_time_us() - t_start_sample_us;
        ctx->n_sample++;
    }
    return result;
}

llama_token llama_sample_token(struct llama_context * ctx, llama_token_data_array * candidates) {
    assert(ctx);
    const int64_t t_start_sample_us = ggml_time_us();
    llama_sample_softmax(nullptr, candidates);

    std::vector<float> probs;
    probs.reserve(candidates->size);
    for (size_t i = 0; i < candidates->size; ++i) {
        probs.push_back(candidates->data[i].p);
    }

    std::discrete_distribution<> dist(probs.begin(), probs.end());
    auto & rng = ctx->rng;
    int idx = dist(rng);

    llama_token result = candidates->data[idx].id;

    ctx->t_sample_us += ggml_time_us() - t_start_sample_us;
    ctx->n_sample++;
    return result;
}

//
// quantization
//

static void llama_model_quantize_internal(const std::string & fname_inp, const std::string & fname_out, enum llama_ftype ftype, int nthread) {
    ggml_type quantized_type;
    switch (ftype) {
        case LLAMA_FTYPE_MOSTLY_Q4_0: quantized_type = GGML_TYPE_Q4_0; break;
        case LLAMA_FTYPE_MOSTLY_Q4_1: quantized_type = GGML_TYPE_Q4_1; break;
        case LLAMA_FTYPE_MOSTLY_Q5_0: quantized_type = GGML_TYPE_Q5_0; break;
        case LLAMA_FTYPE_MOSTLY_Q5_1: quantized_type = GGML_TYPE_Q5_1; break;
        case LLAMA_FTYPE_MOSTLY_Q8_0: quantized_type = GGML_TYPE_Q8_0; break;
        default: throw format("invalid output file type %d\n", ftype);
    };

    if (nthread <= 0) {
        nthread = std::thread::hardware_concurrency();
    }

    std::unique_ptr<llama_model_loader> model_loader(new llama_model_loader(fname_inp, /*use_mmap*/ false,
                                                                            /*vocab_only*/ false));
    llama_file_saver file_saver(fname_out.c_str(), model_loader->file_loaders.at(0).get(), ftype);

    size_t total_size_org = 0;
    size_t total_size_new = 0;
    std::vector<int64_t> hist_all(1 << 4, 0);

    std::vector<std::thread> workers;
    std::mutex mutex;

    size_t idx = 0;
    for (llama_load_tensor & tensor : model_loader->tensors_map.tensors) {
        llama_buffer read_data;
        read_data.resize(tensor.size);
        tensor.data = read_data.addr;
        model_loader->load_data_for(tensor);

        printf("[%4zu/%4zu] %36s - %16s, type = %6s, ",
               ++idx, model_loader->tensors_map.tensors.size(),
               tensor.name.c_str(), llama_format_tensor_shape(tensor.ne).c_str(),
               ggml_type_name(tensor.type));

        // This used to be a regex, but <regex> has an extreme cost to compile times.
        bool quantize = tensor.name.rfind("weight") == tensor.name.size() - 6; // ends with 'weight'?

        // quantize only 2D tensors
        quantize &= (tensor.ne.size() == 2);

        // uncomment this to keep the output layer in FP16
        //if (tensor.name == "output.weight") {
        //    quantize = false;
        //}

        enum ggml_type new_type;
        void * new_data;
        size_t new_size;
        llama_buffer work;

        if (!quantize) {
            new_type = tensor.type;
            new_data = tensor.data;
            new_size = tensor.size;
            printf("size = %8.3f MB\n", tensor.size/1024.0/1024.0);
        } else {
            new_type = quantized_type;
            float * f32_data;
            size_t nelements = tensor.ne.at(0) * tensor.ne.at(1);
            llama_buffer f32_conv_buf;
            if (tensor.type == GGML_TYPE_F32) {
                f32_data = (float *) tensor.data;
            } else if (tensor.type == GGML_TYPE_F16) {
                f32_conv_buf.resize(nelements * sizeof(float));
                f32_data = (float *) f32_conv_buf.addr;
                const auto * f16_data = (const ggml_fp16_t *) tensor.data;
                for (size_t i = 0; i < nelements; i++) {
                    f32_data[i] = ggml_fp16_to_fp32(f16_data[i]);
                }
            } else {
                throw format("type %s unsupported for integer quantization", ggml_type_name(tensor.type));
            }

            printf("quantizing .. ");
            fflush(stdout);

            work.resize(nelements * 4); // upper bound on size
            new_data = work.addr;
            std::vector<int64_t> hist_cur(1 << 4, 0);

            int chunk_size = 32 * 512;
            const int nchunk = (nelements + chunk_size - 1)/chunk_size;
            const int nthread_use = nthread > 1 ? std::max(1, std::min(nthread, nchunk)) : 1;
            if (nthread_use < 2) {
                new_size = ggml_quantize_chunk(new_type, f32_data, new_data, 0, nelements, hist_cur.data());
            } else {
                size_t counter = 0;
                new_size = 0;
                auto compute = [&mutex, &counter, &hist_cur, &new_size, new_type, f32_data, new_data, nelements, chunk_size] () {
                    std::vector<int64_t> local_hist;
                    size_t local_size = 0;
                    while (true) {
                        std::unique_lock<std::mutex> lock(mutex);
                        size_t first = counter; counter += chunk_size;
                        if (first >= nelements) {
                            if (!local_hist.empty()) {
                                for (int j=0; j<int(local_hist.size()); ++j) {
                                    hist_cur[j] += local_hist[j];
                                }
                                new_size += local_size;
                            }
                            break;
                        }
                        lock.unlock();
                        size_t last = std::min(nelements, first + chunk_size);
                        if (local_hist.empty()) {
                            local_hist.resize(hist_cur.size(), 0);
                        }
                        local_size += ggml_quantize_chunk(new_type, f32_data, new_data, first, last - first, local_hist.data());
                    }
                };
                if ((int) workers.size() < nthread_use - 1) {
                    workers.resize(nthread_use - 1);
                }
                for (int it = 0; it < nthread_use - 1; ++it) {
                    workers[it] = std::thread(compute);
                }
                compute();
                for (int it = 0; it < nthread_use - 1; ++it) {
                    workers[it].join();
                }
            }

            printf("size = %8.2f MB -> %8.2f MB | hist: ", tensor.size/1024.0/1024.0, new_size/1024.0/1024.0);
            for (size_t i = 0; i < hist_cur.size(); i++) {
                hist_all[i] += hist_cur[i];
            }

            for (size_t i = 0; i < hist_cur.size(); i++) {
                printf("%5.3f ", hist_cur[i] / float(nelements));
            }
            printf("\n");
        }
        total_size_org += tensor.size;
        total_size_new += new_size;
        file_saver.write_tensor(tensor, new_type, new_data, new_size);
    }

    printf("%s: model size  = %8.2f MB\n", __func__, total_size_org/1024.0/1024.0);
    printf("%s: quant size  = %8.2f MB\n", __func__, total_size_new/1024.0/1024.0);

    {
        int64_t sum_all = 0;
        for (size_t i = 0; i < hist_all.size(); i++) {
            sum_all += hist_all[i];
        }

        printf("%s: hist: ", __func__);
        for (size_t i = 0; i < hist_all.size(); i++) {
            printf("%5.3f ", hist_all[i] / float(sum_all));
        }
        printf("\n");
    }
}

//
// interface implementation
//

struct llama_context * llama_init_from_file(
                             const char * path_model,
            struct llama_context_params   params) {
    ggml_time_init();

    llama_context * ctx = new llama_context;

    if (params.seed < 0) {
        params.seed = time(NULL);
    }

    unsigned cur_percentage = 0;
    if (params.progress_callback == NULL) {
        params.progress_callback_user_data = &cur_percentage;
        params.progress_callback = [](float progress, void * ctx) {
            unsigned * cur_percentage_p = (unsigned *) ctx;
            unsigned percentage = (unsigned) (100 * progress);
            while (percentage > *cur_percentage_p) {
                *cur_percentage_p = percentage;
                fprintf(stderr, ".");
                fflush(stderr);
                if (percentage >= 100) {
                    fprintf(stderr, "\n");
                }
            }
        };
    }

    ctx->rng = std::mt19937(params.seed);
    ctx->logits_all = params.logits_all;

    ggml_type memory_type = params.f16_kv ? GGML_TYPE_F16 : GGML_TYPE_F32;

    if (!llama_model_load(path_model, *ctx, params.n_ctx, params.n_gpu_layers, memory_type,
                          params.use_mmap, params.use_mlock, params.vocab_only,
                          params.progress_callback, params.progress_callback_user_data)) {
        fprintf(stderr, "%s: failed to load model\n", __func__);
        llama_free(ctx);
        return nullptr;
    }

    // reserve memory for context buffers
    if (!params.vocab_only) {
        if (!kv_cache_init(ctx->model.hparams, ctx->model.kv_self, memory_type, ctx->model.hparams.n_ctx)) {
            fprintf(stderr, "%s: kv_cache_init() failed for self-attention cache\n", __func__);
            llama_free(ctx);
            return nullptr;
        }

        {
            const size_t memory_size = ggml_nbytes(ctx->model.kv_self.k) + ggml_nbytes(ctx->model.kv_self.v);
            fprintf(stderr, "%s: kv self size  = %7.2f MB\n", __func__, memory_size / 1024.0 / 1024.0);
        }

        const auto & hparams = ctx->model.hparams;

        // resized during inference
        if (params.logits_all) {
            ctx->logits.reserve(hparams.n_ctx*hparams.n_vocab);
        } else {
            ctx->logits.reserve(hparams.n_vocab);
        }

        if (params.embedding){
            ctx->embedding.resize(hparams.n_embd);
        }

        ctx->buf_compute.resize(MEM_REQ_EVAL().at(ctx->model.type));

        ctx->buf_scratch[0].resize(MEM_REQ_SCRATCH0().at(ctx->model.type));
        ctx->buf_scratch[1].resize(MEM_REQ_SCRATCH1().at(ctx->model.type));
    }

    return ctx;
}

void llama_free(struct llama_context * ctx) {
    delete ctx;
}

int llama_model_quantize(
        const char * fname_inp,
        const char * fname_out,
  enum llama_ftype   ftype,
        int          nthread) {
    try {
        llama_model_quantize_internal(fname_inp, fname_out, ftype, nthread);
        return 0;
    } catch (const std::string & err) {
        fprintf(stderr, "%s: failed to quantize: %s\n", __func__, err.c_str());
        return 1;
    }
}

int llama_apply_lora_from_file_internal(struct llama_context * ctx, const char * path_lora, const char * path_base_model, int n_threads) {
    fprintf(stderr, "%s: applying lora adapter from '%s' - please wait ...\n", __func__, path_lora);

    auto & model = ctx->model;

    const int64_t t_start_lora_us = ggml_time_us();

    auto fin = std::ifstream(path_lora, std::ios::binary);
    if (!fin) {
        fprintf(stderr, "%s: failed to open '%s'\n", __func__, path_lora);
        return 1;
    }

    // verify magic and version
    {
        uint32_t magic;
        fin.read((char *) &magic, sizeof(magic));
        if (magic != LLAMA_FILE_MAGIC_GGLA) {
            fprintf(stderr, "%s: bad file magic\n", __func__);
            return 1;
        }
        uint32_t format_version;
        fin.read((char *) &format_version, sizeof(format_version));

        if (format_version != 1) {
            fprintf(stderr, "%s: unsupported file version\n", __func__ );
            return 1;
        }
    }

    int32_t lora_r;
    int32_t lora_alpha;
    fin.read((char *) &lora_r, sizeof(lora_r));
    fin.read((char *) &lora_alpha, sizeof(lora_alpha));
    float scaling = (float)lora_alpha / (float)lora_r;

    fprintf(stderr, "%s: r = %d, alpha = %d, scaling = %.2f\n", __func__, lora_r, lora_alpha, scaling);


    // create a temporary ggml context to store the lora tensors
    // todo: calculate size from biggest possible tensor
    std::vector<uint8_t> lora_buf(1024ull * 1024ull * 1024ull);
    struct ggml_init_params params;
    params.mem_size   = lora_buf.size();
    params.mem_buffer = lora_buf.data();
    params.no_alloc   = false;

    ggml_context * lora_ctx = ggml_init(params);
    std::unordered_map<std::string, struct ggml_tensor *> lora_tensors;

    // create a name -> tensor map of the model to accelerate lookups
    std::unordered_map<std::string, struct ggml_tensor*> model_tensors;
    for (auto & kv: model.tensors_by_name) {
        model_tensors.insert(kv);
    }


    // load base model
    std::unique_ptr<llama_model_loader> model_loader;
    ggml_context * base_ctx = NULL;
    llama_buffer base_buf;
    if (path_base_model) {
        fprintf(stderr, "%s: loading base model from '%s'\n", __func__, path_base_model);
        model_loader.reset(new llama_model_loader(path_base_model, /*use_mmap*/ true, /*vocab_only*/ false));

        size_t ctx_size;
        size_t mmapped_size;
        model_loader->calc_sizes(&ctx_size, &mmapped_size);
        base_buf.resize(ctx_size);

        ggml_init_params base_params;
        base_params.mem_size   = base_buf.size;
        base_params.mem_buffer = base_buf.addr;
        base_params.no_alloc   = model_loader->use_mmap;

        base_ctx = ggml_init(base_params);

        model_loader->ggml_ctx = base_ctx;

        // maybe this should in llama_model_loader
        if (model_loader->use_mmap) {
            model_loader->mapping.reset(new llama_mmap(&model_loader->file_loaders.at(0)->file, /* prefetch */ 0));
        }
    }

    // read tensors and apply
    bool warned = false;
    int n_tensors = 0;
    while (true) {
        int32_t n_dims;
        int32_t length;
        int32_t ftype;

        fin.read(reinterpret_cast<char *>(&n_dims), sizeof(n_dims));
        fin.read(reinterpret_cast<char *>(&length), sizeof(length));
        fin.read(reinterpret_cast<char *>(&ftype),  sizeof(ftype));
        if (fin.eof()) {
            break;
        }

        int32_t ne[2] = { 1, 1 };
        for (int i = 0; i < n_dims; ++i) {
            fin.read(reinterpret_cast<char *>(&ne[i]), sizeof(ne[i]));
        }

        std::string name;
        {
            char buf[1024];
            fin.read(buf, length);
            name = std::string(buf, length);
        }

        // check for lora suffix and get the type of tensor
        const std::string lora_suffix = ".lora";
        size_t pos = name.rfind(lora_suffix);
        if (pos == std::string::npos) {
            fprintf(stderr, "%s: error: '%s' is not a lora tensor\n", __func__, name.c_str());
            return 1;
        }

        std::string lora_type = name.substr(pos + lora_suffix.length());
        std::string base_name = name;
        base_name.erase(pos);
        // fprintf(stderr, "%s: %s => %s (lora type %s) ", __func__, name.c_str(),base_name.c_str(), lora_type.c_str());

        if (model_tensors.find(base_name) == model_tensors.end()) {
            fprintf(stderr, "%s: unknown tensor '%s' in lora adapter\n", __func__, name.data());
            return 1;
        }

        // create ggml tensor
        ggml_type wtype;
        switch (ftype) {
            case 0: wtype = GGML_TYPE_F32;  break;
            case 1: wtype = GGML_TYPE_F16;  break;
            default:
                    {
                        fprintf(stderr, "%s: invalid tensor data type '%d'\n",
                                __func__, ftype);
                        return false;
                    }
        }
        ggml_tensor* lora_tensor;
        if (n_dims == 2) {
            lora_tensor = ggml_new_tensor_2d(lora_ctx, wtype, ne[0], ne[1]);
        }
        else {
            fprintf(stderr, "%s: unsupported tensor dimension %d\n", __func__, n_dims);
            return 1;
        }

        // load tensor data
        size_t offset = fin.tellg();
        size_t tensor_data_size = ggml_nbytes(lora_tensor);
        offset = (offset + 31) & -32;
        fin.seekg(offset);
        fin.read((char*)lora_tensor->data, tensor_data_size);

        lora_tensors[name] = lora_tensor;

        // check if we have both A and B tensors and apply
        if (lora_tensors.find(base_name + ".loraA") != lora_tensors.end() &&
            lora_tensors.find(base_name + ".loraB") != lora_tensors.end()) {

            ggml_tensor * dest_t = model_tensors[base_name];
            ggml_tensor * base_t;
            if (model_loader) {
                // load from base model
                if (model_loader->tensors_map.name_to_idx.find(base_name) == model_loader->tensors_map.name_to_idx.end()) {
                    fprintf(stderr, "%s: error: tensor '%s' not found in base model\n", __func__, base_name.c_str());
                    return 1;
                }
                size_t idx = model_loader->tensors_map.name_to_idx[base_name];
                llama_load_tensor & lt = model_loader->tensors_map.tensors[idx];
                base_t = model_loader->get_tensor(base_name, { (uint32_t)dest_t->ne[0], (uint32_t)dest_t->ne[1] }, GGML_BACKEND_CPU);
                lt.data = (uint8_t *) lt.ggml_tensor->data;
                model_loader->load_data_for(lt);
                lt.ggml_tensor->data = lt.data;
            }
            else {
                base_t = dest_t;
            }

            if (ggml_is_quantized(base_t->type)) {
                if (!warned) {
                    fprintf(stderr, "%s: warning: using a lora adapter with a quantized model may result in poor quality, "
                                    "use a f16 or f32 base model with --lora-base\n", __func__);
                    warned = true;
                }
            }

            ggml_tensor * loraA = lora_tensors[base_name + ".loraA"];
            ggml_tensor * loraB = lora_tensors[base_name + ".loraB"];

            if (base_t->ne[0] != loraA->ne[1] || base_t->ne[1] != loraB->ne[1]) {
                fprintf(stderr, "%s: incompatible tensor dimensions (%" PRId64 " and %" PRId64 ");"
                               " are you sure that this adapter is for this model?\n", __func__, base_t->ne[0], loraA->ne[1]);
                return 1;
            }

            // w = w + BA*s
            ggml_tensor * BA = ggml_mul_mat(lora_ctx, loraA, loraB);

            if (scaling != 1.0f) {
                ggml_tensor * scale_tensor = ggml_new_f32(lora_ctx, scaling);
                BA = ggml_scale_inplace(lora_ctx, BA, scale_tensor);
            }

            ggml_tensor * r;
            if (base_t == dest_t) {
                r = ggml_add_inplace(lora_ctx, dest_t, BA);
            }
            else {
                r = ggml_add(lora_ctx, base_t, BA);
                r = ggml_cpy(lora_ctx, r, dest_t);
            }

            struct ggml_cgraph gf = ggml_build_forward(r);
            gf.n_threads = n_threads;
            ggml_graph_compute(lora_ctx, &gf);

            // we won't need these tensors again, reset the context to save memory
            ggml_free(lora_ctx);
            lora_ctx = ggml_init(params);
            lora_tensors.clear();

            n_tensors++;
            if (n_tensors % 4 == 0) {
                fprintf(stderr, ".");
            }
        }
    }

    // TODO: this should be in a destructor, it will leak on failure
    ggml_free(lora_ctx);
    if (base_ctx) {
        ggml_free(base_ctx);
    }

    const int64_t t_lora_us = ggml_time_us() - t_start_lora_us;
    fprintf(stderr, " done (%.2f ms)\n", t_lora_us / 1000.0);

    return 0;
}

int llama_apply_lora_from_file(struct llama_context * ctx, const char * path_lora, const char * path_base_model, int n_threads) {
    try {
        return llama_apply_lora_from_file_internal(ctx, path_lora, path_base_model, n_threads);
    } catch (const std::string & err) {
        fprintf(stderr, "%s: failed to apply lora adapter: %s\n", __func__, err.c_str());
        return 1;
    }
}

int llama_get_kv_cache_token_count(const struct llama_context * ctx) {
    return ctx->model.kv_self.n;
}

#define LLAMA_MAX_RNG_STATE (64*1024)

void llama_set_rng_seed(struct llama_context * ctx, int seed) {
    if (seed < 0) {
        seed = time(NULL);
    }
    ctx->rng.seed(seed);
}

// Returns the *maximum* size of the state
size_t llama_get_state_size(const struct llama_context * ctx) {
    // we don't know size of rng until we actually serialize it. so reserve more than enough memory for its serialized state.
    // for reference, std::mt19937(1337) serializes to 6701 bytes.
    const size_t s_rng_size        = sizeof(size_t);
    const size_t s_rng             = LLAMA_MAX_RNG_STATE;
    const size_t s_logits_capacity = sizeof(size_t);
    const size_t s_logits_size     = sizeof(size_t);
    const size_t s_logits          = ctx->logits.capacity() * sizeof(float);
    const size_t s_embedding_size  = sizeof(size_t);
    const size_t s_embedding       = ctx->embedding.size() * sizeof(float);
    const size_t s_kv_size         = sizeof(size_t);
    const size_t s_kv_ntok         = sizeof(int);
    const size_t s_kv              = ctx->model.kv_self.buf.size;

    const size_t s_total = (
        + s_rng_size
        + s_rng
        + s_logits_capacity
        + s_logits_size
        + s_logits
        + s_embedding_size
        + s_embedding
        + s_kv_size
        + s_kv_ntok
        + s_kv
    );

    return s_total;
}

// Copies the state to the specified destination address
size_t llama_copy_state_data(struct llama_context * ctx, uint8_t * dst) {
    uint8_t * out = dst;

    // copy rng
    {
        std::stringstream rng_ss;
        rng_ss << ctx->rng;

        const size_t rng_size = rng_ss.str().size();
        char rng_buf[LLAMA_MAX_RNG_STATE];

        memset(&rng_buf[0], 0, LLAMA_MAX_RNG_STATE);
        memcpy(&rng_buf[0], rng_ss.str().data(), rng_ss.str().size());

        memcpy(out, &rng_size,   sizeof(rng_size));    out += sizeof(rng_size);
        memcpy(out, &rng_buf[0], LLAMA_MAX_RNG_STATE); out += LLAMA_MAX_RNG_STATE;
    }

    // copy logits
    {
        const size_t logits_cap  = ctx->logits.capacity();
        const size_t logits_size = ctx->logits.size();

        memcpy(out, &logits_cap,  sizeof(logits_cap));  out += sizeof(logits_cap);
        memcpy(out, &logits_size, sizeof(logits_size)); out += sizeof(logits_size);

        if (logits_size) {
            memcpy(out, ctx->logits.data(), logits_size * sizeof(float));
        }

        out += logits_cap * sizeof(float);
    }

    // copy embeddings
    {
        const size_t embedding_size = ctx->embedding.size();

        memcpy(out, &embedding_size, sizeof(embedding_size)); out += sizeof(embedding_size);

        if (embedding_size) {
            memcpy(out, ctx->embedding.data(), embedding_size * sizeof(float));
            out += embedding_size * sizeof(float);
        }
    }

    // copy kv cache
    {
        const auto & kv_self = ctx->model.kv_self;
        const auto & hparams = ctx->model.hparams;
        const int    n_layer = hparams.n_layer;
        const int    n_embd  = hparams.n_embd;
        const int    n_ctx   = hparams.n_ctx;

        const size_t kv_size = kv_self.buf.size;
        const int    kv_ntok = llama_get_kv_cache_token_count(ctx);

        memcpy(out, &kv_size, sizeof(kv_size)); out += sizeof(kv_size);
        memcpy(out, &kv_ntok, sizeof(kv_ntok)); out += sizeof(kv_ntok);

        if (kv_size) {
            const size_t elt_size = ggml_element_size(kv_self.k);

            char buffer[4096];

            ggml_context * cpy_ctx = ggml_init({ sizeof(buffer), buffer, /* no_alloc */ true });
            ggml_cgraph gf{};
            gf.n_threads = 1;

            ggml_tensor * kout3d = ggml_new_tensor_3d(cpy_ctx, kv_self.k->type, n_embd, kv_ntok, n_layer);
            kout3d->data = out;
            out += ggml_nbytes(kout3d);

            ggml_tensor * vout3d = ggml_new_tensor_3d(cpy_ctx, kv_self.v->type, kv_ntok, n_embd, n_layer);
            vout3d->data = out;
            out += ggml_nbytes(vout3d);

            ggml_tensor * k3d = ggml_view_3d(cpy_ctx, kv_self.k,
                n_embd, kv_ntok, n_layer,
                elt_size*n_embd, elt_size*n_embd*n_ctx, 0);

            ggml_tensor * v3d = ggml_view_3d(cpy_ctx, kv_self.v,
                kv_ntok, n_embd, n_layer,
                elt_size*n_ctx, elt_size*n_ctx*n_embd, 0);

            ggml_build_forward_expand(&gf, ggml_cpy(cpy_ctx, k3d, kout3d));
            ggml_build_forward_expand(&gf, ggml_cpy(cpy_ctx, v3d, vout3d));
            ggml_graph_compute(cpy_ctx, &gf);

            ggml_free(cpy_ctx);
        }
    }

    const size_t written  = out - dst;
    const size_t max_size = llama_get_state_size(ctx);

    LLAMA_ASSERT(written <= max_size);

    return written;
}

// Sets the state reading from the specified source address
size_t llama_set_state_data(struct llama_context * ctx, uint8_t * src) {
    uint8_t * inp = src;

    // set rng
    {
        size_t rng_size;
        char   rng_buf[LLAMA_MAX_RNG_STATE];

        memcpy(&rng_size,   inp, sizeof(rng_size));    inp += sizeof(rng_size);
        memcpy(&rng_buf[0], inp, LLAMA_MAX_RNG_STATE); inp += LLAMA_MAX_RNG_STATE;

        std::stringstream rng_ss;
        rng_ss.str(std::string(&rng_buf[0], rng_size));
        rng_ss >> ctx->rng;

        LLAMA_ASSERT(rng_ss.fail() == false);
    }

    // set logits
    {
        size_t logits_cap;
        size_t logits_size;

        memcpy(&logits_cap,  inp, sizeof(logits_cap));  inp += sizeof(logits_cap);
        memcpy(&logits_size, inp, sizeof(logits_size)); inp += sizeof(logits_size);

        LLAMA_ASSERT(ctx->logits.capacity() == logits_cap);

        if (logits_size) {
            ctx->logits.resize(logits_size);
            memcpy(ctx->logits.data(), inp, logits_size * sizeof(float));
        }

        inp += logits_cap * sizeof(float);
    }

    // set embeddings
    {
        size_t embedding_size;

        memcpy(&embedding_size, inp, sizeof(embedding_size)); inp += sizeof(embedding_size);

        LLAMA_ASSERT(ctx->embedding.capacity() == embedding_size);

        if (embedding_size) {
            memcpy(ctx->embedding.data(), inp, embedding_size * sizeof(float));
            inp += embedding_size * sizeof(float);
        }
    }

    // set kv cache
    {
        const auto & kv_self = ctx->model.kv_self;
        const auto & hparams = ctx->model.hparams;
        const int    n_layer = hparams.n_layer;
        const int    n_embd  = hparams.n_embd;
        const int    n_ctx   = hparams.n_ctx;

        size_t kv_size;
        int kv_ntok;

        memcpy(&kv_size, inp, sizeof(kv_size)); inp += sizeof(kv_size);
        memcpy(&kv_ntok, inp, sizeof(kv_ntok)); inp += sizeof(kv_ntok);

        if (kv_size) {
            LLAMA_ASSERT(kv_self.buf.size == kv_size);

            const size_t elt_size = ggml_element_size(kv_self.k);

            char buffer[4096];

            ggml_context * cpy_ctx = ggml_init({ sizeof(buffer), buffer, /* no_alloc */ true });
            ggml_cgraph gf{};
            gf.n_threads = 1;

            ggml_tensor * kin3d = ggml_new_tensor_3d(cpy_ctx, kv_self.k->type, n_embd, kv_ntok, n_layer);
            kin3d->data = (void *) inp;
            inp += ggml_nbytes(kin3d);

            ggml_tensor * vin3d = ggml_new_tensor_3d(cpy_ctx, kv_self.v->type, kv_ntok, n_embd, n_layer);
            vin3d->data = (void *) inp;
            inp += ggml_nbytes(vin3d);

            ggml_tensor * k3d = ggml_view_3d(cpy_ctx, kv_self.k,
                n_embd, kv_ntok, n_layer,
                elt_size*n_embd, elt_size*n_embd*n_ctx, 0);

            ggml_tensor * v3d = ggml_view_3d(cpy_ctx, kv_self.v,
                kv_ntok, n_embd, n_layer,
                elt_size*n_ctx, elt_size*n_ctx*n_embd, 0);

            ggml_build_forward_expand(&gf, ggml_cpy(cpy_ctx, kin3d, k3d));
            ggml_build_forward_expand(&gf, ggml_cpy(cpy_ctx, vin3d, v3d));
            ggml_graph_compute(cpy_ctx, &gf);

            ggml_free(cpy_ctx);
        }

        ctx->model.kv_self.n = kv_ntok;
    }

    const size_t nread    = inp - src;
    const size_t max_size = llama_get_state_size(ctx);

    LLAMA_ASSERT(nread <= max_size);

    return nread;
}

bool llama_load_session_file(struct llama_context * ctx, const char * path_session, llama_token * tokens_out, size_t n_token_capacity, size_t * n_token_count_out) {
    llama_file file(path_session, "rb");

    // sanity checks
    {
        const uint32_t magic   = file.read_u32();
        const uint32_t version = file.read_u32();

        if (magic != LLAMA_SESSION_MAGIC || version != LLAMA_SESSION_VERSION) {
            fprintf(stderr, "%s : unknown (magic, version) for session file: %08x, %08x\n", __func__, magic, version);
            return false;
        }

        llama_hparams session_hparams;
        file.read_raw(&session_hparams, sizeof(llama_hparams));

        if (session_hparams != ctx->model.hparams) {
            fprintf(stderr, "%s : model hparams didn't match from session file!\n", __func__);
            return false;
        }
    }

    // load the prompt
    {
        const uint32_t n_token_count = file.read_u32();

        if (n_token_count > n_token_capacity) {
            fprintf(stderr, "%s : token count in session file exceeded capacity! %u > %zu\n", __func__, n_token_count, n_token_capacity);
            return false;
        }

        file.read_raw(tokens_out, sizeof(llama_token) * n_token_count);
        *n_token_count_out = n_token_count;
    }

    // restore the context state
    {
        const size_t n_state_size_cur = file.size - file.tell();
        const size_t n_state_size_max = llama_get_state_size(ctx);

        if (n_state_size_cur > n_state_size_max) {
            fprintf(stderr, "%s : the state size in session file is too big! max %zu, got %zu\n", __func__, n_state_size_max, n_state_size_cur);
            return false;
        }

        std::vector<uint8_t> state_data(n_state_size_max);
        file.read_raw(state_data.data(), n_state_size_cur);

        llama_set_state_data(ctx, state_data.data());
    }

    return true;
}

bool llama_save_session_file(struct llama_context * ctx, const char * path_session, const llama_token * tokens, size_t n_token_count) {
    llama_file file(path_session, "wb");

    file.write_u32(LLAMA_SESSION_MAGIC);
    file.write_u32(LLAMA_SESSION_VERSION);

    file.write_raw(&ctx->model.hparams, sizeof(llama_hparams));

    // save the prompt
    file.write_u32((uint32_t) n_token_count);
    file.write_raw(tokens, sizeof(llama_token) * n_token_count);

    // save the context state
    {
        const size_t n_state_size_max = llama_get_state_size(ctx);

        std::vector<uint8_t> state_data(n_state_size_max);
        const size_t n_state_size_cur = llama_copy_state_data(ctx, state_data.data());

        file.write_raw(state_data.data(), n_state_size_cur);
    }

    return true;
}

int llama_eval(
        struct llama_context * ctx,
           const llama_token * tokens,
                         int   n_tokens,
                         int   n_past,
                         int   n_threads) {
    if (!llama_eval_internal(*ctx, tokens, n_tokens, n_past, n_threads)) {
        fprintf(stderr, "%s: failed to eval\n", __func__);
        return 1;
    }

    // get a more accurate load time, upon first eval
    // TODO: fix this
    if (!ctx->has_evaluated_once) {
        ctx->t_load_us = ggml_time_us() - ctx->t_start_us;
        ctx->has_evaluated_once = true;
    }

    return 0;
}

int llama_tokenize(
        struct llama_context * ctx,
                  const char * text,
                 llama_token * tokens,
                         int   n_max_tokens,
                        bool   add_bos) {
    auto res = llama_tokenize(ctx->vocab, text, add_bos);

    if (n_max_tokens < (int) res.size()) {
        fprintf(stderr, "%s: too many tokens\n", __func__);
        return -((int) res.size());
    }

    for (size_t i = 0; i < res.size(); i++) {
        tokens[i] = res[i];
    }

    return res.size();
}

int llama_n_vocab(const struct llama_context * ctx) {
    return ctx->vocab.id_to_token.size();
}

int llama_n_ctx(const struct llama_context * ctx) {
    return ctx->model.hparams.n_ctx;
}

int llama_n_embd(const struct llama_context * ctx) {
    return ctx->model.hparams.n_embd;
}

float * llama_get_logits(struct llama_context * ctx) {
    return ctx->logits.data();
}

float * llama_get_embeddings(struct llama_context * ctx) {
    return ctx->embedding.data();
}

const char * llama_token_to_str(const struct llama_context * ctx, llama_token token) {
    if (token >= llama_n_vocab(ctx)) {
        return nullptr;
    }

    return ctx->vocab.id_to_token[token].tok.c_str();
}

llama_token llama_token_bos() {
    return 1;
}

llama_token llama_token_eos() {
    return 2;
}

llama_token llama_token_nl() {
    return 13;
}


void llama_print_timings(struct llama_context * ctx) {
    const int64_t t_end_us = ggml_time_us();

    const int32_t n_sample = std::max(1, ctx->n_sample);
    const int32_t n_eval   = std::max(1, ctx->n_eval);
    const int32_t n_p_eval = std::max(1, ctx->n_p_eval);

    fprintf(stderr, "\n");
    fprintf(stderr, "%s:        load time = %8.2f ms\n", __func__, ctx->t_load_us / 1000.0);
    fprintf(stderr, "%s:      sample time = %8.2f ms / %5d runs   (%8.2f ms per token)\n", __func__, 1e-3 * ctx->t_sample_us, n_sample, 1e-3 * ctx->t_sample_us / n_sample);
    fprintf(stderr, "%s: prompt eval time = %8.2f ms / %5d tokens (%8.2f ms per token)\n", __func__, 1e-3 * ctx->t_p_eval_us, n_p_eval, 1e-3 * ctx->t_p_eval_us / n_p_eval);
    fprintf(stderr, "%s:        eval time = %8.2f ms / %5d runs   (%8.2f ms per token)\n", __func__, 1e-3 * ctx->t_eval_us,   n_eval,   1e-3 * ctx->t_eval_us   / n_eval);
    fprintf(stderr, "%s:       total time = %8.2f ms\n", __func__, (t_end_us - ctx->t_start_us)/1000.0);
}

void llama_reset_timings(struct llama_context * ctx) {
    ctx->t_start_us = ggml_time_us();
    ctx->t_sample_us = ctx->n_sample = 0;
    ctx->t_eval_us   = ctx->n_eval   = 0;
    ctx->t_p_eval_us = ctx->n_p_eval = 0;
}

const char * llama_print_system_info(void) {
    static std::string s;

    s  = "";
    s += "AVX = "         + std::to_string(ggml_cpu_has_avx())         + " | ";
    s += "AVX2 = "        + std::to_string(ggml_cpu_has_avx2())        + " | ";
    s += "AVX512 = "      + std::to_string(ggml_cpu_has_avx512())      + " | ";
    s += "AVX512_VBMI = " + std::to_string(ggml_cpu_has_avx512_vbmi()) + " | ";
    s += "AVX512_VNNI = " + std::to_string(ggml_cpu_has_avx512_vnni()) + " | ";
    s += "FMA = "         + std::to_string(ggml_cpu_has_fma())         + " | ";
    s += "NEON = "        + std::to_string(ggml_cpu_has_neon())        + " | ";
    s += "ARM_FMA = "     + std::to_string(ggml_cpu_has_arm_fma())     + " | ";
    s += "F16C = "        + std::to_string(ggml_cpu_has_f16c())        + " | ";
    s += "FP16_VA = "     + std::to_string(ggml_cpu_has_fp16_va())     + " | ";
    s += "WASM_SIMD = "   + std::to_string(ggml_cpu_has_wasm_simd())   + " | ";
    s += "BLAS = "        + std::to_string(ggml_cpu_has_blas())        + " | ";
    s += "SSE3 = "        + std::to_string(ggml_cpu_has_sse3())        + " | ";
    s += "VSX = "         + std::to_string(ggml_cpu_has_vsx())         + " | ";

    return s.c_str();
}

// For internal test use
std::vector<std::pair<std::string, struct ggml_tensor *>>& llama_internal_get_tensor_map(struct llama_context * ctx) {
    return ctx->model.tensors_by_name;
}<|MERGE_RESOLUTION|>--- conflicted
+++ resolved
@@ -1106,12 +1106,7 @@
 
     ml->load_all_data(progress_callback, progress_callback_user_data, use_mlock ? &lctx.model.mlock_mmap : NULL);
 
-<<<<<<< HEAD
-    model.mapping = std::move(ml->mapping);
-#if defined(GGML_USE_CUBLAS)
-=======
 #ifdef GGML_USE_CUBLAS
->>>>>>> 18e9dd87
     {
         size_t done_size = 0;
         size_t data_size = 0;
@@ -1158,37 +1153,8 @@
 
         fprintf(stderr, "ggml_opencl: total VRAM used: %zu MB\n", vram_total / 1024 / 1024);
     }
-<<<<<<< HEAD
-#elif defined(GGML_USE_CLBLAST)
-    {
-        const int n_gpu = std::min(n_gpu_layers, int(hparams.n_layer));
-
-        fprintf(stderr, "%s: [opencl] offloading %d layers to GPU\n", __func__, n_gpu);
-
-        size_t vram_total = 0;
-
-        for (int i = 0; i < n_gpu; ++i) {
-            const auto & layer = model.layers[i];
-
-            ggml_cl_transform_tensor(layer.wq); vram_total += ggml_nbytes(layer.wq);
-            ggml_cl_transform_tensor(layer.wk); vram_total += ggml_nbytes(layer.wk);
-            ggml_cl_transform_tensor(layer.wv); vram_total += ggml_nbytes(layer.wv);
-            ggml_cl_transform_tensor(layer.wo); vram_total += ggml_nbytes(layer.wo);
-            ggml_cl_transform_tensor(layer.w1); vram_total += ggml_nbytes(layer.w1);
-            ggml_cl_transform_tensor(layer.w2); vram_total += ggml_nbytes(layer.w2);
-            ggml_cl_transform_tensor(layer.w3); vram_total += ggml_nbytes(layer.w3);
-        }
-        if (n_gpu_layers > (int) hparams.n_layer) {
-            fprintf(stderr, "%s: [opencl] offloading output layer to GPU\n", __func__);
-            ggml_cl_transform_tensor(model.output); vram_total += ggml_nbytes(model.output);
-        }
-
-        fprintf(stderr, "%s: [opencl] total VRAM used: %zu MB\n", __func__, vram_total / 1024 / 1024);
-    }
 #else
     (void) n_gpu_layers;
-=======
->>>>>>> 18e9dd87
 #endif
 
     if (progress_callback) {
