--- conflicted
+++ resolved
@@ -2434,16 +2434,9 @@
                 int nx = tensor.ne.at(0);
                 int ny = tensor.ne.at(1);
                 if (nx % QK_K != 0 || ny % QK_K != 0) {
-<<<<<<< HEAD
-                    fprintf(stderr, "\n\n========================= Tensor sizes %d x %d are not divisible by %d\n",nx,ny,QK_K);
-                    fprintf(stderr, "Verify before using\n");
-                    fprintf(stderr, "========================================================================================\n\n");
-                   // throw std::runtime_error("Unsupported tensor size encountered\n");
-=======
                     fprintf(stderr, "\n\nTensor sizes %d x %d are not divisible by %d, required for k-quants.\n",nx,ny,QK_K);
                     fprintf(stderr, "Q8_0 will be used for this tensor instead.\n");
                     convert_incompatible_tensor = true;
->>>>>>> 18541688
                 }
             }
             if (tensor.name == "output.weight") {
