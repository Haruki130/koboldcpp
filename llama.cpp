// Defines fileno on msys:
#ifndef _GNU_SOURCE
#define _GNU_SOURCE
#include <cstddef>
#include <cstdint>
#include <cstdio>
#endif

#include "llama-util.h"
#include "llama.h"

#include "ggml.h"
#ifdef GGML_USE_CUBLAS
#include "ggml-cuda.h"
#elif defined(GGML_USE_CLBLAST)
#include "ggml-opencl.h"
#endif

#ifdef GGML_USE_METAL
#include "ggml-metal.h"
#endif

#include <array>
#include <ctime>
#include <cinttypes>
#include <fstream>
#include <random>
#include <map>
#include <unordered_map>
#include <queue>
#include <cassert>
#include <cstring>
#include <climits>
#include <memory>
#include <algorithm>
#include <initializer_list>
#include <thread>
#include <atomic>
#include <mutex>
#include <sstream>
#include <numeric>

#define LLAMA_USE_SCRATCH
#define LLAMA_MAX_SCRATCH_BUFFERS 16

// available llama models
enum e_model {
    MODEL_UNKNOWN,
    MODEL_3B,
    MODEL_7B,
    MODEL_13B,
    MODEL_30B,
    MODEL_65B,
};

static const size_t MB = 1024*1024;

// computed for n_ctx == 2048
// TODO: dynamically determine these sizes
//       needs modifications in ggml

static const std::map<e_model, size_t> & MEM_REQ_SCRATCH0()
{
    static std::map<e_model, size_t> k_sizes = {
        { MODEL_3B,    256ull * MB },
        { MODEL_7B,    512ull * MB },
        { MODEL_13B,   512ull * MB },
        { MODEL_30B,   512ull * MB },
        { MODEL_65B,  1024ull * MB },
    };
    return k_sizes;
}

static const std::map<e_model, size_t> & MEM_REQ_SCRATCH1()
{
    static std::map<e_model, size_t> k_sizes = {
        { MODEL_3B,    256ull * MB },
        { MODEL_7B,    512ull * MB },
        { MODEL_13B,   512ull * MB },
        { MODEL_30B,   512ull * MB },
        { MODEL_65B,  1024ull * MB },
    };
    return k_sizes;
}

// 2*n_embd*n_ctx*n_layer*sizeof(float16)
static const std::map<e_model, size_t> & MEM_REQ_KV_SELF()
{
    static std::map<e_model, size_t> k_sizes = {
        { MODEL_3B,    682ull * MB },
        { MODEL_7B,   1026ull * MB },
        { MODEL_13B,  1608ull * MB },
        { MODEL_30B,  3124ull * MB },
        { MODEL_65B,  5120ull * MB },
    };
    return k_sizes;
}

// this is mostly needed for temporary mul_mat buffers to dequantize the data
// not actually needed if BLAS is disabled
static const std::map<e_model, size_t> & MEM_REQ_EVAL()
{
    static std::map<e_model, size_t> k_sizes = {
        { MODEL_3B,   512ull * MB },
        { MODEL_7B,   800ull * MB },
        { MODEL_13B, 1024ull * MB },
        { MODEL_30B, 1280ull * MB },
        { MODEL_65B, 1536ull * MB },
    };
    return k_sizes;
}

// default hparams (LLaMA 7B)
struct llama_hparams {
    uint32_t n_vocab = 32000;
    uint32_t n_ctx   = 512;   // this is provided as user input?
    uint32_t n_embd  = 4096;
    uint32_t n_mult  = 256;
    uint32_t n_head  = 32;
    uint32_t n_layer = 32;
    uint32_t n_rot   = 64;
    enum llama_ftype ftype = LLAMA_FTYPE_MOSTLY_F16;

    bool operator!=(const llama_hparams & other) const {
        return static_cast<bool>(memcmp(this, &other, sizeof(llama_hparams)));
    }
};

struct llama_layer {
    // normalization
    struct ggml_tensor * attention_norm;

    // attention
    struct ggml_tensor * wq;
    struct ggml_tensor * wk;
    struct ggml_tensor * wv;
    struct ggml_tensor * wo;

    // normalization
    struct ggml_tensor * ffn_norm;

    // ff
    struct ggml_tensor * w1;
    struct ggml_tensor * w2;
    struct ggml_tensor * w3;
};

struct llama_kv_cache {
    struct ggml_tensor * k;
    struct ggml_tensor * v;

    struct ggml_context * ctx = NULL;

    llama_ctx_buffer buf;

    int n; // number of tokens currently in the cache

    ~llama_kv_cache() {
        if (ctx) {
            ggml_free(ctx);
        }
    }
};

struct llama_model {
    e_model type = MODEL_UNKNOWN;

    llama_hparams hparams;

    struct ggml_tensor * tok_embeddings;

    struct ggml_tensor * norm;
    struct ggml_tensor * output;

    std::vector<llama_layer> layers;

    // context
    struct ggml_context * ctx = NULL;

    // key + value cache for the self attention
    // TODO: move to llama_state
    struct llama_kv_cache kv_self;

    // the model memory buffer
    llama_ctx_buffer buf;

    // model memory mapped file
    std::unique_ptr<llama_mmap> mapping;

    // objects representing data potentially being locked in memory
    llama_mlock mlock_buf;
    llama_mlock mlock_mmap;

    // for quantize-stats only
    std::vector<std::pair<std::string, struct ggml_tensor *>> tensors_by_name;

    ~llama_model() {
        if (ctx) {
            ggml_free(ctx);
        }
    }
};

struct llama_vocab {
    using id    = int32_t;
    using token = std::string;

    struct token_score {
        token tok;
        float score;
    };

    std::unordered_map<token, id> token_to_id;
    std::vector<token_score> id_to_token;
};

struct llama_context {
    std::mt19937 rng;

    int64_t t_load_us = 0;
    int64_t t_start_us = 0;
    bool has_evaluated_once = false;

    int64_t t_sample_us = 0;
    int64_t t_eval_us   = 0;
    int64_t t_p_eval_us = 0;

    int32_t n_sample = 0; // number of tokens sampled
    int32_t n_eval   = 0; // number of eval calls
    int32_t n_p_eval = 0; // number of tokens in eval calls for the prompt (with batch size > 1)

    llama_model model;
    llama_vocab vocab;

    size_t mem_per_token = 0;

    // decode output (2-dimensional array: [n_tokens][n_vocab])
    std::vector<float> logits;
    bool logits_all = false;

    // input embedding (1-dimensional array: [n_embd])
    std::vector<float> embedding;

    // memory buffers used to evaluate the model
    // TODO: move in llama_state
    llama_ctx_buffer buf_compute;
    llama_ctx_buffer buf_scratch[LLAMA_MAX_SCRATCH_BUFFERS];

#ifdef GGML_USE_METAL
    ggml_metal_context * ctx_metal = NULL;
#endif

    int    buf_last = 0;
    size_t buf_max_size[LLAMA_MAX_SCRATCH_BUFFERS] = { 0 };

    void use_buf(struct ggml_context * ctx, int i) {
#if defined(LLAMA_USE_SCRATCH)
        size_t last_size = 0;

        if (i == -1) {
            last_size = ggml_set_scratch(ctx, { 0, 0, nullptr, });
        } else {
            auto & buf = buf_scratch[i];
            last_size = ggml_set_scratch(ctx, { 0, buf.size, buf.addr, });
        }

        if (buf_last >= 0) {
            buf_max_size[buf_last] = std::max(buf_max_size[buf_last], last_size);
        }

        buf_last = i;
#else
        (void) i;
        (void) ctx;
#endif
    }

    size_t get_buf_max_mem(int i) const {
#if defined(LLAMA_USE_SCRATCH)
        return buf_max_size[i];
#else
        (void) i;
        return 0;
#endif
    }
};

template <typename T>
static T checked_mul(T a, T b) {
    T ret = a * b;
    if (a != 0 && ret / a != b) {
        throw std::runtime_error(format("overflow multiplying %llu * %llu",
                     (unsigned long long) a, (unsigned long long) b));
    }
    return ret;
}

static size_t checked_div(size_t a, size_t b) {
    if (b == 0 || a % b != 0) {
        throw std::runtime_error(format("error dividing %zu / %zu", a, b));
    }
    return a / b;
}

static std::string llama_format_tensor_shape(const std::vector<uint32_t> & ne) {
    char buf[256];
    snprintf(buf, sizeof(buf), "%5u", ne.at(0));
    for (size_t i = 1; i < ne.size(); i++) {
        snprintf(buf + strlen(buf), sizeof(buf) - strlen(buf), " x %5u", ne.at(i));
    }
    return buf;
}

static size_t llama_calc_tensor_size(const std::vector<uint32_t> & ne, enum ggml_type type) {
    size_t size = ggml_type_size(type);
    for (uint32_t dim : ne) {
        size = checked_mul<size_t>(size, dim);
    }
    return size / ggml_blck_size(type);
}

struct llama_load_tensor_shard {
    std::vector<uint32_t> ne;
    size_t size;
    enum ggml_type type;
    size_t file_idx;
    size_t file_off;

    void calc_size() {
        size = llama_calc_tensor_size(ne, type);
    }
};

enum llama_split_type {
    SPLIT_NONE,
    SPLIT_BY_COLUMNS,
    SPLIT_BY_ROWS
};

struct llama_load_tensor {
    std::vector<llama_load_tensor_shard> shards;

    std::string name;
    enum ggml_type type = GGML_TYPE_F32;
    llama_split_type split_type = SPLIT_NONE;
    std::vector<uint32_t> ne;
    size_t size;
    struct ggml_tensor * ggml_tensor = NULL;
    uint8_t * data;

    llama_load_tensor(const std::string & name) : name(name) {}

    void calc_all() {
        calc_type();
        calc_split_type();
        calc_ne();
        calc_size();
    }

    void calc_type() {
        const auto & first_shard = shards.at(0);
        for (const auto & shard : shards) {
            if (shard.type != first_shard.type) {
                throw std::runtime_error(format("inconsistent tensor shard type in '%s'", name.c_str()));
            }
        }
        type = first_shard.type;
    }

    void calc_split_type() {
        if (shards.at(0).ne.size() == 1 || // 1D tensors are just duplicated in every file
            shards.size() == 1) { // only one file?
            split_type = SPLIT_NONE;
        } else if (name.find("tok_embeddings.") == 0 ||
            name.find(".attention.wo.weight") != std::string::npos ||
            name.find(".feed_forward.w2.weight") != std::string::npos) {
            split_type = SPLIT_BY_COLUMNS;
        } else {
            split_type = SPLIT_BY_ROWS;
        }
    }

    void calc_ne() {
        const auto & first_shard = shards.at(0);
        for (const auto & shard : shards) {
            if (shard.ne != first_shard.ne) {
                throw std::runtime_error(format("inconsistent tensor shard shape in '%s': first was %s, other was %s",
                             name.c_str(), llama_format_tensor_shape(first_shard.ne).c_str(), llama_format_tensor_shape(shard.ne).c_str()));
            }
        }
        ne = first_shard.ne;
        LLAMA_ASSERT(shards.size() <= UINT32_MAX);
        uint32_t n_shards = (uint32_t) shards.size();
        switch (split_type) {
            case SPLIT_NONE:
                ne = first_shard.ne;
                break;
            case SPLIT_BY_COLUMNS:
                ne = {checked_mul<uint32_t>(first_shard.ne[0], n_shards),
                      first_shard.ne[1]};
                break;
            case SPLIT_BY_ROWS:
                ne = {first_shard.ne[0],
                      checked_mul<uint32_t>(first_shard.ne[1], n_shards)};
                break;
        }
    }

    void calc_size() {
        size = llama_calc_tensor_size(ne, type);
    }
};

struct llama_load_tensors_map {
    // tensors is kept in a separate vector to preserve file order
    std::vector<llama_load_tensor> tensors;
    std::unordered_map<std::string, size_t> name_to_idx;
};

enum llama_file_version {
    LLAMA_FILE_VERSION_GGML,
    LLAMA_FILE_VERSION_GGMF_V1, // added version field and scores in vocab
    LLAMA_FILE_VERSION_GGJT_V1, // added padding
    LLAMA_FILE_VERSION_GGJT_V2, // changed quantization format
    LLAMA_FILE_VERSION_GGJT_V3, // changed Q4 and Q8 quantization format
};

struct llama_file_loader {
    llama_file file;
    llama_file_version file_version;
    llama_hparams hparams;
    llama_vocab vocab;

    llama_file_loader(const char * fname, size_t file_idx, llama_load_tensors_map & tensors_map)
        : file(fname, "rb") {
        fprintf(stderr, "llama.cpp: loading model from %s\n", fname);
        read_magic();
        read_hparams();
        read_vocab();
        read_tensor_metadata(file_idx, tensors_map);
    }
    void read_magic() {
        uint32_t magic = file.read_u32();

        if (magic == LLAMA_FILE_MAGIC_GGML) {
            file_version = LLAMA_FILE_VERSION_GGML;
            return;
        }

        uint32_t version = file.read_u32();

        switch (magic) {
            case LLAMA_FILE_MAGIC_GGMF:
                switch (version) {
                    case 1: file_version = LLAMA_FILE_VERSION_GGMF_V1; return;
                }
                break;
            case LLAMA_FILE_MAGIC_GGJT:
                switch (version) {
                    case 1: file_version = LLAMA_FILE_VERSION_GGJT_V1; return;
                    case 2: file_version = LLAMA_FILE_VERSION_GGJT_V2; return;
                    case 3: file_version = LLAMA_FILE_VERSION_GGJT_V3; return;
                }
        }

        throw std::runtime_error(format("unknown (magic, version) combination: %08x, %08x; is this really a GGML file?",
                     magic, version));
    }
    void read_hparams() {
        hparams.n_vocab = file.read_u32();
        hparams.n_embd = file.read_u32();
        hparams.n_mult = file.read_u32();
        hparams.n_head = file.read_u32();
        hparams.n_layer = file.read_u32();
        hparams.n_rot = file.read_u32();
        hparams.ftype = (enum llama_ftype) file.read_u32();
    }
    void read_vocab() {
        vocab.id_to_token.resize(hparams.n_vocab);

        for (uint32_t i = 0; i < hparams.n_vocab; i++) {
            uint32_t len = file.read_u32();
            std::string word = file.read_string(len);

            float score = 0.0f;
            if (file_version >= LLAMA_FILE_VERSION_GGMF_V1) {
                file.read_raw(&score, sizeof(score));
            }

            vocab.token_to_id[word] = i;

            auto & tok_score = vocab.id_to_token[i];
            tok_score.tok = std::move(word);
            tok_score.score = score;
        }
    }
    void read_tensor_metadata(size_t file_idx, llama_load_tensors_map & tensors_map) {
        while (file.tell() < file.size) {
            llama_load_tensor_shard shard;
            uint32_t n_dims = file.read_u32();
            uint32_t name_len = file.read_u32();
            shard.type = (enum ggml_type) file.read_u32();
            shard.ne.resize(n_dims);
            file.read_raw(shard.ne.data(), sizeof(shard.ne[0]) * n_dims);
            std::string name = file.read_string(name_len);
            if (n_dims < 1 || n_dims > 2) {
                throw std::runtime_error(format("llama.cpp: tensor '%s' should not be %u-dimensional", name.c_str(), n_dims));
            }
            switch (shard.type) {
                case GGML_TYPE_F32:
                case GGML_TYPE_F16:
                case GGML_TYPE_Q4_0:
                case GGML_TYPE_Q4_1:
                case GGML_TYPE_Q5_0:
                case GGML_TYPE_Q5_1:
                case GGML_TYPE_Q8_0:
                case GGML_TYPE_Q2_K:
                case GGML_TYPE_Q3_K:
                case GGML_TYPE_Q4_K:
                case GGML_TYPE_Q5_K:
                case GGML_TYPE_Q6_K:
                    break;
                default: {
                    throw std::runtime_error(format("unrecognized tensor type %u\n", shard.type));
                }
            }

            if (file_version >= LLAMA_FILE_VERSION_GGJT_V1) {
                // skip to the next multiple of 32 bytes
                file.seek(-static_cast<ptrdiff_t>(file.tell()) & 31, SEEK_CUR);
            }
            shard.file_idx = file_idx;
            shard.file_off = file.tell();

            shard.calc_size();
            file.seek(shard.size, SEEK_CUR);

            auto it = tensors_map.name_to_idx.find(name);
            size_t idx;
            if (it != tensors_map.name_to_idx.end()) {
                idx = it->second;
            } else {
                tensors_map.tensors.emplace_back(name);
                idx = tensors_map.tensors.size() - 1;
                tensors_map.name_to_idx.emplace(name, idx);
            }
            tensors_map.tensors.at(idx).shards.push_back(shard);
        }
    }
};

struct llama_file_saver {
    llama_file file;
    llama_file_loader * any_file_loader;
    llama_file_saver(const char * fname, llama_file_loader * any_file_loader, enum llama_ftype new_ftype)
        : file(fname, "wb"), any_file_loader(any_file_loader) {
        fprintf(stderr, "llama.cpp: saving model to %s\n", fname);
        write_magic();
        write_hparams(new_ftype);
        write_vocab();
    }
    void write_magic() {
        file.write_u32(LLAMA_FILE_MAGIC);   // magic
        file.write_u32(LLAMA_FILE_VERSION); // version
    }
    void write_hparams(enum llama_ftype new_ftype) {
        const llama_hparams & hparams = any_file_loader->hparams;
        file.write_u32(hparams.n_vocab);
        file.write_u32(hparams.n_embd);
        file.write_u32(hparams.n_mult);
        file.write_u32(hparams.n_head);
        file.write_u32(hparams.n_layer);
        file.write_u32(hparams.n_rot);
        file.write_u32(new_ftype);
    }
    void write_vocab() {
        if (any_file_loader->file_version == LLAMA_FILE_VERSION_GGML) {
            fprintf(stderr, "llama.cpp: WARNING: input is an old file that doesn't have scores; will add dummy scores\n");
        }
        uint32_t n_vocab = any_file_loader->hparams.n_vocab;
        for (uint32_t i = 0; i < n_vocab; i++) {
            const auto & token_score = any_file_loader->vocab.id_to_token.at(i);
            file.write_u32((uint32_t) token_score.tok.size());
            file.write_raw(token_score.tok.data(), token_score.tok.size());
            file.write_raw(&token_score.score, sizeof(token_score.score));
        }
    }
    void write_tensor(llama_load_tensor & tensor, enum ggml_type new_type, const void * new_data, size_t new_size) {
        switch (new_type) {
            case GGML_TYPE_F32:
            case GGML_TYPE_F16:
            case GGML_TYPE_Q4_0:
            case GGML_TYPE_Q4_1:
            case GGML_TYPE_Q5_0:
            case GGML_TYPE_Q5_1:
            case GGML_TYPE_Q8_0:
            case GGML_TYPE_Q2_K:
            case GGML_TYPE_Q3_K:
            case GGML_TYPE_Q4_K:
            case GGML_TYPE_Q5_K:
            case GGML_TYPE_Q6_K:
                break;
            default: LLAMA_ASSERT(false);
        }
        file.write_u32((uint32_t) tensor.ne.size());
        file.write_u32((uint32_t) tensor.name.size());
        file.write_u32(new_type);
        file.write_raw(tensor.ne.data(), sizeof(tensor.ne[0]) * tensor.ne.size());
        file.write_raw(tensor.name.data(), tensor.name.size());
        file.seek(-static_cast<ptrdiff_t>(file.tell()) & 31, SEEK_CUR);
        LLAMA_ASSERT(new_size == llama_calc_tensor_size(tensor.ne, new_type));
        file.write_raw(new_data, new_size);
    }
};

struct llama_model_loader {
    std::vector<std::unique_ptr<llama_file_loader>> file_loaders;
    llama_load_tensors_map tensors_map;
    bool use_mmap;
    size_t num_ggml_tensors_created = 0;
    struct ggml_context * ggml_ctx = NULL;
    std::unique_ptr<llama_mmap> mapping;

    llama_model_loader(const std::string & fname_base, bool use_mmap, bool vocab_only) {
        auto * first_file = new llama_file_loader(fname_base.c_str(), 0, tensors_map);
        file_loaders.emplace_back(first_file);
        uint32_t n_parts = vocab_only ? 1 : guess_n_parts();
        for (uint32_t i = 1; i < n_parts; i++) {
            std::string fname = fname_base + "." + std::to_string(i);
            auto * ith_file = new llama_file_loader(fname.c_str(), i, tensors_map);
            file_loaders.emplace_back(ith_file);
            if (ith_file->hparams != first_file->hparams) {
                throw std::runtime_error(format("llama.cpp: hparams inconsistent between files"));
            }
        }
        if (!llama_mmap::SUPPORTED) {
            use_mmap = false;
        }
        if (use_mmap && alignment_prevents_mmap()) {
            fprintf(stderr, "llama.cpp: can't use mmap because tensors are not aligned; convert to new format to avoid this\n");
            use_mmap = false;
        }
        this->use_mmap = use_mmap;
        for (llama_load_tensor & lt : tensors_map.tensors) {
            lt.calc_all();
        }
    }

    bool alignment_prevents_mmap() {
        for (const llama_load_tensor & lt : tensors_map.tensors) {
            for (const llama_load_tensor_shard & shard : lt.shards) {
                if (shard.file_off & 3) {
                    return true;
                }
            }
        }
        return false;
    }

    uint32_t guess_n_parts() const {
        auto it = tensors_map.name_to_idx.find("tok_embeddings.weight");
        if (it == tensors_map.name_to_idx.end()) {
            throw std::runtime_error(std::string("missing tok_embeddings.weight"));
        }
        const llama_load_tensor & lt = tensors_map.tensors.at(it->second);
        return file_loaders.at(0)->hparams.n_embd / lt.shards.at(0).ne.at(0);
    }

    void calc_sizes(size_t * ctx_size_p, size_t * mmapped_size_p) const {
        *ctx_size_p = *mmapped_size_p = 0;
        for (const llama_load_tensor & lt : tensors_map.tensors) {
            *ctx_size_p += sizeof(struct ggml_tensor) + GGML_OBJECT_SIZE;
            *(use_mmap ? mmapped_size_p : ctx_size_p) += lt.size;
        }
    }

    struct ggml_tensor * get_tensor(const std::string & name, const std::vector<uint32_t> & ne, ggml_backend backend) {
        auto it = tensors_map.name_to_idx.find(name);
        if (it == tensors_map.name_to_idx.end()) {
            throw std::runtime_error(std::runtime_error(format("llama.cpp: tensor '%s' is missing from model", name.c_str())));
        }
        llama_load_tensor & lt = tensors_map.tensors.at(it->second);
        if (lt.ne != ne) {
            throw std::runtime_error(format("llama.cpp: tensor '%s' has wrong shape; expected %s, got %s",
                         name.c_str(), llama_format_tensor_shape(ne).c_str(), llama_format_tensor_shape(lt.ne).c_str()));
        }

        return get_tensor_for(lt, backend);
    }

    struct ggml_tensor * get_tensor_for(llama_load_tensor & lt, ggml_backend backend) {
        struct ggml_tensor * tensor;
        if (lt.ne.size() == 2) {
            tensor = ggml_new_tensor_2d(ggml_ctx, lt.type, lt.ne.at(0), lt.ne.at(1));
        } else {
            LLAMA_ASSERT(lt.ne.size() == 1);
            tensor = ggml_new_tensor_1d(ggml_ctx, lt.type, lt.ne.at(0));
        }
        ggml_set_name(tensor, lt.name.c_str());
        LLAMA_ASSERT(lt.ggml_tensor == NULL); // if this fails, we called get_tensor twice on the same tensor
        tensor->backend = backend;
        lt.ggml_tensor = tensor;
        num_ggml_tensors_created++;
        return tensor;
    }

    void done_getting_tensors() const {
        if (num_ggml_tensors_created != tensors_map.tensors.size()) {
            throw std::runtime_error(std::string("llama.cpp: file contained more tensors than expected"));
        }
    }

    void load_all_data(llama_progress_callback progress_callback, void *  progress_callback_user_data, llama_mlock * lmlock) {
        size_t data_size = 0;
        size_t prefetch_size = 0;
        for (const llama_load_tensor & lt : tensors_map.tensors) {
            data_size += lt.size;
            if (lt.ggml_tensor->backend == GGML_BACKEND_CPU) {
                prefetch_size += lt.size;
            }
        }

        if (use_mmap) {
            mapping.reset(new llama_mmap(&file_loaders.at(0)->file, prefetch_size));
            if (!lmlock) {
                // Don't call the callback since the actual loading will be lazy
                // and we can't measure it.
                progress_callback = NULL;
            }
            if (lmlock) {
                lmlock->init(mapping->addr);
            }
        }

        size_t done_size = 0;
        for (llama_load_tensor & lt : tensors_map.tensors) {
            if (lt.ggml_tensor->backend != GGML_BACKEND_CPU) {
                continue;
            }
            if (progress_callback) {
                progress_callback((float) done_size / data_size, progress_callback_user_data);
            }
            LLAMA_ASSERT(lt.ggml_tensor); // unused tensors should have been caught by load_data already
            lt.data = (uint8_t *) lt.ggml_tensor->data;
            load_data_for(lt);
            lt.ggml_tensor->data = lt.data;
            done_size += lt.size;
            if (use_mmap && lmlock) {
                lmlock->grow_to(done_size);
            }
        }
    }

    void load_data_for(llama_load_tensor & lt) {
        if (use_mmap) {
            LLAMA_ASSERT(lt.shards.size() == 1);
            lt.data = (uint8_t *) mapping->addr + lt.shards.at(0).file_off;
        } else if (lt.split_type == SPLIT_NONE) {
            llama_file & file = file_loaders.at(lt.shards.at(0).file_idx)->file;
            file.seek(lt.shards.at(0).file_off, SEEK_SET);
            file.read_raw(lt.data, lt.size);
        } else if (lt.split_type == SPLIT_BY_ROWS) {
            size_t offset = 0;
            for (llama_load_tensor_shard & shard : lt.shards) {
                llama_file & file = file_loaders.at(shard.file_idx)->file;
                file.seek(shard.file_off, SEEK_SET);
                file.read_raw(lt.data + offset, shard.size);
                offset += shard.size;
            }
            LLAMA_ASSERT(offset == lt.size);
        } else if (lt.split_type == SPLIT_BY_COLUMNS) {
            // Let's load the data into temporary buffers to ensure the OS performs large loads.
            std::vector<llama_buffer> tmp_bufs(lt.shards.size());
            for (size_t i = 0; i < lt.shards.size(); i++) {
                llama_load_tensor_shard & shard = lt.shards.at(i);
                llama_file & file = file_loaders.at(shard.file_idx)->file;
                file.seek(shard.file_off, SEEK_SET);
                tmp_bufs.at(i).resize(shard.size);
                file.read_raw(tmp_bufs.at(i).addr, shard.size);
            }
            // Then reshape.
            size_t num_rows = lt.ne.at(1);
            size_t per_shard_row_size = lt.shards.at(0).size / num_rows;
            size_t out_offset = 0;
            for (size_t row = 0; row < num_rows; row++) {
                for (llama_buffer & tmp_buf : tmp_bufs) {
                    memcpy(lt.data + out_offset,
                           tmp_buf.addr + row * per_shard_row_size,
                           per_shard_row_size);
                    out_offset += per_shard_row_size;
                }
            }
            LLAMA_ASSERT(out_offset == lt.size);
        }
        if (0) {
            print_checksum(lt);
        }
    }

    static void print_checksum(llama_load_tensor & lt) {
        uint32_t sum = 0;
        for (size_t i = 0; i < lt.size; i++) {
            uint8_t byte = lt.data[i];
            sum = byte + (sum << 6) + (sum << 16) - sum; // sdbm hash
        }
        fprintf(stderr, "%s checksum: %#08x (%s, size %zu)\n", lt.name.c_str(), sum,
                llama_format_tensor_shape(lt.ne).c_str(), lt.size);
    }

};


//
// kv cache
//

static bool kv_cache_init(
        const struct llama_hparams & hparams,
             struct llama_kv_cache & cache,
                         ggml_type   wtype,
                               int   n_ctx) {
    const int n_embd  = hparams.n_embd;
    const int n_layer = hparams.n_layer;

    const int64_t n_mem      = n_layer*n_ctx;
    const int64_t n_elements = n_embd*n_mem;

    cache.buf.resize(2u*n_elements*ggml_type_size(wtype) + 2u*MB);

    struct ggml_init_params params;
    params.mem_size   = cache.buf.size;
    params.mem_buffer = cache.buf.addr;
    params.no_alloc   = false;

    cache.ctx = ggml_init(params);

    if (!cache.ctx) {
        fprintf(stderr, "%s: failed to allocate memory for kv cache\n", __func__);
        return false;
    }

    cache.k = ggml_new_tensor_1d(cache.ctx, wtype, n_elements);
    cache.v = ggml_new_tensor_1d(cache.ctx, wtype, n_elements);
    ggml_set_name(cache.k, "cache_k");
    ggml_set_name(cache.v, "cache_v");

    return true;
}

struct llama_context_params llama_context_default_params() {
    struct llama_context_params result = {
        /*.n_ctx                       =*/ 512,
        /*.gpu_layers                  =*/ 0,
        /*.seed                        =*/ -1,
        /*.f16_kv                      =*/ true,
        /*.logits_all                  =*/ false,
        /*.vocab_only                  =*/ false,
        /*.use_mmap                    =*/ true,
        /*.use_mlock                   =*/ false,
        /*.embedding                   =*/ false,
        /*.progress_callback           =*/ nullptr,
        /*.progress_callback_user_data =*/ nullptr,
    };

    return result;
}

bool llama_mmap_supported() {
    return llama_mmap::SUPPORTED;
}

bool llama_mlock_supported() {
    return llama_mlock::SUPPORTED;
}

void llama_init_backend() {
    ggml_time_init();

    // needed to initialize f16 tables
    {
        struct ggml_init_params params = { 0, NULL, false };
        struct ggml_context * ctx = ggml_init(params);
        ggml_free(ctx);
    }
}

int64_t llama_time_us() {
    return ggml_time_us();
}

//
// model loading
//

static const char *llama_file_version_name(llama_file_version version) {
    switch (version) {
        case LLAMA_FILE_VERSION_GGML: return "'ggml' (old version with low tokenizer quality and no mmap support)";
        case LLAMA_FILE_VERSION_GGMF_V1: return "ggmf v1 (old version with no mmap support)";
        case LLAMA_FILE_VERSION_GGJT_V1: return "ggjt v1 (pre #1405)";
        case LLAMA_FILE_VERSION_GGJT_V2: return "ggjt v2 (pre #1508)";
        case LLAMA_FILE_VERSION_GGJT_V3: return "ggjt v3 (latest)";
    }

    return "unknown";
}

static const char *llama_ftype_name(enum llama_ftype ftype) {
    switch (ftype) {
        case LLAMA_FTYPE_ALL_F32:     return "all F32";
        case LLAMA_FTYPE_MOSTLY_F16:  return "mostly F16";
        case LLAMA_FTYPE_MOSTLY_Q4_0: return "mostly Q4_0";
        case LLAMA_FTYPE_MOSTLY_Q4_1: return "mostly Q4_1";
        case LLAMA_FTYPE_MOSTLY_Q4_1_SOME_F16:
                                      return "mostly Q4_1, some F16";
        case LLAMA_FTYPE_MOSTLY_Q5_0: return "mostly Q5_0";
        case LLAMA_FTYPE_MOSTLY_Q5_1: return "mostly Q5_1";
        case LLAMA_FTYPE_MOSTLY_Q8_0: return "mostly Q8_0";
        // K-quants
        case LLAMA_FTYPE_MOSTLY_Q2_K: return "mostly Q2_K";
        case LLAMA_FTYPE_MOSTLY_Q3_K_S: return "mostly Q3_K - Small";
        case LLAMA_FTYPE_MOSTLY_Q3_K_M: return "mostly Q3_K - Medium";
        case LLAMA_FTYPE_MOSTLY_Q3_K_L: return "mostly Q3_K - Large";
        case LLAMA_FTYPE_MOSTLY_Q4_K_S: return "mostly Q4_K - Small";
        case LLAMA_FTYPE_MOSTLY_Q4_K_M: return "mostly Q4_K - Medium";
        case LLAMA_FTYPE_MOSTLY_Q5_K_S: return "mostly Q5_K - Small";
        case LLAMA_FTYPE_MOSTLY_Q5_K_M: return "mostly Q5_K - Medium";
        case LLAMA_FTYPE_MOSTLY_Q6_K: return "mostly Q6_K";
        default:                      return "unknown, may not work";
    }
}

static const char *llama_model_type_name(e_model type) {
    switch (type) {
        case MODEL_3B: return "3B";
        case MODEL_7B: return "7B";
        case MODEL_13B: return "13B";
        case MODEL_30B: return "30B";
        case MODEL_65B: return "65B";
        default: LLAMA_ASSERT(false);
    }
}

static void llama_model_load_internal(
        const std::string & fname,
        llama_context & lctx,
        int n_ctx,
        int n_gpu_layers,
        ggml_type memory_type,
        bool use_mmap,
        bool use_mlock,
        bool vocab_only,
        llama_progress_callback progress_callback,
        void * progress_callback_user_data) {

    lctx.t_start_us = ggml_time_us();

    std::unique_ptr<llama_model_loader> ml(new llama_model_loader(fname, use_mmap, vocab_only));

    lctx.vocab = std::move(ml->file_loaders.at(0)->vocab);
    auto & model = lctx.model;
    model.hparams = ml->file_loaders.at(0)->hparams;
    llama_file_version file_version = ml->file_loaders.at(0)->file_version;
    auto & hparams = model.hparams;
    uint32_t n_ff = ((2*(4*hparams.n_embd)/3 + hparams.n_mult - 1)/hparams.n_mult)*hparams.n_mult;

    {
        switch (hparams.n_layer) {
            case 26: model.type = e_model::MODEL_3B; break;
            case 32: model.type = e_model::MODEL_7B; break;
            case 40: model.type = e_model::MODEL_13B; break;
            case 60: model.type = e_model::MODEL_30B; break;
            case 80: model.type = e_model::MODEL_65B; break;
        }

        hparams.n_ctx = n_ctx;
    }

    {
        fprintf(stderr, "%s: format     = %s\n",  __func__, llama_file_version_name(file_version));
        fprintf(stderr, "%s: n_vocab    = %u\n",  __func__, hparams.n_vocab);
        fprintf(stderr, "%s: n_ctx      = %u\n",  __func__, hparams.n_ctx);
        fprintf(stderr, "%s: n_embd     = %u\n",  __func__, hparams.n_embd);
        fprintf(stderr, "%s: n_mult     = %u\n",  __func__, hparams.n_mult);
        fprintf(stderr, "%s: n_head     = %u\n",  __func__, hparams.n_head);
        fprintf(stderr, "%s: n_layer    = %u\n",  __func__, hparams.n_layer);
        fprintf(stderr, "%s: n_rot      = %u\n",  __func__, hparams.n_rot);
        fprintf(stderr, "%s: ftype      = %u (%s)\n", __func__, hparams.ftype, llama_ftype_name(hparams.ftype));
        fprintf(stderr, "%s: n_ff       = %u\n",  __func__, n_ff);
        fprintf(stderr, "%s: n_parts    = %zu\n", __func__, ml->file_loaders.size());
        fprintf(stderr, "%s: model size = %s\n",  __func__, llama_model_type_name(model.type));
    }

    if (file_version < LLAMA_FILE_VERSION_GGJT_V2) {
        if (hparams.ftype != LLAMA_FTYPE_ALL_F32     &&
            hparams.ftype != LLAMA_FTYPE_MOSTLY_F16  &&
            hparams.ftype != LLAMA_FTYPE_MOSTLY_Q8_0) {
<<<<<<< HEAD
            printf("\nthis format is no longer supported (see https://github.com/ggerganov/llama.cpp/pull/1405)");
=======
            throw std::runtime_error(format("this format is no longer supported (see https://github.com/ggerganov/llama.cpp/pull/1405)"));
>>>>>>> 2d43387d
        }
    }

    if (file_version < LLAMA_FILE_VERSION_GGJT_V3) {
        if (hparams.ftype == LLAMA_FTYPE_MOSTLY_Q4_0 ||
            hparams.ftype == LLAMA_FTYPE_MOSTLY_Q4_1 ||
            hparams.ftype == LLAMA_FTYPE_MOSTLY_Q8_0) {
<<<<<<< HEAD
            printf("\nthis format is no longer supported (see https://github.com/ggerganov/llama.cpp/pull/1508)");
=======
            throw std::runtime_error(format("this format is no longer supported (see https://github.com/ggerganov/llama.cpp/pull/1508)"));
>>>>>>> 2d43387d
        }
    }

    if (vocab_only) {
        return;
    }

    auto & ctx = model.ctx;

    size_t ctx_size;
    size_t mmapped_size;
    ml->calc_sizes(&ctx_size, &mmapped_size);
    fprintf(stderr, "%s: ggml ctx size = %7.2f MB\n", __func__, ctx_size/1024.0/1024.0);

    // create the ggml context
    {
        lctx.model.buf.resize(ctx_size);
        if (use_mlock) {
            lctx.model.mlock_buf.init(lctx.model.buf.addr);
            lctx.model.mlock_buf.grow_to(lctx.model.buf.size);
        }

        struct ggml_init_params params = {
            /*.mem_size   =*/ lctx.model.buf.size,
            /*.mem_buffer =*/ lctx.model.buf.addr,
            /*.no_alloc   =*/ ml->use_mmap,
        };

        model.ctx = ggml_init(params);
        if (!model.ctx) {
            throw std::runtime_error(format("ggml_init() failed"));
        }
    }

#if defined(GGML_USE_CUBLAS)
#define LLAMA_BACKEND_OFFLOAD GGML_BACKEND_CUDA
    fprintf(stderr, "%s: using CUDA for GPU acceleration\n", __func__);
#elif defined(GGML_USE_CLBLAST)
#define LLAMA_BACKEND_OFFLOAD GGML_BACKEND_CL
    fprintf(stderr, "%s: using OpenCL for GPU acceleration\n", __func__);
#else
#define LLAMA_BACKEND_OFFLOAD GGML_BACKEND_CPU
#endif

    // prepare memory for the weights
    size_t vram_total = 0;
    {
        const uint32_t n_embd  = hparams.n_embd;
        const uint32_t n_layer = hparams.n_layer;
        const uint32_t n_vocab = hparams.n_vocab;

        ml->ggml_ctx = ctx;

        model.tok_embeddings = ml->get_tensor("tok_embeddings.weight", {n_embd, n_vocab}, GGML_BACKEND_CPU);
        model.norm           = ml->get_tensor("norm.weight",           {n_embd},          GGML_BACKEND_CPU);

        // "output" tensor
        {
            ggml_backend backend_output;
            if (n_gpu_layers > int(n_layer)) { // NOLINT
                backend_output = LLAMA_BACKEND_OFFLOAD;
            } else {
                backend_output = GGML_BACKEND_CPU;
            }

            model.output = ml->get_tensor("output.weight", {n_embd, n_vocab}, backend_output);
        }

        const int i_gpu_start = n_layer - n_gpu_layers;

        model.layers.resize(n_layer);
        for (uint32_t i = 0; i < n_layer; ++i) {
            const ggml_backend backend = int(i) < i_gpu_start ? GGML_BACKEND_CPU : LLAMA_BACKEND_OFFLOAD;

            auto & layer = model.layers[i];

            std::string layers_i = "layers." + std::to_string(i);

            layer.attention_norm = ml->get_tensor(layers_i + ".attention_norm.weight", {n_embd}, backend);

            layer.wq = ml->get_tensor(layers_i + ".attention.wq.weight", {n_embd, n_embd}, backend);
            layer.wk = ml->get_tensor(layers_i + ".attention.wk.weight", {n_embd, n_embd}, backend);
            layer.wv = ml->get_tensor(layers_i + ".attention.wv.weight", {n_embd, n_embd}, backend);
            layer.wo = ml->get_tensor(layers_i + ".attention.wo.weight", {n_embd, n_embd}, backend);

            layer.ffn_norm = ml->get_tensor(layers_i + ".ffn_norm.weight", {n_embd}, backend);

            layer.w1 = ml->get_tensor(layers_i + ".feed_forward.w1.weight", {n_embd,   n_ff},   backend);
            layer.w2 = ml->get_tensor(layers_i + ".feed_forward.w2.weight", {  n_ff,   n_embd}, backend);
            layer.w3 = ml->get_tensor(layers_i + ".feed_forward.w3.weight", {n_embd,   n_ff},   backend);

            if (backend == LLAMA_BACKEND_OFFLOAD) {
                vram_total +=
                    ggml_nbytes(layer.attention_norm) + ggml_nbytes(layer.wq) + ggml_nbytes(layer.wk)             +
                    ggml_nbytes(layer.wv)             + ggml_nbytes(layer.wo) + ggml_nbytes(layer.attention_norm) +
                    ggml_nbytes(layer.w1)             + ggml_nbytes(layer.w2) + ggml_nbytes(layer.w3);
            }
        }
    }

    ml->done_getting_tensors();

    // print memory requirements
    {
        const size_t scale = memory_type == GGML_TYPE_F32 ? 2 : 1;

        // this is the total memory required to run the inference
        const size_t mem_required =
            ctx_size +
            mmapped_size - vram_total + // weights in VRAM not in memory
            MEM_REQ_SCRATCH0().at(model.type) +
            MEM_REQ_SCRATCH1().at(model.type) +
            MEM_REQ_EVAL().at    (model.type);

        // this is the memory required by one llama_state
        const size_t mem_required_state =
            scale*MEM_REQ_KV_SELF().at(model.type);

        fprintf(stderr, "%s: mem required  = %7.2f MB (+ %7.2f MB per state)\n", __func__,
                mem_required / 1024.0 / 1024.0, mem_required_state / 1024.0 / 1024.0);

        const int n_gpu = std::min(n_gpu_layers, int(hparams.n_layer));

#if defined(GGML_USE_CUBLAS) || defined(GGML_USE_CLBLAST)
        fprintf(stderr, "%s: offloading %d layers to GPU\n", __func__, n_gpu);
        if (n_gpu_layers > (int) hparams.n_layer) {
            fprintf(stderr, "%s: offloading output layer to GPU\n", __func__);
        }
        fprintf(stderr, "%s: total VRAM used: %zu MB\n", __func__, vram_total / 1024 / 1024);
#else
        (void) n_gpu_layers;
#endif
    }

    // populate `tensors_by_name`
    for (llama_load_tensor & lt : ml->tensors_map.tensors) {
        model.tensors_by_name.emplace_back(lt.name, lt.ggml_tensor);
    }

    ml->load_all_data(progress_callback, progress_callback_user_data, use_mlock ? &lctx.model.mlock_mmap : NULL);

#if defined(GGML_USE_CUBLAS)
    {
        size_t done_size = 0;
        size_t data_size = 0;
        for (llama_load_tensor & lt : ml->tensors_map.tensors) {
            data_size += lt.size;
            if (lt.ggml_tensor->backend == GGML_BACKEND_CPU) {
                done_size += lt.size;
            }
        }
        for (llama_load_tensor & lt : ml->tensors_map.tensors) {
            if (lt.ggml_tensor->backend != GGML_BACKEND_CUDA) {
                continue;
            }
            if (progress_callback) {
                progress_callback((float) done_size / data_size, progress_callback_user_data);
            }
            ggml_cuda_load_data(fname.c_str(), lt.ggml_tensor, lt.shards.at(0).file_off);
            done_size += lt.size;
        }
    }
#elif defined(GGML_USE_CLBLAST)
    {
        size_t done_size = 0;
        size_t data_size = 0;
        for (llama_load_tensor & lt : ml->tensors_map.tensors) {
            data_size += lt.size;
            if (lt.ggml_tensor->backend == GGML_BACKEND_CPU) {
                done_size += lt.size;
            }
        }
        for (llama_load_tensor & lt : ml->tensors_map.tensors) {
            if (lt.ggml_tensor->backend != GGML_BACKEND_CL) {
                continue;
            }
            if (progress_callback) {
                progress_callback((float) done_size / data_size, progress_callback_user_data);
            }
            ggml_cl_load_data(fname.c_str(), lt.ggml_tensor, lt.shards.at(0).file_off);
            done_size += lt.size;
        }
    }
#endif

    if (progress_callback) {
        progress_callback(1.0f, progress_callback_user_data);
    }

    model.mapping = std::move(ml->mapping);

    // loading time will be recalculate after the first eval, so
    // we take page faults deferred by mmap() into consideration
    lctx.t_load_us = ggml_time_us() - lctx.t_start_us;
}

static bool llama_model_load(
        const std::string & fname,
        llama_context & lctx,
        int n_ctx,
        int n_gpu_layers,
        ggml_type memory_type,
        bool use_mmap,
        bool use_mlock,
        bool vocab_only,
        llama_progress_callback progress_callback,
        void *progress_callback_user_data) {
    try {
        llama_model_load_internal(fname, lctx, n_ctx, n_gpu_layers, memory_type, use_mmap, use_mlock,
                                  vocab_only, progress_callback, progress_callback_user_data);
        return true;
    } catch (const std::exception & err) {
        fprintf(stderr, "error loading model: %s\n", err.what());
        return false;
    }
}

// evaluate the transformer
//
//   - lctx:         llama context
//   - tokens:       new batch of tokens to process
//   - n_past:       the context size so far
//   - n_threads:    number of threads to use
//   - cgraph_fname: filename of the exported computation graph
//
static bool llama_eval_internal(
        llama_context &  lctx,
    const llama_token *  tokens,
            const int    n_tokens,
            const int    n_past,
            const int    n_threads,
            const char * cgraph_fname) {

    // // enforce that the first token is BOS
    // if (n_past == 0 && tokens[0] != llama_token_bos()) {
    //     fprintf(stderr, "%s: first token must be BOS\n", __func__);
    //     return false;
    // }

    const int64_t t_start_us = ggml_time_us();

    const int N = n_tokens;

    const auto & model   = lctx.model;
    const auto & hparams = model.hparams;

    const auto & kv_self = model.kv_self;

    LLAMA_ASSERT(!!kv_self.ctx);

    const int n_embd  = hparams.n_embd;
    const int n_layer = hparams.n_layer;
    const int n_ctx   = hparams.n_ctx;
    const int n_head  = hparams.n_head;
    const int n_vocab = hparams.n_vocab;
    const int n_rot   = hparams.n_embd/hparams.n_head;

    auto & mem_per_token = lctx.mem_per_token;
    auto & buf_compute   = lctx.buf_compute;

    struct ggml_init_params params = {
        /*.mem_size   =*/ buf_compute.size,
        /*.mem_buffer =*/ buf_compute.addr,
        /*.no_alloc   =*/ false,
    };

    struct ggml_context * ctx0 = ggml_init(params);

    // for big prompts, if BLAS is enabled, it is better to use only one thread
    // otherwise, the threads are spin-lock waiting for the BLAS calls and are degrading the performance
    ggml_cgraph gf = {};
    gf.n_threads = N >= 32 && ggml_cpu_has_blas() && !ggml_cpu_has_gpublas() ? 1 : n_threads;

    struct ggml_tensor * embd = ggml_new_tensor_1d(ctx0, GGML_TYPE_I32, N);
    ggml_set_name(embd, "embd");
    memcpy(embd->data, tokens, N*ggml_element_size(embd));

    struct ggml_tensor * cur;
    struct ggml_tensor * inpL = ggml_get_rows(ctx0, model.tok_embeddings, embd);

    for (int il = 0; il < n_layer; ++il) {
        struct ggml_tensor * inpSA = inpL;

        lctx.use_buf(ctx0, 0);

        // norm
        {
            cur = ggml_rms_norm(ctx0, inpL);

            // cur = cur*attention_norm(broadcasted)
            cur = ggml_mul(ctx0, cur, model.layers[il].attention_norm);
        }

        // self-attention
        {
            // compute Q and K and RoPE them

            struct ggml_tensor * Qcur = ggml_rope_inplace(ctx0, ggml_reshape_3d(ctx0, ggml_mul_mat(ctx0, model.layers[il].wq, cur), n_embd/n_head, n_head, N), n_past, n_rot, 0);
            struct ggml_tensor * Kcur = ggml_rope_inplace(ctx0, ggml_reshape_3d(ctx0, ggml_mul_mat(ctx0, model.layers[il].wk, cur), n_embd/n_head, n_head, N), n_past, n_rot, 0);
            ggml_set_name(Qcur, "Qcur");
            ggml_set_name(Kcur, "Kcur");

            // store key and value to memory
            {
                // compute the transposed [N, n_embd] V matrix
                struct ggml_tensor * Vcur = ggml_transpose(ctx0, ggml_reshape_2d(ctx0, ggml_mul_mat(ctx0, model.layers[il].wv, cur), n_embd, N));
                ggml_set_name(Vcur, "Vcur");

                struct ggml_tensor * k = ggml_view_1d(ctx0, kv_self.k, N*n_embd, (ggml_element_size(kv_self.k)*n_embd)*(il*n_ctx + n_past));
                struct ggml_tensor * v = ggml_view_2d(ctx0, kv_self.v, N, n_embd,
                        (   n_ctx)*ggml_element_size(kv_self.v),
                        (il*n_ctx)*ggml_element_size(kv_self.v)*n_embd + n_past*ggml_element_size(kv_self.v));

                // important: storing RoPE-ed version of K in the KV cache!
                ggml_build_forward_expand(&gf, ggml_cpy(ctx0, Kcur, k));
                ggml_build_forward_expand(&gf, ggml_cpy(ctx0, Vcur, v));
            }

            struct ggml_tensor * Q =
                ggml_permute(ctx0,
                        Qcur,
                        0, 2, 1, 3);
            ggml_set_name(Q, "Q");

            struct ggml_tensor * K =
                ggml_permute(ctx0,
                        ggml_reshape_3d(ctx0,
                            ggml_view_1d(ctx0, kv_self.k, (n_past + N)*n_embd, il*n_ctx*ggml_element_size(kv_self.k)*n_embd),
                            n_embd/n_head, n_head, n_past + N),
                        0, 2, 1, 3);
            ggml_set_name(K, "K");

            // K * Q
            struct ggml_tensor * KQ = ggml_mul_mat(ctx0, K, Q);
            ggml_set_name(KQ, "KQ");

            // KQ_scaled = KQ / sqrt(n_embd/n_head)
            struct ggml_tensor * KQ_scale = ggml_new_f32(ctx0, 1.0f/sqrtf(float(n_embd)/n_head));
            ggml_set_name(KQ_scale, "1/sqrt(n_embd/n_head)");

            // KQ_scaled shape [n_past + N, N, n_head, 1]
            struct ggml_tensor * KQ_scaled = ggml_scale_inplace(ctx0, KQ, KQ_scale);
            ggml_set_name(KQ_scaled, "KQ_scaled");

            // KQ_masked = mask_past(KQ_scaled)
            struct ggml_tensor * KQ_masked = ggml_diag_mask_inf_inplace(ctx0, KQ_scaled, n_past);
            ggml_set_name(KQ_masked, "KQ_masked");

            // KQ = soft_max(KQ_masked)
            struct ggml_tensor * KQ_soft_max = ggml_soft_max_inplace(ctx0, KQ_masked);
            ggml_set_name(KQ_soft_max, "KQ_soft_max");

            // split cached V into n_head heads
            struct ggml_tensor * V =
                ggml_view_3d(ctx0, kv_self.v,
                        n_past + N, n_embd/n_head, n_head,
                        n_ctx*ggml_element_size(kv_self.v),
                        n_ctx*ggml_element_size(kv_self.v)*n_embd/n_head,
                        il*n_ctx*ggml_element_size(kv_self.v)*n_embd);
            ggml_set_name(V, "V");

#if 1
            struct ggml_tensor * KQV = ggml_mul_mat(ctx0, V, KQ_soft_max);
            ggml_set_name(KQV, "KQV");
#else
            // make V contiguous in memory to speed up the matmul, however we waste time on the copy
            // on M1 this is faster for the perplexity computation, but ~5% slower for the single-token generation
            // is there a better way?
            struct ggml_tensor * V_cont = ggml_cpy(ctx0, V, ggml_new_tensor_3d(ctx0, kv_self.v->type, n_past + N, n_embd/n_head, n_head));
            struct ggml_tensor * KQV = ggml_mul_mat(ctx0, V_cont, KQ_soft_max);
#endif

            // KQV_merged = KQV.permute(0, 2, 1, 3)
            struct ggml_tensor * KQV_merged = ggml_permute(ctx0, KQV, 0, 2, 1, 3);
            ggml_set_name(KQV_merged, "KQV_merged");

            // cur = KQV_merged.contiguous().view(n_embd, N)
            cur = ggml_cpy(ctx0,
                    KQV_merged,
                    ggml_new_tensor_2d(ctx0, GGML_TYPE_F32, n_embd, N));
            ggml_set_name(cur, "KQV_merged_contiguous");

            // projection (no bias)
            cur = ggml_mul_mat(ctx0,
                    model.layers[il].wo,
                    cur);
        }

        lctx.use_buf(ctx0, 1);

        struct ggml_tensor * inpFF = ggml_add(ctx0, cur, inpSA);

        // feed-forward network
        {
            // norm
            {
                cur = ggml_rms_norm(ctx0, inpFF);

                // cur = cur*ffn_norm(broadcasted)
                cur = ggml_mul(ctx0, cur, model.layers[il].ffn_norm);
            }

            struct ggml_tensor * tmp = ggml_mul_mat(ctx0,
                    model.layers[il].w3,
                    cur);

            cur = ggml_mul_mat(ctx0,
                    model.layers[il].w1,
                    cur);

            // SILU activation
            cur = ggml_silu(ctx0, cur);

            cur = ggml_mul(ctx0, cur, tmp);

            cur = ggml_mul_mat(ctx0,
                    model.layers[il].w2,
                    cur);
        }

        cur = ggml_add(ctx0, cur, inpFF);

        // input for next layer
        inpL = cur;
    }

    lctx.use_buf(ctx0, 0);

    // used at the end to optionally extract the embeddings
    struct ggml_tensor * embeddings = NULL;

    // norm
    {
        cur = ggml_rms_norm(ctx0, inpL);

        // cur = cur*norm(broadcasted)
        cur = ggml_mul(ctx0, cur, model.norm);

        embeddings = cur;
    }

    // lm_head
    cur = ggml_mul_mat(ctx0, model.output, cur);

    lctx.use_buf(ctx0, -1);

    // logits -> probs
    //cur = ggml_soft_max_inplace(ctx0, cur);

    // run the computation
    ggml_build_forward_expand(&gf, cur);

#ifdef GGML_USE_METAL
    if (lctx.ctx_metal && N == 1) {
        ggml_metal_graph_compute(lctx.ctx_metal, &gf);
        ggml_metal_get_tensor   (lctx.ctx_metal, cur);
    } else {
        // IMPORTANT:
        // Since we don't have efficient Matrix x Matrix Metal multiplication yet, we fallback to vanilla
        // ggml_graph_compute(). It uses Apple's Accelerate CBLAS API which takes advantage of the ANE or the AMX
        // coprocessor.
        //
        // When we implement Matrix x Matrix Metal multiplication, we can avoid this branch.
        // But for now, we have focused only on Matrix x Vector Metal multiplication.
        //
        // TODO: avoid these syncs via shared memory (ref #1696)
        //
        if (lctx.ctx_metal) {
            // We need to sync the GPU KV cache with the CPU KV cache
            ggml_metal_get_tensor(lctx.ctx_metal, kv_self.k);
            ggml_metal_get_tensor(lctx.ctx_metal, kv_self.v);
        }

        ggml_graph_compute(ctx0, &gf);
    }
#else
    ggml_graph_compute(ctx0, &gf);
#endif

    if (cgraph_fname) {
        ggml_graph_export(&gf, cgraph_fname);
    }

#ifdef GGML_PERF
    // print timing information per ggml operation (for debugging purposes)
    // requires GGML_PERF to be defined
    ggml_graph_print(&gf);
#endif

    // plot the computation graph in dot format (for debugging purposes)
    //if (n_past%100 == 0) {
    //    ggml_graph_dump_dot(&gf, NULL, "llama.dot");
    //}

    //embd_w.resize(n_vocab*N);
    //memcpy(embd_w.data(), ggml_get_data(cur), sizeof(float)*n_vocab*N);

    // update kv token count
    lctx.model.kv_self.n = n_past + N;

    // extract logits
    {
        auto & logits_out = lctx.logits;

        if (lctx.logits_all) {
            logits_out.resize(n_vocab * N);
            memcpy(logits_out.data(), (float *) ggml_get_data(cur), sizeof(float)*n_vocab*N);
        } else {
            // return result for just the last token
            logits_out.resize(n_vocab);
            memcpy(logits_out.data(), (float *) ggml_get_data(cur) + (n_vocab*(N-1)), sizeof(float)*n_vocab);
        }
    }

    // extract embeddings
    if (!lctx.embedding.empty()) {
        auto & embedding_out = lctx.embedding;

        embedding_out.resize(n_embd);
        memcpy(embedding_out.data(), (float *) ggml_get_data(embeddings) + (n_embd*(N - 1)), sizeof(float)*n_embd);
    }

    if (mem_per_token == 0) {
        mem_per_token = ggml_used_mem(ctx0)/N;
    }

#if 0
    printf("\n%s: used_mem = %.3f MB, scratch -- %.3f MB %.3f MB\n", __func__,
            ggml_used_mem(ctx0)/1024.0/1024.0,
            lctx.get_buf_max_mem(0)/1024.0/1024.0,
            lctx.get_buf_max_mem(1)/1024.0/1024.0);
#endif

    ggml_free(ctx0);

    // measure the performance only for the single-token evals
    if (N == 1) {
        lctx.t_eval_us += ggml_time_us() - t_start_us;
        lctx.n_eval++;
    }
    else if (N > 1) {
        lctx.t_p_eval_us += ggml_time_us() - t_start_us;
        lctx.n_p_eval += N;
    }

    return true;
}

//
// tokenizer
//

static size_t utf8_len(char src) {
    const size_t lookup[] = { 1, 1, 1, 1, 1, 1, 1, 1, 1, 1, 1, 1, 2, 2, 3, 4 };
    uint8_t highbits = static_cast<uint8_t>(src) >> 4;
    return lookup[highbits];
}

struct llama_sp_symbol {
    using index = int;
    index prev;
    index next;
    const char * text;
    size_t n;
};

static_assert(std::is_trivially_copyable<llama_sp_symbol>::value, "llama_sp_symbol is not trivially copyable");

struct llama_sp_bigram {
    struct comparator {
        bool operator()(llama_sp_bigram & l, llama_sp_bigram & r) {
            return (l.score < r.score) || (l.score == r.score && l.left > r.left);
        }
    };
    using queue_storage = std::vector<llama_sp_bigram>;
    using queue = std::priority_queue<llama_sp_bigram, queue_storage, comparator>;
    llama_sp_symbol::index left;
    llama_sp_symbol::index right;
    float score;
    size_t size;
};

// original implementation:
// https://github.com/ggerganov/llama.cpp/commit/074bea2eb1f1349a0118239c4152914aecaa1be4
struct llama_tokenizer {
    llama_tokenizer(const llama_vocab & vocab): vocab_(vocab) {}

    void tokenize(const std::string & text, std::vector<llama_vocab::id> & output) {
        // split string into utf8 chars
        int index = 0;
        size_t offs = 0;
        while (offs < text.size()) {
            llama_sp_symbol sym;
            size_t char_len = std::min(text.size() - offs, utf8_len(text[offs]));
            sym.text = text.c_str() + offs;
            sym.n = char_len;
            offs += char_len;
            sym.prev = index - 1;
            sym.next = offs == text.size() ? -1 : index + 1;
            index++;
            symbols_.emplace_back(sym);
        }

        // seed the work queue with all possible 2-character tokens.
        for (size_t i = 1; i < symbols_.size(); ++i) {
            try_add_bigram(i - 1, i);
        }

        // keep substituting the highest frequency pairs for as long as we can.
        while (!work_queue_.empty()) {
            auto bigram = work_queue_.top();
            work_queue_.pop();

            auto & left_sym = symbols_[bigram.left];
            auto & right_sym = symbols_[bigram.right];

            // if one of the symbols already got merged, skip it.
            if (left_sym.n == 0 || right_sym.n == 0 ||
                left_sym.n + right_sym.n != bigram.size) {
                continue;
            }

            // merge the right sym into the left one
            left_sym.n += right_sym.n;
            right_sym.n = 0;

            //printf("left = '%*s' size = %zu\n", (int) left_sym.n, left_sym.text, bigram.size);

            // remove the right sym from the chain
            left_sym.next = right_sym.next;
            if (right_sym.next >= 0) {
                symbols_[right_sym.next].prev = bigram.left;
            }

            // find more substitutions
            try_add_bigram(left_sym.prev, bigram.left);
            try_add_bigram(bigram.left, left_sym.next);
        }

        for (int i = 0; i != -1; i = symbols_[i].next) {
            auto & symbol = symbols_[i];
            auto token = vocab_.token_to_id.find(std::string(symbol.text, symbol.n));

            if (token == vocab_.token_to_id.end()) {
                // output any symbols that did not form tokens as bytes.
                for (int j = 0; j < (int) symbol.n; ++j) {
                    llama_vocab::id token_id = static_cast<uint8_t>(symbol.text[j]) + 3;
                    output.push_back(token_id);
                }
            } else {
                output.push_back((*token).second);
            }
        }
    }

private:
    void try_add_bigram(int left, int right) {
        if (left == -1 || right == -1) {
            return;
        }

        const std::string text = std::string(symbols_[left].text, symbols_[left].n + symbols_[right].n);
        auto token = vocab_.token_to_id.find(text);

        if (token == vocab_.token_to_id.end()) {
            return;
        }

        if (static_cast<size_t>((*token).second) >= vocab_.id_to_token.size()) {
            return;
        }

        const auto &tok_score = vocab_.id_to_token[(*token).second];

        llama_sp_bigram bigram;
        bigram.left = left;
        bigram.right = right;
        bigram.score = tok_score.score;
        bigram.size = text.size();
        work_queue_.push(bigram);
    }

    const llama_vocab & vocab_;
    std::vector<llama_sp_symbol> symbols_;
    llama_sp_bigram::queue work_queue_;
};

static std::vector<llama_vocab::id> llama_tokenize(const llama_vocab & vocab, const std::string & text, bool bos) {
    llama_tokenizer tokenizer(vocab);
    std::vector<llama_vocab::id> output;

    if (text.empty()) {
        return output;
    }

    if (bos) {
        output.push_back(llama_token_bos());
    }

    tokenizer.tokenize(text, output);
    return output;
}

//
// sampling
//

void llama_sample_softmax(struct llama_context * ctx, llama_token_data_array * candidates) {
    assert(candidates->size > 0);

    const int64_t t_start_sample_us = ggml_time_us();

    // Sort the logits in descending order
    if (!candidates->sorted) {
        std::sort(candidates->data, candidates->data + candidates->size, [](const llama_token_data & a, const llama_token_data & b) {
            return a.logit > b.logit;
        });
        candidates->sorted = true;
    }

    float max_l = candidates->data[0].logit;
    float cum_sum = 0.0f;
    for (size_t i = 0; i < candidates->size; ++i) {
        float p = expf(candidates->data[i].logit - max_l);
        candidates->data[i].p = p;
        cum_sum += p;
    }
    for (size_t i = 0; i < candidates->size; ++i) {
        candidates->data[i].p /= cum_sum;
    }

    if (ctx) {
        ctx->t_sample_us += ggml_time_us() - t_start_sample_us;
    }
}

void llama_sample_top_k(struct llama_context * ctx, llama_token_data_array * candidates, int k, size_t min_keep) {
    const int64_t t_start_sample_us = ggml_time_us();

    k = std::max(k, (int) min_keep);
    k = std::min(k, (int) candidates->size);

    // Sort scores in descending order
    if (!candidates->sorted) {
        auto comp = [](const llama_token_data & a, const llama_token_data & b) {
            return a.logit > b.logit;
        };
        if (k == (int) candidates->size) {
            std::sort(candidates->data, candidates->data + candidates->size, comp);
        } else {
            std::partial_sort(candidates->data, candidates->data + k, candidates->data + candidates->size, comp);
        }
        candidates->sorted = true;
    }
    candidates->size = k;

    if (ctx) {
        ctx->t_sample_us += ggml_time_us() - t_start_sample_us;
    }
}

void llama_sample_top_p(struct llama_context * ctx, llama_token_data_array * candidates, float p, size_t min_keep) {
    if (p >= 1.0f) {
        return;
    }

    const int64_t t_start_sample_us = ggml_time_us();

    llama_sample_softmax(ctx, candidates);

    // Compute the cumulative probabilities
    float cum_sum = 0.0f;
    size_t last_idx = candidates->size;

    for (size_t i = 0; i < candidates->size; ++i) {
        cum_sum += candidates->data[i].p;

        // Check if the running sum is greater than p or if we have kept at least min_keep tokens
        if (cum_sum > p && i >= min_keep) {
            last_idx = i;
            break;
        }
    }

    // Resize the output vector to keep only the top-p tokens
    candidates->size = last_idx;

    if (ctx) {
        ctx->t_sample_us += ggml_time_us() - t_start_sample_us;
    }
}

void llama_sample_tail_free(struct llama_context * ctx, llama_token_data_array * candidates, float z, size_t min_keep) {
    if (z >= 1.0f || candidates->size <= 2) {
        return;
    }

    const int64_t t_start_sample_us = ggml_time_us();

    llama_sample_softmax(nullptr, candidates);

    // Compute the first and second derivatives
    std::vector<float> first_derivatives(candidates->size - 1);
    std::vector<float> second_derivatives(candidates->size - 2);

    for (size_t i = 0; i < first_derivatives.size(); ++i) {
        first_derivatives[i] = candidates->data[i].p - candidates->data[i + 1].p;
    }
    for (size_t i = 0; i < second_derivatives.size(); ++i) {
        second_derivatives[i] = first_derivatives[i] - first_derivatives[i + 1];
    }

    // Calculate absolute value of second derivatives
    for (size_t i = 0; i < second_derivatives.size(); ++i) {
        second_derivatives[i] = abs(second_derivatives[i]);
    }

    // Normalize the second derivatives
    float second_derivatives_sum = std::accumulate(second_derivatives.begin(), second_derivatives.end(), 0.0f);
    for (float & value : second_derivatives) {
        value /= second_derivatives_sum;
    }

    float cum_sum = 0.0f;
    size_t last_idx = candidates->size;
    for (size_t i = 0; i < second_derivatives.size(); ++i) {
        cum_sum += second_derivatives[i];

        // Check if the running sum is greater than z or if we have kept at least min_keep tokens
        if (cum_sum > z && i >= min_keep) {
            last_idx = i;
            break;
        }
    }

    // Resize the output vector to keep only the tokens above the tail location
    candidates->size = last_idx;

    if (ctx) {
        ctx->t_sample_us += ggml_time_us() - t_start_sample_us;
    }
}


void llama_sample_typical(struct llama_context * ctx, llama_token_data_array * candidates, float p, size_t min_keep) {
    // Reference implementation:
    // https://github.com/huggingface/transformers/compare/main...cimeister:typical-sampling:typical-pr
    if (p >= 1.0f) {
        return;
    }

    const int64_t t_start_sample_us = ggml_time_us();

    // Compute the softmax of logits and calculate entropy
    llama_sample_softmax(nullptr, candidates);

    float entropy = 0.0f;
    for (size_t i = 0; i < candidates->size; ++i) {
        entropy += -candidates->data[i].p * logf(candidates->data[i].p);
    }

    // Compute the absolute difference between negative log probability and entropy for each candidate
    std::vector<float> shifted_scores;
    for (size_t i = 0; i < candidates->size; ++i) {
        float shifted_score = fabsf(-logf(candidates->data[i].p) - entropy);
        shifted_scores.push_back(shifted_score);
    }

    // Sort tokens based on the shifted_scores and their corresponding indices
    std::vector<size_t> indices(candidates->size);
    std::iota(indices.begin(), indices.end(), 0);

    std::sort(indices.begin(), indices.end(), [&](size_t a, size_t b) {
        return shifted_scores[a] < shifted_scores[b];
    });

    // Compute the cumulative probabilities
    float cum_sum = 0.0f;
    size_t last_idx = indices.size();

    for (size_t i = 0; i < indices.size(); ++i) {
        size_t idx = indices[i];
        cum_sum += candidates->data[idx].p;

        // Check if the running sum is greater than typical or if we have kept at least min_keep tokens
        if (cum_sum > p && i >= min_keep - 1) {
            last_idx = i + 1;
            break;
        }
    }

    // Resize the output vector to keep only the locally typical tokens
    std::vector<llama_token_data> new_candidates;
    for (size_t i = 0; i < last_idx; ++i) {
        size_t idx = indices[i];
        new_candidates.push_back(candidates->data[idx]);
    }

    // Replace the data in candidates with the new_candidates data
    std::copy(new_candidates.begin(), new_candidates.end(), candidates->data);
    candidates->size = new_candidates.size();

    if (ctx) {
        ctx->t_sample_us += ggml_time_us() - t_start_sample_us;
    }
}

void llama_sample_temperature(struct llama_context * ctx, llama_token_data_array * candidates_p, float temp) {
    const int64_t t_start_sample_us = ggml_time_us();

    for (size_t i = 0; i < candidates_p->size; ++i) {
        candidates_p->data[i].logit /= temp;
    }

    if (ctx) {
        ctx->t_sample_us += ggml_time_us() - t_start_sample_us;
    }
}

void llama_sample_repetition_penalty(struct llama_context * ctx, llama_token_data_array * candidates, const llama_token * last_tokens, size_t last_tokens_size, float penalty) {
    if (last_tokens_size == 0 || penalty == 1.0f) {
        return;
    }

    const int64_t t_start_sample_us = ggml_time_us();

    for (size_t i = 0; i < candidates->size; ++i) {
        const auto * token_iter = std::find(last_tokens, last_tokens + last_tokens_size, candidates->data[i].id);
        if (token_iter == last_tokens + last_tokens_size) {
            continue;
        }

        // The academic publication that described this technique actually just only divided, but that would cause tokens with negative logits to become more likely, which is obviously wrong.
        // This is common fix for this problem, which is to multiply by the penalty instead of dividing.
        if (candidates->data[i].logit <= 0) {
            candidates->data[i].logit *= penalty;
        } else {
            candidates->data[i].logit /= penalty;
        }
    }

    candidates->sorted = false;

    if (ctx) {
        ctx->t_sample_us += ggml_time_us() - t_start_sample_us;
    }
}

void llama_sample_frequency_and_presence_penalties(struct llama_context * ctx, llama_token_data_array * candidates, const llama_token * last_tokens_p, size_t last_tokens_size, float alpha_frequency, float alpha_presence) {
    if (last_tokens_size == 0 || (alpha_frequency == 0.0f && alpha_presence == 0.0f)) {
        return;
    }

    const int64_t t_start_sample_us = ggml_time_us();

    // Create a frequency map to count occurrences of each token in last_tokens
    std::unordered_map<llama_token, int> token_count;
    for (size_t i = 0; i < last_tokens_size; ++i) {
        token_count[last_tokens_p[i]]++;
    }

    // Apply frequency and presence penalties to the candidates
    for (size_t i = 0; i < candidates->size; ++i) {
        auto token_iter = token_count.find(candidates->data[i].id);
        if (token_iter == token_count.end()) {
            continue;
        }

        int count = token_iter->second;
        candidates->data[i].logit -= float(count) * alpha_frequency + float(count > 0) * alpha_presence;
    }

    candidates->sorted = false;

    if (ctx) {
        ctx->t_sample_us += ggml_time_us() - t_start_sample_us;
    }
}


llama_token llama_sample_token_mirostat(struct llama_context * ctx, llama_token_data_array * candidates, float tau, float eta, int m, float * mu) {
    assert(ctx);
    auto N = float(llama_n_vocab(ctx));
    int64_t t_start_sample_us;
    t_start_sample_us = ggml_time_us();

    llama_sample_softmax(nullptr, candidates);

    // Estimate s_hat using the most probable m tokens
    float s_hat = 0.0;
    float sum_ti_bi = 0.0;
    float sum_ti_sq = 0.0;
    for (size_t i = 0; i < size_t(m - 1) && i < candidates->size - 1; ++i) {
        float t_i = logf(float(i + 2) / float(i + 1));
        float b_i = logf(candidates->data[i].p / candidates->data[i + 1].p);
        sum_ti_bi += t_i * b_i;
        sum_ti_sq += t_i * t_i;
    }
    s_hat = sum_ti_bi / sum_ti_sq;

    // Compute k from the estimated s_hat and target surprise value
    float epsilon_hat = s_hat - 1;
    float k = powf((epsilon_hat * powf(2, *mu)) / (1 - powf(N, -epsilon_hat)), 1 / s_hat);

    // Sample the next word X using top-k sampling
    llama_sample_top_k(nullptr, candidates, int(k), 1);
    if (ctx) {
        ctx->t_sample_us += ggml_time_us() - t_start_sample_us;
    }
    llama_token X = llama_sample_token(ctx, candidates);
    t_start_sample_us = ggml_time_us();

    // Compute error as the difference between observed surprise and target surprise value
    size_t X_idx = std::distance(candidates->data, std::find_if(candidates->data, candidates->data + candidates->size, [&](const llama_token_data & candidate) {
        return candidate.id == X;
    }));
    float observed_surprise = -log2f(candidates->data[X_idx].p);
    float e = observed_surprise - tau;

    // Update mu using the learning rate and error
    *mu = *mu - eta * e;

    if (ctx) {
        ctx->t_sample_us += ggml_time_us() - t_start_sample_us;
        ctx->n_sample++;
    }
    return X;
}

llama_token llama_sample_token_mirostat_v2(struct llama_context * ctx, llama_token_data_array * candidates, float tau, float eta, float * mu) {
    assert(ctx);
    int64_t t_start_sample_us;
    t_start_sample_us = ggml_time_us();

    llama_sample_softmax(ctx, candidates);

    // Truncate the words with surprise values greater than mu
    candidates->size = std::distance(candidates->data, std::find_if(candidates->data, candidates->data + candidates->size, [&](const llama_token_data & candidate) {
        return -log2f(candidate.p) > *mu;
    }));

    // Normalize the probabilities of the remaining words
    llama_sample_softmax(ctx, candidates);

    // Sample the next word X from the remaining words
    if (ctx) {
        ctx->t_sample_us += ggml_time_us() - t_start_sample_us;
    }
    llama_token X = llama_sample_token(ctx, candidates);
    t_start_sample_us = ggml_time_us();

    // Compute error as the difference between observed surprise and target surprise value
    size_t X_idx = std::distance(candidates->data, std::find_if(candidates->data, candidates->data + candidates->size, [&](const llama_token_data & candidate) {
        return candidate.id == X;
    }));
    float observed_surprise = -log2f(candidates->data[X_idx].p);
    float e = observed_surprise - tau;

    // Update mu using the learning rate and error
    *mu = *mu - eta * e;

    if (ctx) {
        ctx->t_sample_us += ggml_time_us() - t_start_sample_us;
    }
    return X;
}

llama_token llama_sample_token_greedy(struct llama_context * ctx, llama_token_data_array * candidates) {
    const int64_t t_start_sample_us = ggml_time_us();

    // Find max element
    auto * max_iter = std::max_element(candidates->data, candidates->data + candidates->size, [](const llama_token_data & a, const llama_token_data & b) {
        return a.logit < b.logit;
    });

    llama_token result = max_iter->id;
    if (ctx) {
        ctx->t_sample_us += ggml_time_us() - t_start_sample_us;
        ctx->n_sample++;
    }
    return result;
}

llama_token llama_sample_token(struct llama_context * ctx, llama_token_data_array * candidates) {
    assert(ctx);
    const int64_t t_start_sample_us = ggml_time_us();
    llama_sample_softmax(nullptr, candidates);

    std::vector<float> probs;
    probs.reserve(candidates->size);
    for (size_t i = 0; i < candidates->size; ++i) {
        probs.push_back(candidates->data[i].p);
    }

    std::discrete_distribution<> dist(probs.begin(), probs.end());
    auto & rng = ctx->rng;
    int idx = dist(rng);

    llama_token result = candidates->data[idx].id;

    ctx->t_sample_us += ggml_time_us() - t_start_sample_us;
    ctx->n_sample++;
    return result;
}

//
// quantization
//

static void llama_model_quantize_internal(const std::string & fname_inp, const std::string & fname_out, enum llama_ftype ftype, int nthread) {
    ggml_type quantized_type;
    switch (ftype) {
        case LLAMA_FTYPE_MOSTLY_Q4_0: quantized_type = GGML_TYPE_Q4_0; break;
        case LLAMA_FTYPE_MOSTLY_Q4_1: quantized_type = GGML_TYPE_Q4_1; break;
        case LLAMA_FTYPE_MOSTLY_Q5_0: quantized_type = GGML_TYPE_Q5_0; break;
        case LLAMA_FTYPE_MOSTLY_Q5_1: quantized_type = GGML_TYPE_Q5_1; break;
        case LLAMA_FTYPE_MOSTLY_Q8_0: quantized_type = GGML_TYPE_Q8_0; break;

        // K-quants
        case LLAMA_FTYPE_MOSTLY_Q2_K:   quantized_type = GGML_TYPE_Q2_K; break;
        case LLAMA_FTYPE_MOSTLY_Q3_K_S:
        case LLAMA_FTYPE_MOSTLY_Q3_K_M:
        case LLAMA_FTYPE_MOSTLY_Q3_K_L: quantized_type = GGML_TYPE_Q3_K; break;
        case LLAMA_FTYPE_MOSTLY_Q4_K_S:
        case LLAMA_FTYPE_MOSTLY_Q4_K_M: quantized_type = GGML_TYPE_Q4_K; break;
        case LLAMA_FTYPE_MOSTLY_Q5_K_S:
        case LLAMA_FTYPE_MOSTLY_Q5_K_M: quantized_type = GGML_TYPE_Q5_K; break;
        case LLAMA_FTYPE_MOSTLY_Q6_K:   quantized_type = GGML_TYPE_Q6_K; break;
        default: throw std::runtime_error(format("invalid output file type %d\n", ftype));
    }

    if (nthread <= 0) {
        nthread = std::thread::hardware_concurrency();
    }

    std::unique_ptr<llama_model_loader> model_loader(new llama_model_loader(fname_inp, /*use_mmap*/ false,
                                                                            /*vocab_only*/ false));
    llama_file_saver file_saver(fname_out.c_str(), model_loader->file_loaders.at(0).get(), ftype);

    int n_attention_wv    = 0;
    int n_feed_forward_w2 = 0;
    for (auto& tensor : model_loader->tensors_map.tensors) {
        if (tensor.name.find("attention.wv.weight") != std::string::npos) {
            ++n_attention_wv;
        }
        else if (tensor.name.find("feed_forward.w2.weight") != std::string::npos) {
            ++n_feed_forward_w2;
        }
    }

    int i_attention_wv = 0;
    int i_feed_forward_w2 = 0;

    size_t total_size_org = 0;
    size_t total_size_new = 0;
    std::vector<int64_t> hist_all(1 << 4, 0);

    std::vector<std::thread> workers;
    std::mutex mutex;

    size_t idx = 0;
    for (llama_load_tensor & tensor : model_loader->tensors_map.tensors) {
        llama_buffer read_data;
        read_data.resize(tensor.size);
        tensor.data = read_data.addr;
        model_loader->load_data_for(tensor);

        printf("[%4zu/%4zu] %36s - %16s, type = %6s, ",
               ++idx, model_loader->tensors_map.tensors.size(),
               tensor.name.c_str(), llama_format_tensor_shape(tensor.ne).c_str(),
               ggml_type_name(tensor.type));

        // This used to be a regex, but <regex> has an extreme cost to compile times.
        bool quantize = tensor.name.rfind("weight") == tensor.name.size() - 6; // ends with 'weight'?

        // quantize only 2D tensors
        quantize &= (tensor.ne.size() == 2);

        // uncomment this to keep the output layer in FP16
        //if (tensor.name == "output.weight") {
        //    quantize = false;
        //}

        enum ggml_type new_type;
        void * new_data;
        size_t new_size;
        llama_buffer work;

        if (!quantize) {
            new_type = tensor.type;
            new_data = tensor.data;
            new_size = tensor.size;
            printf("size = %8.3f MB\n", tensor.size/1024.0/1024.0);
        } else {
            new_type = quantized_type;
            // TODO: temporary disabled until Metal / OpenCL support is available
            //       ref: https://github.com/ggerganov/llama.cpp/issues/1711
            //if (tensor.name == "output.weight") {
            //    new_type = GGML_TYPE_Q6_K;
            //}
            if (tensor.name.find("attention.wv.weight") != std::string::npos) {
                if      (ftype == LLAMA_FTYPE_MOSTLY_Q3_K_M || ftype == LLAMA_FTYPE_MOSTLY_Q2_K) new_type = GGML_TYPE_Q4_K;
                else if (ftype == LLAMA_FTYPE_MOSTLY_Q3_K_L) new_type = GGML_TYPE_Q5_K;
                else if ((ftype == LLAMA_FTYPE_MOSTLY_Q4_K_M || ftype == LLAMA_FTYPE_MOSTLY_Q5_K_M) &&
                         (i_attention_wv < n_attention_wv/8 || i_attention_wv >= 7*n_attention_wv/8 ||
                         (i_attention_wv - n_attention_wv/8)%3 == 2)) new_type = GGML_TYPE_Q6_K;
                ++i_attention_wv;
            }
            if (tensor.name.find("feed_forward.w2.weight") != std::string::npos) {
                if      (ftype == LLAMA_FTYPE_MOSTLY_Q3_K_M || ftype == LLAMA_FTYPE_MOSTLY_Q2_K) new_type = GGML_TYPE_Q4_K;
                else if (ftype == LLAMA_FTYPE_MOSTLY_Q3_K_L) new_type = GGML_TYPE_Q5_K;
                else if ((ftype == LLAMA_FTYPE_MOSTLY_Q4_K_M || ftype == LLAMA_FTYPE_MOSTLY_Q5_K_M) &&
                         (i_feed_forward_w2 < n_feed_forward_w2/8 || i_feed_forward_w2 >= 7*n_feed_forward_w2/8 ||
                         (i_feed_forward_w2 - n_feed_forward_w2/8)%3 == 2)) new_type = GGML_TYPE_Q6_K;
                ++i_feed_forward_w2;
            }
            if (tensor.name.find("attention.wo.weight") != std::string::npos) {
                if      (ftype == LLAMA_FTYPE_MOSTLY_Q3_K_M || ftype == LLAMA_FTYPE_MOSTLY_Q2_K) new_type = GGML_TYPE_Q4_K;
                else if (ftype == LLAMA_FTYPE_MOSTLY_Q3_K_L) new_type = GGML_TYPE_Q5_K;
            }

            float * f32_data;
            size_t nelements = tensor.ne.at(0) * tensor.ne.at(1);
            llama_buffer f32_conv_buf;
            if (tensor.type == GGML_TYPE_F32) {
                f32_data = (float *) tensor.data;
            } else if (tensor.type == GGML_TYPE_F16) {
                f32_conv_buf.resize(nelements * sizeof(float));
                f32_data = (float *) f32_conv_buf.addr;
                const auto * f16_data = (const ggml_fp16_t *) tensor.data;
                for (size_t i = 0; i < nelements; i++) {
                    f32_data[i] = ggml_fp16_to_fp32(f16_data[i]);
                }
            } else {
                throw std::runtime_error(format("type %s unsupported for integer quantization", ggml_type_name(tensor.type)));
            }

            printf("quantizing .. ");
            fflush(stdout);

            work.resize(nelements * 4); // upper bound on size
            new_data = work.addr;
            std::vector<int64_t> hist_cur(1 << 4, 0);

            int chunk_size = 32 * 512;
            const int nchunk = (nelements + chunk_size - 1)/chunk_size;
            const int nthread_use = nthread > 1 ? std::max(1, std::min(nthread, nchunk)) : 1;
            if (nthread_use < 2) {
                new_size = ggml_quantize_chunk(new_type, f32_data, new_data, 0, nelements, hist_cur.data());
            } else {
                size_t counter = 0;
                new_size = 0;
                auto compute = [&mutex, &counter, &hist_cur, &new_size, new_type, f32_data, new_data, nelements, chunk_size] () {
                    std::vector<int64_t> local_hist;
                    size_t local_size = 0;
                    while (true) {
                        std::unique_lock<std::mutex> lock(mutex);
                        size_t first = counter; counter += chunk_size;
                        if (first >= nelements) {
                            if (!local_hist.empty()) {
                                for (int j=0; j<int(local_hist.size()); ++j) {
                                    hist_cur[j] += local_hist[j];
                                }
                                new_size += local_size;
                            }
                            break;
                        }
                        lock.unlock();
                        size_t last = std::min(nelements, first + chunk_size);
                        if (local_hist.empty()) {
                            local_hist.resize(hist_cur.size(), 0);
                        }
                        local_size += ggml_quantize_chunk(new_type, f32_data, new_data, first, last - first, local_hist.data());
                    }
                };
                if ((int) workers.size() < nthread_use - 1) {
                    workers.resize(nthread_use - 1);
                }
                for (int it = 0; it < nthread_use - 1; ++it) {
                    workers[it] = std::thread(compute);
                }
                compute();
                for (int it = 0; it < nthread_use - 1; ++it) {
                    workers[it].join();
                }
            }

            printf("size = %8.2f MB -> %8.2f MB | hist: ", tensor.size/1024.0/1024.0, new_size/1024.0/1024.0);
            int64_t tot_count = 0;
            for (size_t i = 0; i < hist_cur.size(); i++) {
                hist_all[i] += hist_cur[i];
                tot_count += hist_cur[i];
            }

            if (tot_count > 0) {
                for (size_t i = 0; i < hist_cur.size(); i++) {
                    printf("%5.3f ", hist_cur[i] / float(nelements));
                }
            }
            printf("\n");
        }
        total_size_org += tensor.size;
        total_size_new += new_size;
        file_saver.write_tensor(tensor, new_type, new_data, new_size);
    }

    printf("%s: model size  = %8.2f MB\n", __func__, total_size_org/1024.0/1024.0);
    printf("%s: quant size  = %8.2f MB\n", __func__, total_size_new/1024.0/1024.0);

    {
        int64_t sum_all = 0;
        for (size_t i = 0; i < hist_all.size(); i++) {
            sum_all += hist_all[i];
        }

        if (sum_all > 0) {
            printf("%s: hist: ", __func__);
            for (size_t i = 0; i < hist_all.size(); i++) {
                printf("%5.3f ", hist_all[i] / float(sum_all));
            }
            printf("\n");
        }
    }
}

//
// interface implementation
//

struct llama_context * llama_init_from_file(
                             const char * path_model,
            struct llama_context_params   params) {
    ggml_time_init();

    llama_context * ctx = new llama_context;

    if (params.seed < 0) {
        params.seed = time(NULL);
    }

    unsigned cur_percentage = 0;
    if (params.progress_callback == NULL) {
        params.progress_callback_user_data = &cur_percentage;
        params.progress_callback = [](float progress, void * ctx) {
            unsigned * cur_percentage_p = (unsigned *) ctx;
            unsigned percentage = (unsigned) (100 * progress);
            while (percentage > *cur_percentage_p) {
                *cur_percentage_p = percentage;
                fprintf(stderr, ".");
                fflush(stderr);
                if (percentage >= 100) {
                    fprintf(stderr, "\n");
                }
            }
        };
    }

    ctx->rng = std::mt19937(params.seed);
    ctx->logits_all = params.logits_all;

    ggml_type memory_type = params.f16_kv ? GGML_TYPE_F16 : GGML_TYPE_F32;

    if (!llama_model_load(path_model, *ctx, params.n_ctx, params.n_gpu_layers, memory_type,
                params.use_mmap, params.use_mlock, params.vocab_only,
                params.progress_callback, params.progress_callback_user_data)) {
        fprintf(stderr, "%s: failed to load model\n", __func__);
        llama_free(ctx);
        return nullptr;
    }

    // reserve memory for context buffers
    if (!params.vocab_only) {
        if (!kv_cache_init(ctx->model.hparams, ctx->model.kv_self, memory_type, ctx->model.hparams.n_ctx)) {
            fprintf(stderr, "%s: kv_cache_init() failed for self-attention cache\n", __func__);
            llama_free(ctx);
            return nullptr;
        }

        {
            const size_t memory_size = ggml_nbytes(ctx->model.kv_self.k) + ggml_nbytes(ctx->model.kv_self.v);
            fprintf(stderr, "%s: kv self size  = %7.2f MB\n", __func__, memory_size / 1024.0 / 1024.0);
        }

        const auto & hparams = ctx->model.hparams;

        // resized during inference
        if (params.logits_all) {
            ctx->logits.reserve(hparams.n_ctx*hparams.n_vocab);
        } else {
            ctx->logits.reserve(hparams.n_vocab);
        }

        if (params.embedding){
            ctx->embedding.resize(hparams.n_embd);
        }

        ctx->buf_compute.resize(MEM_REQ_EVAL().at(ctx->model.type));

        ctx->buf_scratch[0].resize(MEM_REQ_SCRATCH0().at(ctx->model.type));
        ctx->buf_scratch[1].resize(MEM_REQ_SCRATCH1().at(ctx->model.type));
    }

#ifdef GGML_USE_METAL
    if (params.n_gpu_layers > 0) {
        // this allocates all Metal resources and memory buffers
        ctx->ctx_metal = ggml_metal_init();

        void *data_ptr = NULL;
        size_t data_size = 0;
        if (params.use_mmap) {
            data_ptr = ctx->model.mapping->addr;
            data_size= ctx->model.mapping->size;
        } else {
            data_ptr = ggml_get_mem_buffer(ctx->model.ctx);
            data_size= ggml_get_mem_size(ctx->model.ctx);
        }

#define LLAMA_METAL_CHECK_BUF(result)                                          \
    if (!(result)) {                                                           \
        fprintf(stderr, "%s: failed to add buffer\n", __func__);               \
        llama_free(ctx);                                                       \
        return NULL;                                                           \
    }

        LLAMA_METAL_CHECK_BUF(ggml_metal_add_buffer(ctx->ctx_metal, "data", data_ptr, data_size));
        LLAMA_METAL_CHECK_BUF(ggml_metal_add_buffer(ctx->ctx_metal, "eval", ctx->buf_compute.addr, ctx->buf_compute.size));

        LLAMA_METAL_CHECK_BUF(ggml_metal_add_buffer(ctx->ctx_metal, "kv",   ctx->model.kv_self.buf.addr, ctx->model.kv_self.buf.size));
        LLAMA_METAL_CHECK_BUF(ggml_metal_add_buffer(ctx->ctx_metal, "scr0", ctx->buf_scratch[0].addr,    ctx->buf_scratch[0].size));
        LLAMA_METAL_CHECK_BUF(ggml_metal_add_buffer(ctx->ctx_metal, "scr1", ctx->buf_scratch[1].addr,    ctx->buf_scratch[1].size));
#undef LLAMA_METAL_CHECK_BUF
    }
#endif

    return ctx;
}

void llama_free(struct llama_context * ctx) {
    delete ctx;
}

int llama_model_quantize(
        const char * fname_inp,
        const char * fname_out,
  enum llama_ftype   ftype,
        int          nthread) {
    try {
        llama_model_quantize_internal(fname_inp, fname_out, ftype, nthread);
        return 0;
    } catch (const std::exception & err) {
        fprintf(stderr, "%s: failed to quantize: %s\n", __func__, err.what());
        return 1;
    }
}

int llama_apply_lora_from_file_internal(struct llama_context * ctx, const char * path_lora, const char * path_base_model, int n_threads) {
    fprintf(stderr, "%s: applying lora adapter from '%s' - please wait ...\n", __func__, path_lora);

    auto & model = ctx->model;

    const int64_t t_start_lora_us = ggml_time_us();

    auto fin = std::ifstream(path_lora, std::ios::binary);
    if (!fin) {
        fprintf(stderr, "%s: failed to open '%s'\n", __func__, path_lora);
        return 1;
    }

    // verify magic and version
    {
        uint32_t magic;
        fin.read((char *) &magic, sizeof(magic));
        if (magic != LLAMA_FILE_MAGIC_GGLA) {
            fprintf(stderr, "%s: bad file magic\n", __func__);
            return 1;
        }
        uint32_t format_version;
        fin.read((char *) &format_version, sizeof(format_version));

        if (format_version != 1) {
            fprintf(stderr, "%s: unsupported file version\n", __func__ );
            return 1;
        }
    }

    int32_t lora_r;
    int32_t lora_alpha;
    fin.read((char *) &lora_r, sizeof(lora_r));
    fin.read((char *) &lora_alpha, sizeof(lora_alpha));
    float scaling = (float)lora_alpha / (float)lora_r;

    fprintf(stderr, "%s: r = %d, alpha = %d, scaling = %.2f\n", __func__, lora_r, lora_alpha, scaling);


    // create a temporary ggml context to store the lora tensors
    // todo: calculate size from biggest possible tensor
    std::vector<uint8_t> lora_buf(1024ull * 1024ull * 1024ull);
    struct ggml_init_params params;
    params.mem_size   = lora_buf.size();
    params.mem_buffer = lora_buf.data();
    params.no_alloc   = false;

    ggml_context * lora_ctx = ggml_init(params);
    std::unordered_map<std::string, struct ggml_tensor *> lora_tensors;

    // create a name -> tensor map of the model to accelerate lookups
    std::unordered_map<std::string, struct ggml_tensor*> model_tensors;
    for (auto & kv: model.tensors_by_name) {
        model_tensors.insert(kv);
    }


    // load base model
    std::unique_ptr<llama_model_loader> model_loader;
    ggml_context * base_ctx = NULL;
    llama_buffer base_buf;
    if (path_base_model) {
        fprintf(stderr, "%s: loading base model from '%s'\n", __func__, path_base_model);
        model_loader.reset(new llama_model_loader(path_base_model, /*use_mmap*/ true, /*vocab_only*/ false));

        size_t ctx_size;
        size_t mmapped_size;
        model_loader->calc_sizes(&ctx_size, &mmapped_size);
        base_buf.resize(ctx_size);

        ggml_init_params base_params;
        base_params.mem_size   = base_buf.size;
        base_params.mem_buffer = base_buf.addr;
        base_params.no_alloc   = model_loader->use_mmap;

        base_ctx = ggml_init(base_params);

        model_loader->ggml_ctx = base_ctx;

        // maybe this should in llama_model_loader
        if (model_loader->use_mmap) {
            model_loader->mapping.reset(new llama_mmap(&model_loader->file_loaders.at(0)->file, /* prefetch */ 0));
        }
    }

    // read tensors and apply
    bool warned = false;
    int n_tensors = 0;
    while (true) {
        int32_t n_dims;
        int32_t length;
        int32_t ftype;

        fin.read(reinterpret_cast<char *>(&n_dims), sizeof(n_dims));
        fin.read(reinterpret_cast<char *>(&length), sizeof(length));
        fin.read(reinterpret_cast<char *>(&ftype),  sizeof(ftype));
        if (fin.eof()) {
            break;
        }

        int32_t ne[2] = { 1, 1 };
        for (int i = 0; i < n_dims; ++i) {
            fin.read(reinterpret_cast<char *>(&ne[i]), sizeof(ne[i]));
        }

        std::string name;
        {
            char buf[1024];
            fin.read(buf, length);
            name = std::string(buf, length);
        }

        // check for lora suffix and get the type of tensor
        const std::string lora_suffix = ".lora";
        size_t pos = name.rfind(lora_suffix);
        if (pos == std::string::npos) {
            fprintf(stderr, "%s: error: '%s' is not a lora tensor\n", __func__, name.c_str());
            return 1;
        }

        std::string lora_type = name.substr(pos + lora_suffix.length());
        std::string base_name = name;
        base_name.erase(pos);
        // fprintf(stderr, "%s: %s => %s (lora type %s) ", __func__, name.c_str(),base_name.c_str(), lora_type.c_str());

        if (model_tensors.find(base_name) == model_tensors.end()) {
            fprintf(stderr, "%s: unknown tensor '%s' in lora adapter\n", __func__, name.data());
            return 1;
        }

        // create ggml tensor
        ggml_type wtype;
        switch (ftype) {
            case 0: wtype = GGML_TYPE_F32;  break;
            case 1: wtype = GGML_TYPE_F16;  break;
            default:
                    {
                        fprintf(stderr, "%s: invalid tensor data type '%d'\n",
                                __func__, ftype);
                        return false;
                    }
        }
        ggml_tensor* lora_tensor;
        if (n_dims == 2) {
            lora_tensor = ggml_new_tensor_2d(lora_ctx, wtype, ne[0], ne[1]);
        }
        else {
            fprintf(stderr, "%s: unsupported tensor dimension %d\n", __func__, n_dims);
            return 1;
        }

        // load tensor data
        size_t offset = fin.tellg();
        size_t tensor_data_size = ggml_nbytes(lora_tensor);
        offset = (offset + 31) & -32;
        fin.seekg(offset);
        fin.read((char*)lora_tensor->data, tensor_data_size);

        lora_tensors[name] = lora_tensor;

        // check if we have both A and B tensors and apply
        if (lora_tensors.find(base_name + ".loraA") != lora_tensors.end() &&
            lora_tensors.find(base_name + ".loraB") != lora_tensors.end()) {

            ggml_tensor * dest_t = model_tensors[base_name];
            ggml_tensor * base_t;
            if (model_loader) {
                // load from base model
                if (model_loader->tensors_map.name_to_idx.find(base_name) == model_loader->tensors_map.name_to_idx.end()) {
                    fprintf(stderr, "%s: error: tensor '%s' not found in base model\n", __func__, base_name.c_str());
                    return 1;
                }
                size_t idx = model_loader->tensors_map.name_to_idx[base_name];
                llama_load_tensor & lt = model_loader->tensors_map.tensors[idx];
                base_t = model_loader->get_tensor(base_name, { (uint32_t)dest_t->ne[0], (uint32_t)dest_t->ne[1] }, GGML_BACKEND_CPU);
                lt.data = (uint8_t *) lt.ggml_tensor->data;
                model_loader->load_data_for(lt);
                lt.ggml_tensor->data = lt.data;
            }
            else {
                base_t = dest_t;
            }

            if (ggml_is_quantized(base_t->type)) {
                if (!warned) {
                    fprintf(stderr, "%s: warning: using a lora adapter with a quantized model may result in poor quality, "
                                    "use a f16 or f32 base model with --lora-base\n", __func__);
                    warned = true;
                }
            }

            ggml_tensor * loraA = lora_tensors[base_name + ".loraA"];
            ggml_tensor * loraB = lora_tensors[base_name + ".loraB"];

            if (base_t->ne[0] != loraA->ne[1] || base_t->ne[1] != loraB->ne[1]) {
                fprintf(stderr, "%s: incompatible tensor dimensions (%" PRId64 " and %" PRId64 ");"
                               " are you sure that this adapter is for this model?\n", __func__, base_t->ne[0], loraA->ne[1]);
                return 1;
            }

            // w = w + BA*s
            ggml_tensor * BA = ggml_mul_mat(lora_ctx, loraA, loraB);

            if (scaling != 1.0f) {
                ggml_tensor * scale_tensor = ggml_new_f32(lora_ctx, scaling);
                BA = ggml_scale_inplace(lora_ctx, BA, scale_tensor);
            }

            ggml_tensor * r;
            if (base_t == dest_t) {
                r = ggml_add_inplace(lora_ctx, dest_t, BA);
            }
            else {
                r = ggml_add(lora_ctx, base_t, BA);
                r = ggml_cpy(lora_ctx, r, dest_t);
            }

            struct ggml_cgraph gf = ggml_build_forward(r);
            gf.n_threads = n_threads;
            ggml_graph_compute(lora_ctx, &gf);

            // we won't need these tensors again, reset the context to save memory
            ggml_free(lora_ctx);
            lora_ctx = ggml_init(params);
            lora_tensors.clear();

            n_tensors++;
            if (n_tensors % 4 == 0) {
                fprintf(stderr, ".");
            }
        }
    }

    // TODO: this should be in a destructor, it will leak on failure
    ggml_free(lora_ctx);
    if (base_ctx) {
        ggml_free(base_ctx);
    }

    const int64_t t_lora_us = ggml_time_us() - t_start_lora_us;
    fprintf(stderr, " done (%.2f ms)\n", t_lora_us / 1000.0);

    return 0;
}

int llama_apply_lora_from_file(struct llama_context * ctx, const char * path_lora, const char * path_base_model, int n_threads) {
    try {
        return llama_apply_lora_from_file_internal(ctx, path_lora, path_base_model, n_threads);
    } catch (const std::exception & err) {
        fprintf(stderr, "%s: failed to apply lora adapter: %s\n", __func__, err.what());
        return 1;
    }
}

int llama_get_kv_cache_token_count(const struct llama_context * ctx) {
    return ctx->model.kv_self.n;
}

#define LLAMA_MAX_RNG_STATE (64*1024)

void llama_set_rng_seed(struct llama_context * ctx, int seed) {
    if (seed < 0) {
        seed = time(NULL);
    }
    ctx->rng.seed(seed);
}

// Returns the *maximum* size of the state
size_t llama_get_state_size(const struct llama_context * ctx) {
    // we don't know size of rng until we actually serialize it. so reserve more than enough memory for its serialized state.
    // for reference, std::mt19937(1337) serializes to 6701 bytes.
    const size_t s_rng_size        = sizeof(size_t);
    const size_t s_rng             = LLAMA_MAX_RNG_STATE;
    const size_t s_logits_capacity = sizeof(size_t);
    const size_t s_logits_size     = sizeof(size_t);
    const size_t s_logits          = ctx->logits.capacity() * sizeof(float);
    const size_t s_embedding_size  = sizeof(size_t);
    const size_t s_embedding       = ctx->embedding.size() * sizeof(float);
    const size_t s_kv_size         = sizeof(size_t);
    const size_t s_kv_ntok         = sizeof(int);
    const size_t s_kv              = ctx->model.kv_self.buf.size;

    const size_t s_total = (
        + s_rng_size
        + s_rng
        + s_logits_capacity
        + s_logits_size
        + s_logits
        + s_embedding_size
        + s_embedding
        + s_kv_size
        + s_kv_ntok
        + s_kv
    );

    return s_total;
}

// Copies the state to the specified destination address
size_t llama_copy_state_data(struct llama_context * ctx, uint8_t * dst) {
    uint8_t * out = dst;

    // copy rng
    {
        std::stringstream rng_ss;
        rng_ss << ctx->rng;

        const size_t rng_size = rng_ss.str().size();
        char rng_buf[LLAMA_MAX_RNG_STATE];

        memset(&rng_buf[0], 0, LLAMA_MAX_RNG_STATE);
        memcpy(&rng_buf[0], rng_ss.str().data(), rng_ss.str().size());

        memcpy(out, &rng_size,   sizeof(rng_size));    out += sizeof(rng_size);
        memcpy(out, &rng_buf[0], LLAMA_MAX_RNG_STATE); out += LLAMA_MAX_RNG_STATE;
    }

    // copy logits
    {
        const size_t logits_cap  = ctx->logits.capacity();
        const size_t logits_size = ctx->logits.size();

        memcpy(out, &logits_cap,  sizeof(logits_cap));  out += sizeof(logits_cap);
        memcpy(out, &logits_size, sizeof(logits_size)); out += sizeof(logits_size);

        if (logits_size) {
            memcpy(out, ctx->logits.data(), logits_size * sizeof(float));
        }

        out += logits_cap * sizeof(float);
    }

    // copy embeddings
    {
        const size_t embedding_size = ctx->embedding.size();

        memcpy(out, &embedding_size, sizeof(embedding_size)); out += sizeof(embedding_size);

        if (embedding_size) {
            memcpy(out, ctx->embedding.data(), embedding_size * sizeof(float));
            out += embedding_size * sizeof(float);
        }
    }

    // copy kv cache
    {
        const auto & kv_self = ctx->model.kv_self;
        const auto & hparams = ctx->model.hparams;
        const int    n_layer = hparams.n_layer;
        const int    n_embd  = hparams.n_embd;
        const int    n_ctx   = hparams.n_ctx;

        const size_t kv_size = kv_self.buf.size;
        const int    kv_ntok = llama_get_kv_cache_token_count(ctx);

        memcpy(out, &kv_size, sizeof(kv_size)); out += sizeof(kv_size);
        memcpy(out, &kv_ntok, sizeof(kv_ntok)); out += sizeof(kv_ntok);

        if (kv_size) {
            const size_t elt_size = ggml_element_size(kv_self.k);

            char buffer[4096];

            ggml_context * cpy_ctx = ggml_init({ sizeof(buffer), buffer, /* no_alloc */ true });
            ggml_cgraph gf{};
            gf.n_threads = 1;

            ggml_tensor * kout3d = ggml_new_tensor_3d(cpy_ctx, kv_self.k->type, n_embd, kv_ntok, n_layer);
            kout3d->data = out;
            out += ggml_nbytes(kout3d);

            ggml_tensor * vout3d = ggml_new_tensor_3d(cpy_ctx, kv_self.v->type, kv_ntok, n_embd, n_layer);
            vout3d->data = out;
            out += ggml_nbytes(vout3d);

            ggml_tensor * k3d = ggml_view_3d(cpy_ctx, kv_self.k,
                n_embd, kv_ntok, n_layer,
                elt_size*n_embd, elt_size*n_embd*n_ctx, 0);

            ggml_tensor * v3d = ggml_view_3d(cpy_ctx, kv_self.v,
                kv_ntok, n_embd, n_layer,
                elt_size*n_ctx, elt_size*n_ctx*n_embd, 0);

            ggml_build_forward_expand(&gf, ggml_cpy(cpy_ctx, k3d, kout3d));
            ggml_build_forward_expand(&gf, ggml_cpy(cpy_ctx, v3d, vout3d));
            ggml_graph_compute(cpy_ctx, &gf);

            ggml_free(cpy_ctx);
        }
    }

    const size_t written  = out - dst;
    const size_t max_size = llama_get_state_size(ctx);

    LLAMA_ASSERT(written <= max_size);

    return written;
}

// Sets the state reading from the specified source address
size_t llama_set_state_data(struct llama_context * ctx, uint8_t * src) {
    uint8_t * inp = src;

    // set rng
    {
        size_t rng_size;
        char   rng_buf[LLAMA_MAX_RNG_STATE];

        memcpy(&rng_size,   inp, sizeof(rng_size));    inp += sizeof(rng_size);
        memcpy(&rng_buf[0], inp, LLAMA_MAX_RNG_STATE); inp += LLAMA_MAX_RNG_STATE;

        std::stringstream rng_ss;
        rng_ss.str(std::string(&rng_buf[0], rng_size));
        rng_ss >> ctx->rng;

        LLAMA_ASSERT(rng_ss.fail() == false);
    }

    // set logits
    {
        size_t logits_cap;
        size_t logits_size;

        memcpy(&logits_cap,  inp, sizeof(logits_cap));  inp += sizeof(logits_cap);
        memcpy(&logits_size, inp, sizeof(logits_size)); inp += sizeof(logits_size);

        LLAMA_ASSERT(ctx->logits.capacity() == logits_cap);

        if (logits_size) {
            ctx->logits.resize(logits_size);
            memcpy(ctx->logits.data(), inp, logits_size * sizeof(float));
        }

        inp += logits_cap * sizeof(float);
    }

    // set embeddings
    {
        size_t embedding_size;

        memcpy(&embedding_size, inp, sizeof(embedding_size)); inp += sizeof(embedding_size);

        LLAMA_ASSERT(ctx->embedding.capacity() == embedding_size);

        if (embedding_size) {
            memcpy(ctx->embedding.data(), inp, embedding_size * sizeof(float));
            inp += embedding_size * sizeof(float);
        }
    }

    // set kv cache
    {
        const auto & kv_self = ctx->model.kv_self;
        const auto & hparams = ctx->model.hparams;
        const int    n_layer = hparams.n_layer;
        const int    n_embd  = hparams.n_embd;
        const int    n_ctx   = hparams.n_ctx;

        size_t kv_size;
        int kv_ntok;

        memcpy(&kv_size, inp, sizeof(kv_size)); inp += sizeof(kv_size);
        memcpy(&kv_ntok, inp, sizeof(kv_ntok)); inp += sizeof(kv_ntok);

        if (kv_size) {
            LLAMA_ASSERT(kv_self.buf.size == kv_size);

            const size_t elt_size = ggml_element_size(kv_self.k);

            char buffer[4096];

            ggml_context * cpy_ctx = ggml_init({ sizeof(buffer), buffer, /* no_alloc */ true });
            ggml_cgraph gf{};
            gf.n_threads = 1;

            ggml_tensor * kin3d = ggml_new_tensor_3d(cpy_ctx, kv_self.k->type, n_embd, kv_ntok, n_layer);
            kin3d->data = (void *) inp;
            inp += ggml_nbytes(kin3d);

            ggml_tensor * vin3d = ggml_new_tensor_3d(cpy_ctx, kv_self.v->type, kv_ntok, n_embd, n_layer);
            vin3d->data = (void *) inp;
            inp += ggml_nbytes(vin3d);

            ggml_tensor * k3d = ggml_view_3d(cpy_ctx, kv_self.k,
                n_embd, kv_ntok, n_layer,
                elt_size*n_embd, elt_size*n_embd*n_ctx, 0);

            ggml_tensor * v3d = ggml_view_3d(cpy_ctx, kv_self.v,
                kv_ntok, n_embd, n_layer,
                elt_size*n_ctx, elt_size*n_ctx*n_embd, 0);

            ggml_build_forward_expand(&gf, ggml_cpy(cpy_ctx, kin3d, k3d));
            ggml_build_forward_expand(&gf, ggml_cpy(cpy_ctx, vin3d, v3d));
            ggml_graph_compute(cpy_ctx, &gf);

            ggml_free(cpy_ctx);
        }

        ctx->model.kv_self.n = kv_ntok;
    }

    const size_t nread    = inp - src;
    const size_t max_size = llama_get_state_size(ctx);

    LLAMA_ASSERT(nread <= max_size);

    return nread;
}

bool llama_load_session_file(struct llama_context * ctx, const char * path_session, llama_token * tokens_out, size_t n_token_capacity, size_t * n_token_count_out) {
    llama_file file(path_session, "rb");

    // sanity checks
    {
        const uint32_t magic   = file.read_u32();
        const uint32_t version = file.read_u32();

        if (magic != LLAMA_SESSION_MAGIC || version != LLAMA_SESSION_VERSION) {
            fprintf(stderr, "%s : unknown (magic, version) for session file: %08x, %08x\n", __func__, magic, version);
            return false;
        }

        llama_hparams session_hparams;
        file.read_raw(&session_hparams, sizeof(llama_hparams));

        if (session_hparams != ctx->model.hparams) {
            fprintf(stderr, "%s : model hparams didn't match from session file!\n", __func__);
            return false;
        }
    }

    // load the prompt
    {
        const uint32_t n_token_count = file.read_u32();

        if (n_token_count > n_token_capacity) {
            fprintf(stderr, "%s : token count in session file exceeded capacity! %u > %zu\n", __func__, n_token_count, n_token_capacity);
            return false;
        }

        file.read_raw(tokens_out, sizeof(llama_token) * n_token_count);
        *n_token_count_out = n_token_count;
    }

    // restore the context state
    {
        const size_t n_state_size_cur = file.size - file.tell();
        const size_t n_state_size_max = llama_get_state_size(ctx);

        if (n_state_size_cur > n_state_size_max) {
            fprintf(stderr, "%s : the state size in session file is too big! max %zu, got %zu\n", __func__, n_state_size_max, n_state_size_cur);
            return false;
        }

        std::vector<uint8_t> state_data(n_state_size_max);
        file.read_raw(state_data.data(), n_state_size_cur);

        llama_set_state_data(ctx, state_data.data());
    }

    return true;
}

bool llama_save_session_file(struct llama_context * ctx, const char * path_session, const llama_token * tokens, size_t n_token_count) {
    llama_file file(path_session, "wb");

    file.write_u32(LLAMA_SESSION_MAGIC);
    file.write_u32(LLAMA_SESSION_VERSION);

    file.write_raw(&ctx->model.hparams, sizeof(llama_hparams));

    // save the prompt
    file.write_u32((uint32_t) n_token_count);
    file.write_raw(tokens, sizeof(llama_token) * n_token_count);

    // save the context state
    {
        const size_t n_state_size_max = llama_get_state_size(ctx);

        std::vector<uint8_t> state_data(n_state_size_max);
        const size_t n_state_size_cur = llama_copy_state_data(ctx, state_data.data());

        file.write_raw(state_data.data(), n_state_size_cur);
    }

    return true;
}

int llama_eval(
        struct llama_context * ctx,
           const llama_token * tokens,
                         int   n_tokens,
                         int   n_past,
                         int   n_threads) {
    if (!llama_eval_internal(*ctx, tokens, n_tokens, n_past, n_threads, nullptr)) {
        fprintf(stderr, "%s: failed to eval\n", __func__);
        return 1;
    }

    // get a more accurate load time, upon first eval
    // TODO: fix this
    if (!ctx->has_evaluated_once) {
        ctx->t_load_us = ggml_time_us() - ctx->t_start_us;
        ctx->has_evaluated_once = true;
    }

    return 0;
}

int llama_eval_export(struct llama_context * ctx, const char * fname) {
    const int n_batch = 1;
    const int n_ctx   = 512 - n_batch;

    const std::vector<llama_token> tmp(n_batch, llama_token_bos());

    if (!llama_eval_internal(*ctx, tmp.data(), tmp.size(), n_ctx, 1, fname)) {
        fprintf(stderr, "%s: failed to eval\n", __func__);
        return 1;
    }

    return 0;
}

int llama_tokenize(
        struct llama_context * ctx,
                  const char * text,
                 llama_token * tokens,
                         int   n_max_tokens,
                        bool   add_bos) {
    auto res = llama_tokenize(ctx->vocab, text, add_bos);

    if (n_max_tokens < (int) res.size()) {
        fprintf(stderr, "%s: too many tokens\n", __func__);
        return -((int) res.size());
    }

    for (size_t i = 0; i < res.size(); i++) {
        tokens[i] = res[i];
    }

    return res.size();
}

int llama_n_vocab(const struct llama_context * ctx) {
    return ctx->vocab.id_to_token.size();
}

int llama_n_ctx(const struct llama_context * ctx) {
    return ctx->model.hparams.n_ctx;
}

int llama_n_embd(const struct llama_context * ctx) {
    return ctx->model.hparams.n_embd;
}

float * llama_get_logits(struct llama_context * ctx) {
    return ctx->logits.data();
}

float * llama_get_embeddings(struct llama_context * ctx) {
    return ctx->embedding.data();
}

const char * llama_token_to_str(const struct llama_context * ctx, llama_token token) {
    if (token >= llama_n_vocab(ctx)) {
        return nullptr;
    }

    return ctx->vocab.id_to_token[token].tok.c_str();
}

llama_token llama_token_bos() {
    return 1;
}

llama_token llama_token_eos() {
    return 2;
}

llama_token llama_token_nl() {
    return 13;
}


void llama_print_timings(struct llama_context * ctx) {
    const int64_t t_end_us = ggml_time_us();

    const int32_t n_sample = std::max(1, ctx->n_sample);
    const int32_t n_eval   = std::max(1, ctx->n_eval);
    const int32_t n_p_eval = std::max(1, ctx->n_p_eval);

    fprintf(stderr, "\n");
    fprintf(stderr, "%s:        load time = %8.2f ms\n", __func__, ctx->t_load_us / 1000.0);
    fprintf(stderr, "%s:      sample time = %8.2f ms / %5d runs   (%8.2f ms per token)\n", __func__, 1e-3 * ctx->t_sample_us, n_sample, 1e-3 * ctx->t_sample_us / n_sample);
    fprintf(stderr, "%s: prompt eval time = %8.2f ms / %5d tokens (%8.2f ms per token)\n", __func__, 1e-3 * ctx->t_p_eval_us, n_p_eval, 1e-3 * ctx->t_p_eval_us / n_p_eval);
    fprintf(stderr, "%s:        eval time = %8.2f ms / %5d runs   (%8.2f ms per token)\n", __func__, 1e-3 * ctx->t_eval_us,   n_eval,   1e-3 * ctx->t_eval_us   / n_eval);
    fprintf(stderr, "%s:       total time = %8.2f ms\n", __func__, (t_end_us - ctx->t_start_us)/1000.0);
}

void llama_reset_timings(struct llama_context * ctx) {
    ctx->t_start_us = ggml_time_us();
    ctx->t_sample_us = ctx->n_sample = 0;
    ctx->t_eval_us   = ctx->n_eval   = 0;
    ctx->t_p_eval_us = ctx->n_p_eval = 0;
}

const char * llama_print_system_info(void) {
    static std::string s;

    s  = "";
    s += "AVX = "         + std::to_string(ggml_cpu_has_avx())         + " | ";
    s += "AVX2 = "        + std::to_string(ggml_cpu_has_avx2())        + " | ";
    s += "AVX512 = "      + std::to_string(ggml_cpu_has_avx512())      + " | ";
    s += "AVX512_VBMI = " + std::to_string(ggml_cpu_has_avx512_vbmi()) + " | ";
    s += "AVX512_VNNI = " + std::to_string(ggml_cpu_has_avx512_vnni()) + " | ";
    s += "FMA = "         + std::to_string(ggml_cpu_has_fma())         + " | ";
    s += "NEON = "        + std::to_string(ggml_cpu_has_neon())        + " | ";
    s += "ARM_FMA = "     + std::to_string(ggml_cpu_has_arm_fma())     + " | ";
    s += "F16C = "        + std::to_string(ggml_cpu_has_f16c())        + " | ";
    s += "FP16_VA = "     + std::to_string(ggml_cpu_has_fp16_va())     + " | ";
    s += "WASM_SIMD = "   + std::to_string(ggml_cpu_has_wasm_simd())   + " | ";
    s += "BLAS = "        + std::to_string(ggml_cpu_has_blas())        + " | ";
    s += "SSE3 = "        + std::to_string(ggml_cpu_has_sse3())        + " | ";
    s += "VSX = "         + std::to_string(ggml_cpu_has_vsx())         + " | ";

    return s.c_str();
}

// For internal test use
std::vector<std::pair<std::string, struct ggml_tensor *>>& llama_internal_get_tensor_map(struct llama_context * ctx) {
    return ctx->model.tensors_by_name;
}<|MERGE_RESOLUTION|>--- conflicted
+++ resolved
@@ -994,11 +994,7 @@
         if (hparams.ftype != LLAMA_FTYPE_ALL_F32     &&
             hparams.ftype != LLAMA_FTYPE_MOSTLY_F16  &&
             hparams.ftype != LLAMA_FTYPE_MOSTLY_Q8_0) {
-<<<<<<< HEAD
             printf("\nthis format is no longer supported (see https://github.com/ggerganov/llama.cpp/pull/1405)");
-=======
-            throw std::runtime_error(format("this format is no longer supported (see https://github.com/ggerganov/llama.cpp/pull/1405)"));
->>>>>>> 2d43387d
         }
     }
 
@@ -1006,11 +1002,7 @@
         if (hparams.ftype == LLAMA_FTYPE_MOSTLY_Q4_0 ||
             hparams.ftype == LLAMA_FTYPE_MOSTLY_Q4_1 ||
             hparams.ftype == LLAMA_FTYPE_MOSTLY_Q8_0) {
-<<<<<<< HEAD
             printf("\nthis format is no longer supported (see https://github.com/ggerganov/llama.cpp/pull/1508)");
-=======
-            throw std::runtime_error(format("this format is no longer supported (see https://github.com/ggerganov/llama.cpp/pull/1508)"));
->>>>>>> 2d43387d
         }
     }
 
